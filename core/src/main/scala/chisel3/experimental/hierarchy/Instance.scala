--- conflicted
+++ resolved
@@ -16,11 +16,7 @@
   *
   * @param cloned The internal representation of the instance, which may be either be directly the object, or a clone of an object
   */
-<<<<<<< HEAD
-case class Instance[+A] private [chisel3] (private[chisel3] cloned: Either[A, IsClone[A]]) extends Hierarchy[A] {
-=======
 final case class Instance[+A] private [chisel3] (private[chisel3] cloned: Either[A, IsClone[A]]) extends SealedHierarchy[A] {
->>>>>>> d9722cd9
 
   /** @return the context of any Data's return from inside the instance */
   private[chisel3] def getInnerDataContext: Option[BaseModule] = cloned match {
