--- conflicted
+++ resolved
@@ -79,14 +79,11 @@
       val ret = value.asInstanceOf[Iterable[B]]
       ret.map { x: B => lookupable[P](getter, x) }.asInstanceOf[H]
     }
-<<<<<<< HEAD
-=======
-
-    result.bind(newBinding)
-    result.setAllParents(Some(ViewParent))
-    result.forceName("view", Builder.viewNamespace)
-    result
->>>>>>> cee25521
+
+    //result.bind(newBinding)
+    //result.setAllParents(Some(ViewParent))
+    //result.forceName("view", Builder.viewNamespace)
+    //result
   }
 
   implicit def lookupIsWrappable[U <: IsWrappable] = new Lookupable[U] {
