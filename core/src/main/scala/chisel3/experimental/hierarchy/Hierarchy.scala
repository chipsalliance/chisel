// SPDX-License-Identifier: Apache-2.0

package chisel3.experimental.hierarchy

import chisel3._
import scala.collection.mutable.{HashMap, HashSet}
import scala.reflect.runtime.universe.TypeTag
import chisel3.internal.BaseModule.IsClone
import chisel3.experimental.BaseModule
import _root_.firrtl.annotations.IsModule
import scala.annotation.implicitNotFound

/** Super-trait for Instance and Definition
  *
  * Enables writing functions which are Instance/Definition agnostic
  */
sealed trait Hierarchy[+A] {
  private[chisel3] def cloned: Either[A, IsClone[A]]
  private[chisel3] def proto: A = cloned match {
    case Left(value: A) => value
    case Right(i: IsClone[A]) => i._proto
  }

  /** Updated by calls to [[_lookup]], to avoid recloning returned Data's */
  private[chisel3] val cache = HashMap[Data, Data]()
  private[chisel3] def getInnerDataContext: Option[BaseModule]

  /** Determine whether underlying proto is of type provided.
    *
    * @note IMPORTANT: this function requires summoning a TypeTag[B], which will fail if B is an inner class.
    * @note IMPORTANT: this function IGNORES type parameters, akin to normal type erasure.
    * @note IMPORTANT: this function relies on Java reflection for underlying proto, but Scala reflection for provided type
    *
    * E.g. isA[List[Int]] will return true, even if underlying proto is of type List[String]
    * @return Whether underlying proto is of provided type (with caveats outlined above)
    */
  def isA[B : TypeTag]: Boolean = {
    val tptag = implicitly[TypeTag[B]]
    val name = tptag.tpe.toString
    inBaseClasses(name)
  }

  private lazy val superClasses = calculateSuperClasses(proto.getClass())
  private def calculateSuperClasses(clz: Class[_]): Set[String] = {
    if(clz != null) {
<<<<<<< HEAD
      superClasses += modifyReplString(clz.getCanonicalName())
      clz.getInterfaces().foreach(i => updateSuperClasses(i))
      updateSuperClasses(clz.getSuperclass())
    }
  }
  private def modifyReplString(clz: String): String = {
    clz.split('.').toList match {
      case "repl" :: "MdocSession" :: app :: rest => s"$app.this." + rest.mkString(".")
      case other => clz
    }
  }
  protected def inBaseClasses(clz: String): Boolean = {
    if(superClasses.isEmpty) updateSuperClasses(proto.getClass())
    superClasses.contains(clz)
  }
=======
      Set(clz.getCanonicalName()) ++
        clz.getInterfaces().flatMap(i => calculateSuperClasses(i)) ++
        calculateSuperClasses(clz.getSuperclass())
    } else {
      Set.empty[String]
    }
  }
  private def inBaseClasses(clz: String): Boolean = superClasses.contains(clz)
>>>>>>> 31670b57


  /** Used by Chisel's internal macros. DO NOT USE in your normal Chisel code!!!
    * Instead, mark the field you are accessing with [[@public]]
    *
    * Given a selector function (that) which selects a member from the original, return the
    *   corresponding member from the hierarchy.
    *
    * Our @instantiable and @public macros generate the calls to this apply method
    *
    * By calling this function, we summon the proper Lookupable typeclass from our implicit scope.
    *
    * @param that a user-specified lookup function
    * @param lookup typeclass which contains the correct lookup function, based on the types of A and B
    * @param macroGenerated a value created in the macro, to make it harder for users to use this API
    */
  def _lookup[B, C](that: A => B)(implicit lookup: Lookupable[B], macroGenerated: chisel3.internal.MacroGenerated): lookup.C

  /** @return Return the underlying Definition[A] of this Hierarchy[A] */
  def toDefinition: Definition[A]

  /** @return Convert this Hierarchy[A] as a top-level Instance[A] */
  def toInstance: Instance[A]
}

// Used to effectively seal Hierarchy, without requiring Definition and Instance to be in this file.
private[chisel3] trait SealedHierarchy[+A] extends Hierarchy[A]

object Hierarchy {
  implicit class HierarchyBaseModuleExtensions[T <: BaseModule](i: Hierarchy[T]) {
    /** Returns the toTarget of this hierarchy
      * @return target of this hierarchy
      */
    def toTarget: IsModule = i match {
      case d: Definition[T] => new Definition.DefinitionBaseModuleExtensions(d).toTarget
      case i: Instance[T]   => new Instance.InstanceBaseModuleExtensions(i).toTarget
    }

    /** Returns the toAbsoluteTarget of this hierarchy
      * @return absoluteTarget of this Hierarchy
      */
    def toAbsoluteTarget: IsModule = i match {
      case d: Definition[T] => new Definition.DefinitionBaseModuleExtensions(d).toAbsoluteTarget
      case i: Instance[T]   => new Instance.InstanceBaseModuleExtensions(i).toAbsoluteTarget
    }
  }
}<|MERGE_RESOLUTION|>--- conflicted
+++ resolved
@@ -40,27 +40,16 @@
     inBaseClasses(name)
   }
 
-  private lazy val superClasses = calculateSuperClasses(proto.getClass())
-  private def calculateSuperClasses(clz: Class[_]): Set[String] = {
-    if(clz != null) {
-<<<<<<< HEAD
-      superClasses += modifyReplString(clz.getCanonicalName())
-      clz.getInterfaces().foreach(i => updateSuperClasses(i))
-      updateSuperClasses(clz.getSuperclass())
-    }
-  }
   private def modifyReplString(clz: String): String = {
     clz.split('.').toList match {
       case "repl" :: "MdocSession" :: app :: rest => s"$app.this." + rest.mkString(".")
       case other => clz
     }
   }
-  protected def inBaseClasses(clz: String): Boolean = {
-    if(superClasses.isEmpty) updateSuperClasses(proto.getClass())
-    superClasses.contains(clz)
-  }
-=======
-      Set(clz.getCanonicalName()) ++
+  private lazy val superClasses = calculateSuperClasses(proto.getClass())
+  private def calculateSuperClasses(clz: Class[_]): Set[String] = {
+    if(clz != null) {
+      Set(modifyReplString(clz.getCanonicalName())) ++
         clz.getInterfaces().flatMap(i => calculateSuperClasses(i)) ++
         calculateSuperClasses(clz.getSuperclass())
     } else {
@@ -68,7 +57,6 @@
     }
   }
   private def inBaseClasses(clz: String): Boolean = superClasses.contains(clz)
->>>>>>> 31670b57
 
 
   /** Used by Chisel's internal macros. DO NOT USE in your normal Chisel code!!!
