// SPDX-License-Identifier: Apache-2.0

package chisel3.experimental

import chisel3._
import chisel3.internal._

import scala.annotation.{implicitNotFound, tailrec}
import scala.collection.mutable

package object dataview {
  case class InvalidViewException(message: String) extends chisel3.ChiselException(message)

  /** Provides `viewAs` for types that have an implementation of [[DataProduct]]
    *
    * Calling `viewAs` also requires an implementation of [[DataView]] for the target type
    */
  implicit class DataViewable[T](target: T) {
    def viewAs[V <: Data](implicit dataproduct: DataProduct[T], dataView: DataView[T, V], sourceInfo: SourceInfo): V = {
      // TODO put a try catch here for ExpectedHardwareException and perhaps others
      // It's likely users will accidentally use chiselTypeOf or something that may error,
      // The right thing to use is DataMirror...chiselTypeClone because of composition with DataView.andThen
      // Another option is that .andThen could give a fake binding making chiselTypeOfs in the user code safe
      val result: V = dataView.mkView(target)
      requireIsChiselType(result, "viewAs")

      doBind(target, result, dataView)

      // Setting the parent marks these Data as Views
      result.setAllParents(Some(ViewParent))
      // The names of views do not matter except for when a view is annotated. For Views that correspond
      // To a single Data, we just forward the name of the Target. For Views that correspond to more
      // than one Data, we return this assigned name but rename it in the Convert stage
      result.forceName("view", Builder.viewNamespace)
      result
    }
  }

  /** Provides `viewAsSupertype` for subclasses of [[Record]] */
  implicit class RecordUpcastable[T <: Record](target: T) {

    /** View a [[Bundle]] or [[Record]] as a parent type (upcast) */
    def viewAsSupertype[V <: Record](proto: V)(implicit ev: ChiselSubtypeOf[T, V], sourceInfo: SourceInfo): V = {
      implicit val dataView = PartialDataView.supertype[T, V](_ => proto)
      target.viewAs[V]
    }
  }

  private def nonTotalViewException(
    dataView:     DataView[_, _],
    target:       Any,
    view:         Data,
    targetFields: Seq[String],
    viewFields:   Seq[String]
  ) = {
    def missingMsg(name: String, fields: Seq[String]): Option[String] = {
      val str = fields.mkString(", ")
      fields.size match {
        case 0 => None
        case 1 => Some(s"$name field '$str' is missing")
        case _ => Some(s"$name fields '$str' are missing")
      }
    }
    val vs = missingMsg("view", viewFields)
    val ts = missingMsg("target", targetFields)
    val reasons = (ts ++ vs).mkString(" and ").capitalize
    val suggestion = if (ts.nonEmpty) "\n  If the view *should* be non-total, try a 'PartialDataView'." else ""
    val msg = s"Viewing $target as $view is non-Total!\n  $reasons.\n  DataView used is $dataView.$suggestion"
    throw InvalidViewException(msg)
  }

  // TODO should this be moved to class Aggregate / can it be unified with Aggregate.bind?
  private def doBind[T: DataProduct, V <: Data](
    target:   T,
    view:     V,
    dataView: DataView[T, V]
  )(
    implicit sourceInfo: SourceInfo
  ): Unit = {
    val mapping = dataView.mapping(target, view)
    val total = dataView.total
    // Lookups to check the mapping results
    val viewFieldLookup: Map[Data, String] = getRecursiveFields(view, "_").toMap
    val targetContains:  Data => Boolean = implicitly[DataProduct[T]].dataSet(target)

    // Resulting bindings for each Element of the View
    // Kept separate from Aggregates for totality checking
    val elementBindings =
      new mutable.LinkedHashMap[Data, mutable.ListBuffer[Element]] ++
        getRecursiveFields
          .lazilyNoPath(view)
          .collect { case (elt: Element) => elt }
          .map(_ -> new mutable.ListBuffer[Element])

    // Record any Aggregates that correspond 1:1 for reification
    // Using Data instead of Aggregate to avoid unnecessary checks
    val aggregateMappings = mutable.ArrayBuffer.empty[(Data, Data)]

    def viewFieldName(d: Data): String =
      viewFieldLookup.get(d).map(_ + " ").getOrElse("") + d.toString

    // Helper for recording the binding of each
    def onElt(te: Element, ve: Element): Unit = {
      // TODO can/should we aggregate these errors?
      def err(name: String, arg: Data) =
        throw InvalidViewException(s"View mapping must only contain Elements within the $name, got $arg")

      // The elements may themselves be views, look through the potential chain of views for the Elements
      // that are actually members of the target or view
      val tex = unfoldView(te).find(x => targetContains(x) || x.isLit || x == DontCare).getOrElse(err("Target", te))
      val vex = unfoldView(ve).find(viewFieldLookup.contains).getOrElse(err("View", ve))
      if (!tex.isSynthesizable) {
<<<<<<< HEAD
        Builder.exception(s".viewAs should only be called on hardware")
=======
        Builder.deprecated(s".viewAs should only be called on hardware, this will become an error in Chisel 6.0.0")
>>>>>>> 1e524de9
      }

      (tex, vex) match {
        /* Allow views where the types are equal. */
        case (a, b) if a.getClass == b.getClass =>
          // View width must be unknown or match target width
          if (vex.widthKnown && vex.width != tex.width) {
            def widthAsString(x: Element) = x.widthOption.map("<" + _ + ">").getOrElse("<unknown>")
            val fieldName = viewFieldName(vex)
            val vwidth = widthAsString(vex)
            val twidth = widthAsString(tex)
            throw InvalidViewException(
              s"View field $fieldName has width ${vwidth} that is incompatible with target value $tex's width ${twidth}"
            )
          }
        /* allow bool <=> reset views. */
        case (a: Bool, _: Reset) =>
        case (_: Reset, a: Bool) =>
        /* Allow AsyncReset <=> Reset views. */
        case (a: AsyncReset, _: Reset) =>
        case (_: Reset, a: AsyncReset) =>
        /* Allow DontCare in the target only */
        case (DontCare, _) =>
        /* All other views produce a runtime error. */
        case _ =>
          val fieldName = viewFieldName(vex)
          throw InvalidViewException(s"Field $fieldName specified as view of non-type-equivalent value $tex")
      }

      elementBindings(vex) += tex
    }

    mapping.foreach {
      // Special cased because getMatchedFields checks typeEquivalence on Elements (and is used in Aggregate path)
      // Also saves object allocations on common case of Elements
      case (ae: Element, be: Element) => onElt(ae, be)

      case (aa: Aggregate, ba: Aggregate) =>
        if (!ba.typeEquivalent(aa)) {
          val fieldName = viewFieldLookup(ba)
          throw InvalidViewException(s"field $fieldName specified as view of non-type-equivalent value $aa")
        }
        getMatchedFields(aa, ba).foreach {
          case (aelt: Element, belt: Element) => onElt(aelt, belt)
          case (t, v) => aggregateMappings += (v -> t)
        }
    }

    // Errors in totality of the View, use var List to keep fast path cheap (no allocation)
    var viewNonTotalErrors:   List[Data] = Nil
    var targetNonTotalErrors: List[String] = Nil

    val targetSeen: Option[mutable.Set[Data]] = if (total) Some(mutable.Set.empty[Data]) else None

    val elementResult = elementBindings.map {
      case (data, targets) =>
        val targetsx = targets match {
          case collection.Seq(target: Element) => target
          case collection.Seq() =>
            viewNonTotalErrors = data :: viewNonTotalErrors
            data.asInstanceOf[Element] // Return the Data itself, will error after this map, cast is safe
          case x =>
            throw InvalidViewException(s"Got $x, expected Seq(_: Direct)")
        }
        // TODO record and report aliasing errors
        targetSeen.foreach(_ += targetsx)
        data -> targetsx
    }.toMap

    // Check for totality of Target
    targetSeen.foreach { seen =>
      val lookup = implicitly[DataProduct[T]].dataIterator(target, "_")
      for (missed <- lookup.collect { case (d: Element, name) if !seen(d) => name }) {
        targetNonTotalErrors = missed :: targetNonTotalErrors
      }
    }
    if (viewNonTotalErrors != Nil || targetNonTotalErrors != Nil) {
      val viewErrors = viewNonTotalErrors.map(f => viewFieldLookup.getOrElse(f, f.toString))
      nonTotalViewException(dataView, target, view, targetNonTotalErrors, viewErrors)
    }

    view match {
      case elt: Element   => view.bind(ViewBinding(elementResult(elt)))
      case agg: Aggregate =>
        // Don't forget the potential mapping of the view to the target!
        target match {
          case d: Data if total =>
            aggregateMappings += (agg -> d)
          case _ =>
        }

        val fullResult = elementResult ++ aggregateMappings

        // We need to record any Aggregates that don't have a 1-1 mapping (including the view
        // itself)
        getRecursiveFields.lazily(view, "_").foreach {
          case (unnamed: Aggregate, _) if !fullResult.contains(unnamed) =>
            Builder.unnamedViews += unnamed
          case _ => // Do nothing
        }
        agg.bind(AggregateViewBinding(fullResult))
    }
  }

  // Traces an Element that may (or may not) be a view until it no longer maps
  // Inclusive of the argument
  private def unfoldView(elt: Element): LazyList[Element] = {
    def rec(e: Element): LazyList[Element] = e.topBindingOpt match {
      case Some(ViewBinding(target)) => target #:: rec(target)
      case Some(avb: AggregateViewBinding) =>
        val target = avb.lookup(e).get
        target #:: rec(target)
      case Some(_) | None => LazyList.empty
    }
    elt #:: rec(elt)
  }

  // Safe for all Data
  private[chisel3] def isView(d: Data): Boolean = d._parent.contains(ViewParent)

  /** Turn any [[Element]] that could be a View into a concrete Element
    *
    * This is the fundamental "unwrapping" or "tracing" primitive operation for handling Views within
    * Chisel.
    */
  private[chisel3] def reify(elt: Element): Element =
    reify(elt, elt.topBinding)

  /** Turn any [[Element]] that could be a View into a concrete Element
    *
    * This is the fundamental "unwrapping" or "tracing" primitive operation for handling Views within
    * Chisel.
    */
  @tailrec private[chisel3] def reify(elt: Element, topBinding: TopBinding): Element =
    topBinding match {
      case ViewBinding(target) => reify(target, target.topBinding)
      case _                   => elt
    }

  /** Determine the target of a View if it is a single Target
    *
    * @note An Aggregate may be a view of unrelated [[Data]] (eg. like a Seq or tuple) and thus this
    *       there is no single Data representing the Target and this function will return None
    * @return The single Data target of this view or None if a single Data doesn't exist
    */
  private[chisel3] def reifySingleData(data: Data): Option[Data] = {
    val candidate: Option[Data] =
      data.topBindingOpt match {
        case None                               => None
        case Some(ViewBinding(target))          => Some(target)
        case Some(AggregateViewBinding(lookup)) => lookup.get(data)
        case Some(_)                            => None
      }
    candidate.flatMap { d =>
      // Candidate may itself be a view, keep tracing in those cases
      if (isView(d)) reifySingleData(d) else Some(d)
    }
  }

  /** Determine the target of a View if it is a single Target
    *
    * @note An Aggregate may be a view of unrelated [[Data]] (eg. like a Seq or tuple) and thus this
    *       there is no single Data representing the Target and this function will return None
    * @return The single Data target of this view or None if a single Data doesn't exist
    */
  private[chisel3] def reifyToAggregate(data: Data): Option[Aggregate] = reifySingleData(data) match {
    case Some(a: Aggregate) => Some(a)
    case other => None
  }
}<|MERGE_RESOLUTION|>--- conflicted
+++ resolved
@@ -110,11 +110,7 @@
       val tex = unfoldView(te).find(x => targetContains(x) || x.isLit || x == DontCare).getOrElse(err("Target", te))
       val vex = unfoldView(ve).find(viewFieldLookup.contains).getOrElse(err("View", ve))
       if (!tex.isSynthesizable) {
-<<<<<<< HEAD
         Builder.exception(s".viewAs should only be called on hardware")
-=======
-        Builder.deprecated(s".viewAs should only be called on hardware, this will become an error in Chisel 6.0.0")
->>>>>>> 1e524de9
       }
 
       (tex, vex) match {
