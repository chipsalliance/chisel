--- conflicted
+++ resolved
@@ -141,7 +141,18 @@
     case leaf => leaf.probeInfo.nonEmpty
   }
 
-<<<<<<< HEAD
+  // TODO this exists in cats.Traverse, should we just use that?
+  private[chisel3] implicit class ListSyntax[A](xs: List[A]) {
+    def mapAccumulate[B, C](z: B)(f: (B, A) => (B, C)): (B, List[C]) = {
+      val (zz, result) = xs.foldLeft((z, List.empty[C])) {
+        case ((acc, res), a) =>
+          val (accx, c) = f(acc, a)
+          (accx, c :: res)
+      }
+      (zz, result.reverse)
+    }
+  }
+
   /** The list of reserved keywords in FIRRTL which result in incorrect parsing when used in any statement outside
     * of their correct use cases.
     * This is vital for type aliases, which can in principle be named after these keywords but results
@@ -183,17 +194,4 @@
     "skip",
     "node"
   )
-=======
-  // TODO this exists in cats.Traverse, should we just use that?
-  private[chisel3] implicit class ListSyntax[A](xs: List[A]) {
-    def mapAccumulate[B, C](z: B)(f: (B, A) => (B, C)): (B, List[C]) = {
-      val (zz, result) = xs.foldLeft((z, List.empty[C])) {
-        case ((acc, res), a) =>
-          val (accx, c) = f(acc, a)
-          (accx, c :: res)
-      }
-      (zz, result.reverse)
-    }
-  }
->>>>>>> 28e235e2
 }