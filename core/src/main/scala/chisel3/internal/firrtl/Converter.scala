// SPDX-License-Identifier: Apache-2.0

package chisel3.internal.firrtl

import chisel3._
import chisel3.experimental._
import chisel3.experimental.{NoSourceInfo, SourceInfo, SourceLine, UnlocatableSourceInfo}
import firrtl.{ir => fir}
import chisel3.internal.{castToInt, throwException, HasId}
import chisel3.EnumType
import scala.annotation.{nowarn, tailrec}
import scala.collection.immutable.{Queue, VectorBuilder}
<<<<<<< HEAD
import scala.collection.immutable.LazyList // Needed for 2.12 alias
import scala.collection.mutable.{ArrayBuffer, Buffer}
=======
>>>>>>> 28e235e2

@nowarn("msg=class Port") // delete when Port becomes private
private[chisel3] object Converter {
  // TODO modeled on unpack method on Printable, refactor?
  def unpack(pable: Printable, ctx: Component): (String, Seq[Arg]) = pable match {
    case Printables(pables) =>
      val (fmts, args) = pables.map(p => unpack(p, ctx)).unzip
      (fmts.mkString, args.flatten.toSeq)
    case PString(str) => (str.replaceAll("%", "%%"), List.empty)
    case format: FirrtlFormat =>
      ("%" + format.specifier, List(format.bits.ref))
    case Name(data)     => (data.ref.name, List.empty)
    case FullName(data) => (data.ref.fullName(ctx), List.empty)
    case Percent        => ("%%", List.empty)
  }

  private def reportInternalError(msg: String): Nothing = {
    val link = "https://github.com/chipsalliance/chisel3/issues/new"
    val fullMsg = s"Internal Error! $msg This is a bug in Chisel, please file an issue at '$link'"
    throwException(fullMsg)
  }

  def getRef(id: HasId, sourceInfo: SourceInfo): Arg =
    id.getOptionRef.getOrElse {
      val module = id._parent.map(m => s" '$id' was defined in module '$m'.").getOrElse("")
      val loc = sourceInfo.makeMessage(" " + _)
      reportInternalError(s"Could not get ref for '$id'$loc!$module")
    }

  private def clonedModuleIOError(mod: BaseModule, name: String, sourceInfo: SourceInfo): Nothing = {
    val loc = sourceInfo.makeMessage(" " + _)
    reportInternalError(s"Trying to convert a cloned IO of $mod inside of $mod itself$loc!")
  }

  def convert(info: SourceInfo): fir.Info = info match {
    case _:  NoSourceInfo => fir.NoInfo
    case sl: SourceLine   => fir.FileInfo.fromUnescaped(sl.serialize)
  }

  def convert(op: PrimOp): fir.PrimOp = firrtl.PrimOps.fromString(op.name)

  def convert(dir: MemPortDirection): firrtl.MPortDir = dir match {
    case MemPortDirection.INFER => firrtl.MInfer
    case MemPortDirection.READ  => firrtl.MRead
    case MemPortDirection.WRITE => firrtl.MWrite
    case MemPortDirection.RDWR  => firrtl.MReadWrite
  }

  // TODO
  //   * Memoize?
  //   * Move into the Chisel IR?
  def convert(arg: Arg, ctx: Component, info: SourceInfo): fir.Expression = arg match {
    case Node(id) =>
      convert(getRef(id, info), ctx, info)
    case Ref(name) =>
      fir.Reference(name, fir.UnknownType)
    case Slot(imm, name) =>
      fir.SubField(convert(imm, ctx, info), name, fir.UnknownType)
    case OpaqueSlot(imm) =>
      convert(imm, ctx, info)
    case Index(imm, ILit(idx)) =>
      fir.SubIndex(convert(imm, ctx, info), castToInt(idx, "Index"), fir.UnknownType)
    case Index(imm, value) =>
      fir.SubAccess(convert(imm, ctx, info), convert(value, ctx, info), fir.UnknownType)
    case ModuleIO(mod, name) =>
      if (mod eq ctx.id) fir.Reference(name, fir.UnknownType)
      else fir.SubField(fir.Reference(getRef(mod, info).name, fir.UnknownType), name, fir.UnknownType)
    case ModuleCloneIO(mod, name) =>
      if (mod eq ctx.id) clonedModuleIOError(mod, name, info)
      else fir.Reference(name)
    case u @ ULit(n, UnknownWidth()) =>
      fir.UIntLiteral(n, fir.IntWidth(u.minWidth))
    case ULit(n, w) =>
      fir.UIntLiteral(n, convert(w))
    case slit @ SLit(n, w) =>
      fir.SIntLiteral(n, convert(w))
      val unsigned = if (n < 0) (BigInt(1) << slit.width.get) + n else n
      val uint = convert(ULit(unsigned, slit.width), ctx, info)
      fir.DoPrim(firrtl.PrimOps.AsSInt, Seq(uint), Seq.empty, fir.UnknownType)
    // TODO Simplify
    case lit: ILit =>
      throw new InternalErrorException(s"Unexpected ILit: $lit")
    case e @ ProbeExpr(probe) =>
      fir.ProbeExpr(convert(probe, ctx, info))
    case e @ RWProbeExpr(probe) =>
      fir.RWProbeExpr(convert(probe, ctx, info))
    case e @ ProbeRead(probe) =>
      fir.ProbeRead(convert(probe, ctx, info))
    case other =>
      throw new InternalErrorException(s"Unexpected type in convert $other")
  }

  /** Convert Commands that map 1:1 to Statements */
  def convertSimpleCommand(cmd: Command, ctx: Component, typeAliases: Seq[String]): Option[fir.Statement] = cmd match {
    case e: DefPrim[_] =>
      val consts = e.args.collect { case ILit(i) => i }
      val args = e.args.flatMap {
        case _: ILit => None
        case other => Some(convert(other, ctx, e.sourceInfo))
      }
      val expr = e.op.name match {
        case "mux" =>
          assert(args.size == 3, s"Mux with unexpected args: $args")
          fir.Mux(args(0), args(1), args(2), fir.UnknownType)
        case _ =>
          fir.DoPrim(convert(e.op), args, consts, fir.UnknownType)
      }
      Some(fir.DefNode(convert(e.sourceInfo), e.name, expr))
    case e @ DefWire(info, id) =>
      Some(fir.DefWire(convert(info), e.name, extractType(id, info, typeAliases)))
    case e @ DefReg(info, id, clock) =>
      Some(
        fir.DefRegister(
          convert(info),
          e.name,
          extractType(id, info, typeAliases),
          convert(clock, ctx, info)
        )
      )
    case e @ DefRegInit(info, id, clock, reset, init) =>
      Some(
        fir.DefRegisterWithReset(
          convert(info),
          e.name,
          extractType(id, info, typeAliases),
          convert(clock, ctx, info),
          convert(reset, ctx, info),
          convert(init, ctx, info)
        )
      )
    case e @ DefMemory(info, id, t, size) =>
      Some(firrtl.CDefMemory(convert(info), e.name, extractType(t, info, typeAliases), size, false))
    case e @ DefSeqMemory(info, id, t, size, ruw) =>
      Some(firrtl.CDefMemory(convert(info), e.name, extractType(t, info, typeAliases), size, true, ruw))
    case e: DefMemPort[_] =>
      val info = e.sourceInfo
      Some(
        firrtl.CDefMPort(
          convert(e.sourceInfo),
          e.name,
          fir.UnknownType,
          e.source.fullName(ctx),
          Seq(convert(e.index, ctx, info), convert(e.clock, ctx, info)),
          convert(e.dir)
        )
      )
    case Connect(info, loc, exp) =>
      Some(fir.Connect(convert(info), convert(loc, ctx, info), convert(exp, ctx, info)))
    case Attach(info, locs) =>
      Some(fir.Attach(convert(info), locs.map(l => convert(l, ctx, info))))
    case DefInvalid(info, arg) =>
      Some(fir.IsInvalid(convert(info), convert(arg, ctx, info)))
    case e @ DefInstance(info, id, _) =>
      Some(fir.DefInstance(convert(info), e.name, id.name))
    case e @ Stop(_, info, clock, ret) =>
      Some(fir.Stop(convert(info), ret, convert(clock, ctx, info), firrtl.Utils.one, e.name))
    case e @ Printf(_, info, clock, pable) =>
      val (fmt, args) = unpack(pable, ctx)
      Some(
        fir.Print(
          convert(info),
          fir.StringLit(fmt),
          args.map(a => convert(a, ctx, info)),
          convert(clock, ctx, info),
          firrtl.Utils.one,
          e.name
        )
      )
    case e @ ProbeDefine(sourceInfo, sink, probeExpr) =>
      Some(fir.ProbeDefine(convert(sourceInfo), convert(sink, ctx, sourceInfo), convert(probeExpr, ctx, sourceInfo)))
    case e @ ProbeForceInitial(sourceInfo, probe, value) =>
      Some(fir.ProbeForceInitial(convert(sourceInfo), convert(probe, ctx, sourceInfo), convert(value, ctx, sourceInfo)))
    case e @ ProbeReleaseInitial(sourceInfo, probe) =>
      Some(fir.ProbeReleaseInitial(convert(sourceInfo), convert(probe, ctx, sourceInfo)))
    case e @ ProbeForce(sourceInfo, clock, cond, probe, value) =>
      Some(
        fir.ProbeForce(
          convert(sourceInfo),
          convert(clock, ctx, sourceInfo),
          convert(cond, ctx, sourceInfo),
          convert(probe, ctx, sourceInfo),
          convert(value, ctx, sourceInfo)
        )
      )
    case e @ ProbeRelease(sourceInfo, clock, cond, probe) =>
      Some(
        fir.ProbeRelease(
          convert(sourceInfo),
          convert(clock, ctx, sourceInfo),
          convert(cond, ctx, sourceInfo),
          convert(probe, ctx, sourceInfo)
        )
      )
    case e @ Verification(_, op, info, clk, pred, msg) =>
      val firOp = op match {
        case Formal.Assert => fir.Formal.Assert
        case Formal.Assume => fir.Formal.Assume
        case Formal.Cover  => fir.Formal.Cover
      }
      Some(
        fir.Verification(
          firOp,
          convert(info),
          convert(clk, ctx, info),
          convert(pred, ctx, info),
          firrtl.Utils.one,
          fir.StringLit(msg),
          e.name
        )
      )
    case _ => None
  }

  /** Internal datastructure to help translate Chisel's flat Command structure to FIRRTL's AST
    *
    * In particular, when scoping is translated from flat with begin end to a nested datastructure
    *
    * @param when Current when Statement, holds info, condition, and consequence as they are
    *        available
    * @param outer Already converted Statements that precede the current when block in the scope in
    *        which the when is defined (ie. 1 level up from the scope inside the when)
    * @param alt Indicates if currently processing commands in the alternate (else) of the when scope
    */
  // TODO we should probably have a different structure in the IR to close elses
  private case class WhenFrame(when: fir.Conditionally, outer: VectorBuilder[fir.Statement], alt: Boolean)

  /** Convert Chisel IR Commands into FIRRTL Statements
    *
    * @note ctx is needed because references to ports translate differently when referenced within
    *   the module in which they are defined vs. parent modules
    * @param cmds Chisel IR Commands to convert
    * @param ctx Component (Module) context within which we are translating
    * @param typeAliases Set of aliased type names to emit FIRRTL alias types for
    * @return FIRRTL Statement that is equivalent to the input cmds
    */
  def convert(cmds: Seq[Command], ctx: Component, typeAliases: Seq[String]): fir.Statement = {
    var stmts = new VectorBuilder[fir.Statement]()
    var scope: List[WhenFrame] = Nil
    var cmdsIt = cmds.iterator.buffered
    // Extra var because sometimes we want to push a Command to the head of cmdsIt
    // This is more efficient than changing the iterator
    var nextCmd: Command = null
    while (nextCmd != null || cmdsIt.hasNext) {
      val cmd = if (nextCmd != null) {
        val _nextCmd = nextCmd
        nextCmd = null
        _nextCmd
      } else {
        cmdsIt.next()
      }
      convertSimpleCommand(cmd, ctx, typeAliases) match {
        // Most Commands map 1:1
        case Some(stmt) =>
          stmts += stmt
        // When scoping logic does not map 1:1 and requires pushing/popping WhenFrames
        // Please see WhenFrame for more details
        case None =>
          cmd match {
            case WhenBegin(info, pred) =>
              val when = fir.Conditionally(convert(info), convert(pred, ctx, info), fir.EmptyStmt, fir.EmptyStmt)
              val frame = WhenFrame(when, stmts, false)
              stmts = new VectorBuilder[fir.Statement]
              scope = frame :: scope
            case WhenEnd(info, depth, _) =>
              val frame = scope.head
              val when =
                if (frame.alt) frame.when.copy(alt = fir.Block(stmts.result()))
                else frame.when.copy(conseq = fir.Block(stmts.result()))
              // Check if this when has an else
              cmdsIt.headOption match {
                case Some(AltBegin(_)) =>
                  assert(!frame.alt, "Internal Error! Unexpected when structure!") // Only 1 else per when
                  scope = frame.copy(when = when, alt = true) :: scope.tail
                  cmdsIt.next() // Consume the AltBegin
                  stmts = new VectorBuilder[fir.Statement]
                case _ => // Not followed by otherwise
                  // If depth > 0 then we need to close multiple When scopes so we add a new WhenEnd
                  // If we're nested we need to add more WhenEnds to ensure each When scope gets
                  // properly closed
                  if (depth > 0) {
                    nextCmd = WhenEnd(info, depth - 1, false)
                  }
                  stmts = frame.outer
                  stmts += when
                  scope = scope.tail
              }
            case OtherwiseEnd(info, depth) =>
              val frame = scope.head
              val when = frame.when.copy(alt = fir.Block(stmts.result()))
              // TODO For some reason depth == 1 indicates the last closing otherwise whereas
              //  depth == 0 indicates last closing when
              if (depth > 1) {
                nextCmd = OtherwiseEnd(info, depth - 1)
              }
              stmts = frame.outer
              stmts += when
              scope = scope.tail
          }
      }
    }
    assert(scope.isEmpty)
    fir.Block(stmts.result())
  }

  def convert(width: Width): fir.Width = width match {
    case UnknownWidth()    => fir.UnknownWidth
    case KnownWidth(value) => fir.IntWidth(value)
  }

  private def firrtlUserDirOf(t: BaseType): SpecifiedDirection = t match {
    case t: Vec[_] =>
      SpecifiedDirection.fromParent(t.specifiedDirection, firrtlUserDirOf(t.sample_element))
    case t: Record if t._isOpaqueType =>
      SpecifiedDirection.fromParent(t.specifiedDirection, firrtlUserDirOf(t.elementsIterator.next()))
    case t => t.specifiedDirection
  }

<<<<<<< HEAD
  def extractType(data: Data, info: SourceInfo, typeAliases: Seq[String] = Seq.empty): fir.Type =
    extractType(data, false, info, true, true, typeAliases)

  def extractType(
    data:        Data,
    clearDir:    Boolean,
    info:        SourceInfo,
    checkProbe:  Boolean,
    checkConst:  Boolean,
    typeAliases: Seq[String]
  ): fir.Type = data match {
    // extract underlying type for probe
    case d if (checkProbe && d.probeInfo.nonEmpty) =>
      if (d.probeInfo.get.writable) {
        fir.RWProbeType(extractType(d, clearDir, info, false, checkConst, typeAliases))
      } else {
        fir.ProbeType(extractType(d, clearDir, info, false, checkConst, typeAliases))
      }
    // extract underlying type for const
    case d if (checkConst && d.isConst) => fir.ConstType(extractType(d, clearDir, info, checkProbe, false, typeAliases))
    case _: Clock      => fir.ClockType
    case _: AsyncReset => fir.AsyncResetType
    case _: ResetType  => fir.ResetType
    case d: EnumType   => fir.UIntType(convert(d.width))
    case d: UInt       => fir.UIntType(convert(d.width))
    case d: SInt       => fir.SIntType(convert(d.width))
    case d: Analog => fir.AnalogType(convert(d.width))
    case d: Vec[_] =>
=======
  def extractType(baseType: BaseType, info: SourceInfo): fir.Type = extractType(baseType, false, info, true, true)

  def extractType(
    baseType:   BaseType,
    clearDir:   Boolean,
    info:       SourceInfo,
    checkProbe: Boolean,
    checkConst: Boolean
  ): fir.Type = baseType match {
    // extract underlying type for probe
    case t: Data if (checkProbe && t.probeInfo.nonEmpty) =>
      if (t.probeInfo.get.writable) {
        fir.RWProbeType(extractType(t, clearDir, info, false, checkConst))
      } else {
        fir.ProbeType(extractType(t, clearDir, info, false, checkConst))
      }
    // extract underlying type for const
    case t: Data if (checkConst && t.isConst) => fir.ConstType(extractType(t, clearDir, info, checkProbe, false))
    case _: Clock                             => fir.ClockType
    case _: AsyncReset                        => fir.AsyncResetType
    case _: ResetType                         => fir.ResetType
    case t: EnumType                          => fir.UIntType(convert(t.width))
    case t: UInt                              => fir.UIntType(convert(t.width))
    case t: SInt                              => fir.SIntType(convert(t.width))
    case t: Analog => fir.AnalogType(convert(t.width))
    case t: Vec[_] =>
>>>>>>> 28e235e2
      val childClearDir = clearDir ||
        t.specifiedDirection == SpecifiedDirection.Input || t.specifiedDirection == SpecifiedDirection.Output
      // if Vector is a probe, don't emit Probe<...> on its elements
<<<<<<< HEAD
      fir.VectorType(extractType(d.sample_element, childClearDir, info, checkProbe, true, typeAliases), d.length)
    // Handle aliased bundles: Emit an AliasType directly
    case d: Bundle if d.finalizedAlias.exists { typeAliases.contains(_) } =>
      fir.AliasType(d.finalizedAlias.get)
    case d: Record => {
=======
      fir.VectorType(extractType(t.sample_element, childClearDir, info, checkProbe, true), t.length)
    case t: Record => {
>>>>>>> 28e235e2
      val childClearDir = clearDir ||
        t.specifiedDirection == SpecifiedDirection.Input || t.specifiedDirection == SpecifiedDirection.Output
      // if Record is a probe, don't emit Probe<...> on its elements
      def eltField(elt: Data): fir.Field = (childClearDir, firrtlUserDirOf(elt)) match {
        case (true, _) =>
          fir.Field(getRef(elt, info).name, fir.Default, extractType(elt, true, info, checkProbe, true, typeAliases))
        case (false, SpecifiedDirection.Unspecified | SpecifiedDirection.Output) =>
          fir.Field(getRef(elt, info).name, fir.Default, extractType(elt, false, info, checkProbe, true, typeAliases))
        case (false, SpecifiedDirection.Flip | SpecifiedDirection.Input) =>
          fir.Field(getRef(elt, info).name, fir.Flip, extractType(elt, false, info, checkProbe, true, typeAliases))
      }
      if (!t._isOpaqueType)
        fir.BundleType(t._elements.toIndexedSeq.reverse.map { case (_, e) => eltField(e) })
      else
<<<<<<< HEAD
        extractType(d._elements.head._2, childClearDir, info, checkProbe, true, typeAliases)
=======
        extractType(t._elements.head._2, childClearDir, info, checkProbe, true)
>>>>>>> 28e235e2
    }
  }

  def convert(name: String, param: Param): fir.Param = param match {
    case IntParam(value)    => fir.IntParam(name, value)
    case DoubleParam(value) => fir.DoubleParam(name, value)
    case StringParam(value) => fir.StringParam(name, fir.StringLit(value))
    case RawParam(value)    => fir.RawStringParam(name, value)
  }

  def convert(
    port:        Port,
    typeAliases: Seq[String],
    topDir:      SpecifiedDirection = SpecifiedDirection.Unspecified
  ): fir.Port = {
    val resolvedDir = SpecifiedDirection.fromParent(topDir, firrtlUserDirOf(port.id))
    val dir = resolvedDir match {
      case SpecifiedDirection.Unspecified | SpecifiedDirection.Output => fir.Output
      case SpecifiedDirection.Flip | SpecifiedDirection.Input         => fir.Input
    }
    val clearDir = resolvedDir match {
      case SpecifiedDirection.Input | SpecifiedDirection.Output     => true
      case SpecifiedDirection.Unspecified | SpecifiedDirection.Flip => false
    }
    val tpe = extractType(port.id, clearDir, port.sourceInfo, true, true, typeAliases)
    fir.Port(convert(port.sourceInfo), getRef(port.id, port.sourceInfo).name, dir, tpe)
  }

  def convert(component: Component, typeAliases: Seq[String]): fir.DefModule = component match {
    case ctx @ DefModule(_, name, ports, cmds) =>
      fir.Module(
        fir.NoInfo,
        name,
        (ports ++ ctx.secretPorts).map(p => convert(p, typeAliases)),
        convert(cmds ++ ctx.secretCommands, ctx, typeAliases)
      )
    case ctx @ DefBlackBox(id, name, ports, topDir, params) =>
      fir.ExtModule(
        fir.NoInfo,
        name,
        (ports ++ ctx.secretPorts).map(p => convert(p, typeAliases, topDir)),
        id.desiredName,
        params.keys.toList.sorted.map { name => convert(name, params(name)) }
      )
    case ctx @ DefIntrinsicModule(id, name, ports, topDir, params) =>
      fir.IntModule(
        fir.NoInfo,
        name,
        (ports ++ ctx.secretPorts).map(p => convert(p, typeAliases, topDir)),
        id.intrinsic,
        params.keys.toList.sorted.map { name => convert(name, params(name)) }
      )
  }

  def convert(circuit: Circuit): fir.Circuit = {
    val typeAliases: Seq[String] = circuit.typeAliases.map(_.name)
    fir.Circuit(
      fir.NoInfo,
      circuit.components.map(c => convert(c, typeAliases)),
      circuit.name,
      circuit.typeAliases.map(ta => {
        // To generate the correct FIRRTL type alias we need to always emit a BundleType.
        // This is not guaranteed if the alias name set contains this type alias's name itself
        // as otherwise an AliasType will be generated, resulting in self-referential FIRRTL
        // statements like `type Foo = Foo`.
        val allAliasesExceptThisOne = typeAliases.filter(_ != ta.name)
        fir.DefTypeAlias(ta.name, extractType(ta.underlying, ta.sourceInfo, allAliasesExceptThisOne))
      })
    )
  }

  // TODO Unclear if this should just be the default
  def convertLazily(circuit: Circuit): fir.Circuit = {
    val lazyModules = LazyList() ++ circuit.components
    val typeAliases: Seq[String] = circuit.typeAliases.map(_.name)
    fir.Circuit(
      fir.NoInfo,
      lazyModules.map(lm => convert(lm, typeAliases)),
      circuit.name,
      circuit.typeAliases.map(ta => {
        // To generate the correct FIRRTL type alias we need to always emit a BundleType.
        // This is not guaranteed if the alias name set contains this type alias's name itself
        // as otherwise an AliasType will be generated, resulting in self-referential FIRRTL
        // statements like `type Foo = Foo`.
        val allAliasesExceptThisOne = typeAliases.filter(_ != ta.name)
        fir.DefTypeAlias(ta.name, extractType(ta.underlying, ta.sourceInfo, allAliasesExceptThisOne))
      })
    )
  }
}<|MERGE_RESOLUTION|>--- conflicted
+++ resolved
@@ -10,11 +10,6 @@
 import chisel3.EnumType
 import scala.annotation.{nowarn, tailrec}
 import scala.collection.immutable.{Queue, VectorBuilder}
-<<<<<<< HEAD
-import scala.collection.immutable.LazyList // Needed for 2.12 alias
-import scala.collection.mutable.{ArrayBuffer, Buffer}
-=======
->>>>>>> 28e235e2
 
 @nowarn("msg=class Port") // delete when Port becomes private
 private[chisel3] object Converter {
@@ -332,12 +327,11 @@
     case t => t.specifiedDirection
   }
 
-<<<<<<< HEAD
-  def extractType(data: Data, info: SourceInfo, typeAliases: Seq[String] = Seq.empty): fir.Type =
-    extractType(data, false, info, true, true, typeAliases)
+  def extractType(t: BaseType, info: SourceInfo, typeAliases: Seq[String] = Seq.empty): fir.Type =
+    extractType(t, false, info, true, true, typeAliases)
 
   def extractType(
-    data:        Data,
+    t:           BaseType,
     clearDir:    Boolean,
     info:        SourceInfo,
     checkProbe:  Boolean,
@@ -345,63 +339,30 @@
     typeAliases: Seq[String]
   ): fir.Type = data match {
     // extract underlying type for probe
-    case d if (checkProbe && d.probeInfo.nonEmpty) =>
-      if (d.probeInfo.get.writable) {
-        fir.RWProbeType(extractType(d, clearDir, info, false, checkConst, typeAliases))
+    case t if (checkProbe && t.probeInfo.nonEmpty) =>
+      if (t.probeInfo.get.writable) {
+        fir.RWProbeType(extractType(t, clearDir, info, false, checkConst, typeAliases))
       } else {
-        fir.ProbeType(extractType(d, clearDir, info, false, checkConst, typeAliases))
+        fir.ProbeType(extractType(t, clearDir, info, false, checkConst, typeAliases))
       }
     // extract underlying type for const
-    case d if (checkConst && d.isConst) => fir.ConstType(extractType(d, clearDir, info, checkProbe, false, typeAliases))
+    case t if (checkConst && t.isConst) => fir.ConstType(extractType(t, clearDir, info, checkProbe, false, typeAliases))
     case _: Clock      => fir.ClockType
     case _: AsyncReset => fir.AsyncResetType
     case _: ResetType  => fir.ResetType
-    case d: EnumType   => fir.UIntType(convert(d.width))
-    case d: UInt       => fir.UIntType(convert(d.width))
-    case d: SInt       => fir.SIntType(convert(d.width))
-    case d: Analog => fir.AnalogType(convert(d.width))
-    case d: Vec[_] =>
-=======
-  def extractType(baseType: BaseType, info: SourceInfo): fir.Type = extractType(baseType, false, info, true, true)
-
-  def extractType(
-    baseType:   BaseType,
-    clearDir:   Boolean,
-    info:       SourceInfo,
-    checkProbe: Boolean,
-    checkConst: Boolean
-  ): fir.Type = baseType match {
-    // extract underlying type for probe
-    case t: Data if (checkProbe && t.probeInfo.nonEmpty) =>
-      if (t.probeInfo.get.writable) {
-        fir.RWProbeType(extractType(t, clearDir, info, false, checkConst))
-      } else {
-        fir.ProbeType(extractType(t, clearDir, info, false, checkConst))
-      }
-    // extract underlying type for const
-    case t: Data if (checkConst && t.isConst) => fir.ConstType(extractType(t, clearDir, info, checkProbe, false))
-    case _: Clock                             => fir.ClockType
-    case _: AsyncReset                        => fir.AsyncResetType
-    case _: ResetType                         => fir.ResetType
-    case t: EnumType                          => fir.UIntType(convert(t.width))
-    case t: UInt                              => fir.UIntType(convert(t.width))
-    case t: SInt                              => fir.SIntType(convert(t.width))
-    case t: Analog => fir.AnalogType(convert(t.width))
+    case t: EnumType   => fir.UIntType(convert(t.width))
+    case t: UInt       => fir.UIntType(convert(t.width))
+    case t: SInt       => fir.SIntType(convert(t.width))
+    case t: Analog     => fir.AnalogType(convert(t.width))
     case t: Vec[_] =>
->>>>>>> 28e235e2
       val childClearDir = clearDir ||
         t.specifiedDirection == SpecifiedDirection.Input || t.specifiedDirection == SpecifiedDirection.Output
       // if Vector is a probe, don't emit Probe<...> on its elements
-<<<<<<< HEAD
-      fir.VectorType(extractType(d.sample_element, childClearDir, info, checkProbe, true, typeAliases), d.length)
+      fir.VectorType(extractType(t.sample_element, childClearDir, info, checkProbe, true, typeAliases), t.length)
     // Handle aliased bundles: Emit an AliasType directly
-    case d: Bundle if d.finalizedAlias.exists { typeAliases.contains(_) } =>
-      fir.AliasType(d.finalizedAlias.get)
-    case d: Record => {
-=======
-      fir.VectorType(extractType(t.sample_element, childClearDir, info, checkProbe, true), t.length)
+    case t: Bundle if t.finalizedAlias.exists { typeAliases.contains(_) } =>
+      fir.AliasType(t.finalizedAlias.get)
     case t: Record => {
->>>>>>> 28e235e2
       val childClearDir = clearDir ||
         t.specifiedDirection == SpecifiedDirection.Input || t.specifiedDirection == SpecifiedDirection.Output
       // if Record is a probe, don't emit Probe<...> on its elements
@@ -416,11 +377,7 @@
       if (!t._isOpaqueType)
         fir.BundleType(t._elements.toIndexedSeq.reverse.map { case (_, e) => eltField(e) })
       else
-<<<<<<< HEAD
-        extractType(d._elements.head._2, childClearDir, info, checkProbe, true, typeAliases)
-=======
-        extractType(t._elements.head._2, childClearDir, info, checkProbe, true)
->>>>>>> 28e235e2
+        extractType(t._elements.head._2, childClearDir, info, checkProbe, true, typeAliases)
     }
   }
 
