--- conflicted
+++ resolved
@@ -331,24 +331,36 @@
 
   def extractType(data: Data, info: SourceInfo): fir.Type = extractType(data, false, info)
 
-<<<<<<< HEAD
-  def extractType(data: Data, clearDir: Boolean, info: SourceInfo, checkProbe: Boolean = true): fir.Type = {
-    if (checkProbe && data.probeInfo.nonEmpty) {
+// <<<<<<< HEAD
+//   def extractType(data: Data, clearDir: Boolean, info: SourceInfo, checkProbe: Boolean = true): fir.Type = {
+//     if (checkProbe && data.probeInfo.nonEmpty) {
+//       if (data.probeInfo.get.writable) {
+//         fir.RWProbeType(extractType(data, clearDir, info, false))
+//       } else {
+//         fir.ProbeType(extractType(data, clearDir, info, false))
+//       }
+//     } else {
+//       extractTypeImpl(data, clearDir, info)
+//     }
+//   }
+
+//   def extractTypeImpl(data: Data, clearDir: Boolean, info: SourceInfo): fir.Type = data match {
+// =======
+  def extractType(
+    data:       Data,
+    clearDir:   Boolean,
+    info:       SourceInfo,
+    checkProbe: Boolean = true,
+    checkConst: Boolean = true
+  ): fir.Type = data match {
+    case _ if (checkProbe && data.probeInfo.nonEmpty) =>
       if (data.probeInfo.get.writable) {
         fir.RWProbeType(extractType(data, clearDir, info, false))
       } else {
         fir.ProbeType(extractType(data, clearDir, info, false))
       }
-    } else {
-      extractTypeImpl(data, clearDir, info)
-    }
-  }
-
-  def extractTypeImpl(data: Data, clearDir: Boolean, info: SourceInfo): fir.Type = data match {
-=======
-  def extractType(data: Data, clearDir: Boolean, info: SourceInfo, checkConst: Boolean = true): fir.Type = data match {
     case _ if (checkConst && data.isConst) => fir.ConstType(extractType(data, clearDir, info, false))
->>>>>>> 64bbd9ff
+// >>>>>>> 64bbd9ff90a51d552a71e37408f3655a73fb979d
     case _: Clock      => fir.ClockType
     case _: AsyncReset => fir.AsyncResetType
     case _: ResetType  => fir.ResetType
