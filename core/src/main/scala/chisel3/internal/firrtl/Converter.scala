--- conflicted
+++ resolved
@@ -333,29 +333,17 @@
     case t => t.specifiedDirection
   }
 
-<<<<<<< HEAD
-  def extractType(t: BaseType, info: SourceInfo, typeAliases: Seq[String] = Seq.empty): fir.Type =
-    extractType(t, false, info, true, true, typeAliases)
-
-  def extractType(
-    t:           BaseType,
-    clearDir:    Boolean,
-    info:        SourceInfo,
-    checkProbe:  Boolean,
-    checkConst:  Boolean,
-    typeAliases: Seq[String]
-  ): fir.Type = t match {
-=======
-  def extractType(baseType: Data, info: SourceInfo): fir.Type = extractType(baseType, false, info, true, true)
+  def extractType(baseType: Data, info: SourceInfo, typeAliases: Seq[String] = Seq.empty): fir.Type =
+    extractType(baseType, false, info, true, true, typeAliases)
 
   def extractType(
     baseType:   Data,
     clearDir:   Boolean,
     info:       SourceInfo,
     checkProbe: Boolean,
-    checkConst: Boolean
+    checkConst: Boolean,
+    typeAliases: Seq[String]
   ): fir.Type = baseType match {
->>>>>>> ce5c7b9f
     // extract underlying type for probe
     case t: Data if (checkProbe && t.probeInfo.nonEmpty) =>
       if (t.probeInfo.get.writable) {
