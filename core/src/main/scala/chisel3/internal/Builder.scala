// SPDX-License-Identifier: Apache-2.0

package chisel3.internal

import scala.util.DynamicVariable
import scala.collection.mutable.ArrayBuffer
import chisel3._
import chisel3.experimental._
import chisel3.experimental.hierarchy.{Clone, ImportDefinitionAnnotation, Instance}
import chisel3.internal.firrtl._
import chisel3.internal.naming._
import _root_.firrtl.annotations.{CircuitName, ComponentName, IsMember, ModuleName, Named, ReferenceTarget}
import _root_.firrtl.annotations.AnnotationUtils.validComponentName
import _root_.firrtl.{AnnotationSeq, RenameMap}
import chisel3.experimental.dataview.{reify, reifySingleData}
import chisel3.internal.Builder.Prefix
import chisel3.internal.sourceinfo.SourceInfo
import logger.LazyLogging

import scala.collection.mutable
<<<<<<< HEAD
import chisel3.internal.sourceinfo.UnlocatableSourceInfo
=======
import scala.annotation.tailrec
>>>>>>> e29830de

private[chisel3] class Namespace(keywords: Set[String]) {
  // This HashMap is compressed, not every name in the namespace is present here.
  // If the same name is requested multiple times, it only takes 1 entry in the HashMap and the
  // value is incremented for each time the name is requested.
  // Names can be requested that collide with compressed sets of names, thus the algorithm for
  // checking if a name is present in the Namespace is more complex than just checking the HashMap,
  // see getIndex below.
  private val names = collection.mutable.HashMap[String, Long]()
  def copyTo(other: Namespace): Unit = names.foreach { case (s: String, l: Long) => other.names(s) = l }
  for (keyword <- keywords)
    names(keyword) = 1

  @tailrec
  private def rename(n: String, index: Long): String = {
    val tryName = s"${n}_${index}"
    if (names.contains(tryName)) {
      rename(n, index + 1)
    } else {
      names(n) = index + 1
      tryName
    }
  }

  private def sanitize(s: String, leadingDigitOk: Boolean = false): String = {
    // TODO what character set does FIRRTL truly support? using ANSI C for now
    def legalStart(c: Char) = (c >= 'a' && c <= 'z') || (c >= 'A' && c <= 'Z') || c == '_'
    def legal(c:      Char) = legalStart(c) || (c >= '0' && c <= '9')
    val res = if (s.forall(legal)) s else s.filter(legal)
    val headOk = (!res.isEmpty) && (leadingDigitOk || legalStart(res.head))
    if (headOk) res else s"_$res"
  }

  /** Checks if `n` ends in `_\d+` and returns the substring before `_` if so, null otherwise */
  // TODO can and should this be folded in to sanitize? Same iteration as the forall?
  private def prefix(n: String): Int = {
    // This is micro-optimized because it runs on every single name
    var i = n.size - 1
    while (i > 0 && n(i).isDigit) {
      i -= 1
    }
    // Will get i == 0 for all digits or _\d+ with empty prefix, those have no prefix so returning 0 is correct
    if (i == n.size) 0 // no digits
    else if (n(i) != '_') 0 // no _
    else i
  }

  // Gets the current index for this name, None means it is not contained in the Namespace
  private def getIndex(elem: String): Option[Long] =
    names.get(elem).orElse {
      // This exact name isn't contained, but if we end in _<idx>, we need to check our prefix
      val maybePrefix = prefix(elem)
      if (maybePrefix == 0) None
      else {
        // If we get a prefix collision and our index is taken, we start disambiguating with _<idx>_1
        names
          .get(elem.take(maybePrefix))
          .filter { prefixIdx =>
            val ourIdx = elem.drop(maybePrefix + 1).toInt
            // The namespace starts disambiguating at _1 so _0 is a false collision case
            ourIdx != 0 && prefixIdx > ourIdx
          }
          .map(_ => 1)
      }
    }

  def contains(elem: String): Boolean = getIndex(elem).isDefined

  // leadingDigitOk is for use in fields of Records
  def name(elem: String, leadingDigitOk: Boolean = false): String = {
    val sanitized = sanitize(elem, leadingDigitOk)
    getIndex(sanitized) match {
      case Some(idx) => rename(sanitized, idx)
      case None =>
        names(sanitized) = 1
        sanitized
    }
  }
}

private[chisel3] object Namespace {

  /** Constructs an empty Namespace */
  def empty: Namespace = new Namespace(Set.empty[String])
}

private[chisel3] class IdGen {
  private var counter = -1L
  def next: Long = {
    counter += 1
    counter
  }
  def value: Long = counter
}

/** Public API to access Node/Signal names.
  * currently, the node's name, the full path name, and references to its parent Module and component.
  * These are only valid once the design has been elaborated, and should not be used during its construction.
  */
trait InstanceId {
  def instanceName:   String
  def pathName:       String
  def parentPathName: String
  def parentModName:  String

  /** Returns a FIRRTL Named that refers to this object in the elaborated hardware graph */
  def toNamed: Named

  /** Returns a FIRRTL IsMember that refers to this object in the elaborated hardware graph */
  def toTarget: IsMember

  /** Returns a FIRRTL IsMember that refers to the absolute path to this object in the elaborated hardware graph */
  def toAbsoluteTarget: IsMember
}

private[chisel3] trait HasId extends InstanceId {
  private[chisel3] def _onModuleClose: Unit = {}
  // using nullable var for better memory usage
  private var _parentVar:       BaseModule = Builder.currentModule.getOrElse(null)
  private[chisel3] def _parent: Option[BaseModule] = Option(_parentVar)
  private[chisel3] def _parent_=(target: Option[BaseModule]): Unit = {
    _parentVar = target.getOrElse(null)
  }

  // Set if the returned top-level module of a nested call to the Chisel Builder, see Definition.apply
  private var _circuitVar:       BaseModule = null // using nullable var for better memory usage
  private[chisel3] def _circuit: Option[BaseModule] = Option(_circuitVar)
  private[chisel3] def _circuit_=(target: Option[BaseModule]): Unit = {
    _circuitVar = target.getOrElse(null)
  }

  private[chisel3] val _id: Long = Builder.idGen.next

  // TODO: remove this, but its removal seems to cause a nasty Scala compiler crash.
  override def hashCode: Int = super.hashCode()
  override def equals(that: Any): Boolean = super.equals(that)

  // Contains suggested seed (user-decided seed)
  private var suggested_seedVar: String = null // using nullable var for better memory usage
  private def suggested_seed:    Option[String] = Option(suggested_seedVar)

  // Contains the seed computed automatically by the compiler plugin
  private var auto_seedVar: String = null // using nullable var for better memory usage
  private def auto_seed:    Option[String] = Option(auto_seedVar)

  // Prefix for use in naming
  // - Defaults to prefix at time when object is created
  // - Overridden when [[suggestSeed]] or [[autoSeed]] is called
  private var naming_prefix: Prefix = Builder.getPrefix

  // Post-seed hooks called to carry the suggested seeds to other candidates as needed
  private var suggest_postseed_hooks: List[String => Unit] = Nil

  // Post-seed hooks called to carry the auto seeds to other candidates as needed
  private var auto_postseed_hooks: List[String => Unit] = Nil

  /** Takes the last seed suggested. Multiple calls to this function will take the last given seed, unless
    * this HasId is a module port (see overridden method in Data.scala).
    *
    * If the final computed name conflicts with the final name of another signal, the final name may get uniquified by
    * appending a digit at the end of the name.
    *
    * Is a lower priority than [[suggestName]], in that regardless of whether [[autoSeed]]
    * was called, [[suggestName]] will always take precedence if it was called.
    *
    * @param seed Seed for the name of this component
    * @return this object
    */
  private[chisel3] def autoSeed(seed: String): this.type = forceAutoSeed(seed)
  // Bypass the overridden behavior of autoSeed in [[Data]], apply autoSeed even to ports
  private[chisel3] def forceAutoSeed(seed: String): this.type = {
    auto_seedVar = seed
    for (hook <- auto_postseed_hooks.reverse) { hook(seed) }
    naming_prefix = Builder.getPrefix
    this
  }

  // Private internal version of suggestName that tells you if the name changed
  // Returns Some(old name, old prefix) if name changed, None otherwise
  private[chisel3] def _suggestNameCheck(seed: => String): Option[(String, Prefix)] = {
    val oldSeed = this.seedOpt
    val oldPrefix = this.naming_prefix
    suggestName(seed)
    if (oldSeed.nonEmpty && (oldSeed != this.seedOpt || oldPrefix != this.naming_prefix)) {
      Some(oldSeed.get -> oldPrefix)
    } else None
  }

  /** Takes the first seed suggested. Multiple calls to this function will be ignored.
    * If the final computed name conflicts with another name, it may get uniquified by appending
    * a digit at the end.
    *
    * Is a higher priority than [[autoSeed]], in that regardless of whether [[autoSeed]]
    * was called, [[suggestName]] will always take precedence.
    *
    * @param seed The seed for the name of this component
    * @return this object
    */
  def suggestName(seed: => String): this.type = {
    if (suggested_seed.isEmpty) {
      suggested_seedVar = seed
      // Only set the prefix if a seed hasn't been suggested
      naming_prefix = Builder.getPrefix
      for (hook <- suggest_postseed_hooks.reverse) { hook(seed) }
    }
    this
  }

  // Internal version of .suggestName that can override a user-suggested name
  // This only exists for maintaining "val io" naming in compatibility-mode Modules without IO
  // wrapping
  private[chisel3] def forceFinalName(seed: String): this.type = {
    // This could be called with user prefixes, ignore them
    noPrefix {
      suggested_seedVar = seed
      this.suggestName(seed)
    }
  }

  /** Computes the name of this HasId, if one exists
    * @param defaultSeed Optionally provide default seed for computing the name
    * @return the name, if it can be computed
    */
  private[chisel3] def _computeName(defaultSeed: Option[String]): Option[String] = {
    seedOpt
      .orElse(defaultSeed)
      .map(name => buildName(name, naming_prefix.reverse))
  }

  /** This resolves the precedence of [[autoSeed]] and [[suggestName]]
    *
    * @return the current calculation of a name, if it exists
    */
  private[chisel3] def seedOpt: Option[String] = suggested_seed.orElse(auto_seed)

  /** @return Whether either autoName or suggestName has been called */
  def hasSeed: Boolean = seedOpt.isDefined

  private[chisel3] def hasAutoSeed: Boolean = auto_seed.isDefined

  private[chisel3] def addSuggestPostnameHook(hook: String => Unit): Unit = suggest_postseed_hooks ::= hook
  private[chisel3] def addAutoPostnameHook(hook:    String => Unit): Unit = auto_postseed_hooks ::= hook

  // Uses a namespace to convert suggestion into a true name
  // Will not do any naming if the reference already assigned.
  // (e.g. tried to suggest a name to part of a Record)
  private[chisel3] def forceName(default: => String, namespace: Namespace): Unit =
    if (_ref.isEmpty) {
      val candidate_name = _computeName(Some(default)).get
      val available_name = namespace.name(candidate_name)
      setRef(Ref(available_name))
      // Clear naming prefix to free memory
      naming_prefix = Nil
    }

  private var _refVar: Arg = null // using nullable var for better memory usage
  private def _ref:    Option[Arg] = Option(_refVar)
  private[chisel3] def setRef(imm: Arg): Unit = setRef(imm, false)
  private[chisel3] def setRef(imm: Arg, force: Boolean): Unit = {
    if (_ref.isEmpty || force) {
      _refVar = imm
    }
  }
  private[chisel3] def setRef(parent: HasId, name: String, opaque: Boolean = false): Unit = {
    if (!opaque) setRef(Slot(Node(parent), name))
    else setRef(OpaqueSlot(Node(parent)))
  }

  private[chisel3] def setRef(parent: HasId, index: Int):  Unit = setRef(Index(Node(parent), ILit(index)))
  private[chisel3] def setRef(parent: HasId, index: UInt): Unit = setRef(Index(Node(parent), index.ref))
  private[chisel3] def getRef:       Arg = _ref.get
  private[chisel3] def getOptionRef: Option[Arg] = _ref

  private def refName(c: Component): String = _ref match {
    case Some(arg) => arg.fullName(c)
    case None      =>
      // This is super hacky but this is just for a short term deprecation
      // These accesses occur after Chisel elaboration so we cannot use the normal
      // Builder.deprecated mechanism, we have to create our own one off ErrorLog and print the
      // warning right away.
      // It's especially bad because --warnings-as-errors does not work with these warnings
      val errors = new ErrorLog(false)
      val logger = new _root_.logger.Logger(this.getClass.getName)
      val msg =
        "Accessing the .instanceName or .toTarget of non-hardware Data is deprecated" + _errorContext + ". " +
          "This will become an error in Chisel 3.6."
      errors.deprecated(msg, None)
      errors.checkpoint(logger)
      _computeName(None).get
  }

  private[chisel3] def _errorContext: String = {
    val nameGuess: String = _computeName(None) match {
      case Some(name) => s": '$name'"
      case None       => ""
    }

    val parentGuess: String = _parent match {
      case Some(ViewParent) => s", in module '${reifyParent.pathName}'"
      case Some(p)          => s", in module '${p.pathName}'"
      case None             => ""
    }

    nameGuess + parentGuess
  }

  // Helper for reifying views if they map to a single Target
  private[chisel3] def reifyTarget: Option[Data] = this match {
    case d: Data => reifySingleData(d) // Only Data can be views
    case bad => throwException(s"This shouldn't be possible - got $bad with ${_parent}")
  }

  // Helper for reifying the parent of a view if the view maps to a single Target
  private[chisel3] def reifyParent: BaseModule = reifyTarget.flatMap(_._parent).getOrElse(ViewParent)

  // Implementation of public methods.
  def instanceName: String = _parent match {
    case Some(ViewParent) => reifyTarget.map(_.instanceName).getOrElse(this.refName(ViewParent.fakeComponent))
    case Some(p) =>
      (p._component, this) match {
        case (Some(c), _) => refName(c)
        case (None, d: Data) if d.topBindingOpt == Some(CrossModuleBinding) => _ref.get.localName
        case (None, _: MemBase[Data]) => _ref.get.localName
        case (None, _) =>
          throwException(s"signalName/pathName should be called after circuit elaboration: $this, ${_parent}")
      }
    case None => throwException("this cannot happen")
  }
  def pathName: String = _parent match {
    case None             => instanceName
    case Some(ViewParent) => s"${reifyParent.pathName}.$instanceName"
    case Some(p)          => s"${p.pathName}.$instanceName"
  }
  def parentPathName: String = _parent match {
    case Some(ViewParent) => reifyParent.pathName
    case Some(p)          => p.pathName
    case None             => throwException(s"$instanceName doesn't have a parent")
  }
  def parentModName: String = _parent match {
    case Some(ViewParent) => reifyParent.name
    case Some(p)          => p.name
    case None             => throwException(s"$instanceName doesn't have a parent")
  }
  // TODO Should this be public?
  protected def circuitName: String = _parent match {
    case None =>
      _circuit match {
        case None    => instanceName
        case Some(o) => o.circuitName
      }
    case Some(ViewParent) => reifyParent.circuitName
    case Some(p)          => p.circuitName
  }

  private[chisel3] def getPublicFields(rootClass: Class[_]): Seq[java.lang.reflect.Method] = {
    // Suggest names to nodes using runtime reflection
    def getValNames(c: Class[_]): Set[String] = {
      if (c == rootClass) {
        Set()
      } else {
        getValNames(c.getSuperclass) ++ c.getDeclaredFields.map(_.getName)
      }
    }
    val valNames = getValNames(this.getClass)
    def isPublicVal(m: java.lang.reflect.Method) = {
      val noParameters = m.getParameterTypes.isEmpty
      val aVal = valNames.contains(m.getName)
      val notAssignable = !m.getDeclaringClass.isAssignableFrom(rootClass)
      val notWeirdVal = !m.getName.contains('$')
      noParameters && aVal && notAssignable && notWeirdVal
    }
    this.getClass.getMethods.filter(isPublicVal).sortWith(_.getName < _.getName)
  }
}

/** Holds the implementation of toNamed for Data and MemBase */
private[chisel3] trait NamedComponent extends HasId {

  /** Returns a FIRRTL ComponentName that references this object
    * @note Should not be called until circuit elaboration is complete
    */
  final def toNamed: ComponentName = {
    assertValidTarget()
    ComponentName(this.instanceName, ModuleName(this.parentModName, CircuitName(this.circuitName)))
  }

  /** Returns a FIRRTL ReferenceTarget that references this object
    * @note Should not be called until circuit elaboration is complete
    */
  final def toTarget: ReferenceTarget = {
    assertValidTarget()
    val name = this.instanceName
    if (!validComponentName(name)) throwException(s"Illegal component name: $name (note: literals are illegal)")
    import _root_.firrtl.annotations.{Target, TargetToken}
    val root = _parent.map {
      case ViewParent => reifyParent
      case other      => other
    }.get.getTarget // All NamedComponents will have a parent, only the top module can have None here
    Target.toTargetTokens(name).toList match {
      case TargetToken.Ref(r) :: components => root.ref(r).copy(component = components)
      case other =>
        throw _root_.firrtl.annotations.Target.NamedException(s"Cannot convert $name into [[ReferenceTarget]]: $other")
    }
  }

  final def toAbsoluteTarget: ReferenceTarget = {
    val localTarget = toTarget
    def makeTarget(p: BaseModule) = p.toAbsoluteTarget.ref(localTarget.ref).copy(component = localTarget.component)
    _parent match {
      case Some(ViewParent) => makeTarget(reifyParent)
      case Some(parent)     => makeTarget(parent)
      case None             => localTarget
    }
  }

  private def assertValidTarget(): Unit = {
    val isVecSubaccess = getOptionRef.map {
      case Index(_, _: ULit) => true // Vec literal indexing
      case Index(_, _: Node) => true // Vec dynamic indexing
      case _ => false
    }.getOrElse(false)

    if (isVecSubaccess) {
      throwException(
        s"You cannot target Vec subaccess" + _errorContext +
          ". Instead, assign it to a temporary (for example, with WireInit) and target the temporary."
      )
    }
  }
}

// Mutable global state for chisel that can appear outside a Builder context
private[chisel3] class ChiselContext() {
  val idGen = new IdGen

  // Records the different prefixes which have been scoped at this point in time
  var prefixStack: Prefix = Nil

  // Views belong to a separate namespace (for renaming)
  // The namespace outside of Builder context is useless, but it ensures that views can still be created
  // and the resulting .toTarget is very clearly useless (_$$View$$_...)
  val viewNamespace = Namespace.empty
}

private[chisel3] class DynamicContext(
  val annotationSeq:        AnnotationSeq,
  val throwOnFirstError:    Boolean,
  val warnReflectiveNaming: Boolean,
  val warningsAsErrors:     Boolean) {
  val importDefinitionAnnos = annotationSeq.collect { case a: ImportDefinitionAnnotation[_] => a }

  // Map holding the actual names of extModules
  // Pick the definition name by default in case not passed through annotation.
  val importDefinitionMap = importDefinitionAnnos
    .map(a => a.definition.proto.name -> a.overrideDefName.getOrElse(a.definition.proto.name))
    .toMap

  // Helper function which does 2 things
  // 1. Ensure there are no repeated names for imported Definitions - both Proto Names as well as ExtMod Names
  // 2. Return the distinct definition / extMod names
  private def checkAndGeDistinctProtoExtModNames() = {
    val importAllDefinitionProtoNames = importDefinitionAnnos.map { a => a.definition.proto.name }
    val importDistinctDefinitionProtoNames = importDefinitionMap.keys.toSeq
    val importAllDefinitionExtModNames = importDefinitionMap.toSeq.map(_._2)
    val importDistinctDefinitionExtModNames = importAllDefinitionExtModNames.distinct

    if (importDistinctDefinitionProtoNames.length < importAllDefinitionProtoNames.length) {
      val duplicates = importAllDefinitionProtoNames.diff(importDistinctDefinitionProtoNames).mkString(", ")
      throwException(s"Expected distinct imported Definition names but found duplicates for: $duplicates")
    }
    if (importDistinctDefinitionExtModNames.length < importAllDefinitionExtModNames.length) {
      val duplicates = importAllDefinitionExtModNames.diff(importDistinctDefinitionExtModNames).mkString(", ")
      throwException(s"Expected distinct overrideDef names but found duplicates for: $duplicates")
    }
    (importAllDefinitionProtoNames ++ importAllDefinitionExtModNames).distinct
  }

  val globalNamespace = Namespace.empty

  // Ensure imported Definitions emit as ExtModules with the correct name so
  // that instantiations will also use the correct name and prevent any name
  // conflicts with Modules/Definitions in this elaboration
  checkAndGeDistinctProtoExtModNames().foreach {
    globalNamespace.name(_)
  }

  val components = ArrayBuffer[Component]()
  val annotations = ArrayBuffer[ChiselAnnotation]()
  val newAnnotations = ArrayBuffer[ChiselMultiAnnotation]()
  var currentModule: Option[BaseModule] = None

  // Enum annotations are added every time a ChiselEnum is bound
  // To keep the number down, we keep them unique in the annotations
  val enumAnnos = mutable.HashSet[ChiselAnnotation]()

  /** Contains a mapping from a elaborated module to their aspect
    * Set by [[ModuleAspect]]
    */
  val aspectModule: mutable.HashMap[BaseModule, BaseModule] = mutable.HashMap.empty[BaseModule, BaseModule]

  // Views that do not correspond to a single ReferenceTarget and thus require renaming
  val unnamedViews: ArrayBuffer[Data] = ArrayBuffer.empty

  // Set by object Module.apply before calling class Module constructor
  // Used to distinguish between no Module() wrapping, multiple wrappings, and rewrapping
  var readyForModuleConstr: Boolean = false
  var whenStack:            List[WhenContext] = Nil
  var currentClock:         Option[Clock] = None
  var currentReset:         Option[Reset] = None
  val errors = new ErrorLog(warningsAsErrors)
  val namingStack = new NamingStack

  // Used to indicate if this is the top-level module of full elaboration, or from a Definition
  var inDefinition: Boolean = false
}

private[chisel3] object Builder extends LazyLogging {

  // Represents the current state of the prefixes given
  type Prefix = List[String]

  // All global mutable state must be referenced via dynamicContextVar!!
  private val dynamicContextVar = new DynamicVariable[Option[DynamicContext]](None)
  private def dynamicContext: DynamicContext = {
    require(dynamicContextVar.value.isDefined, "must be inside Builder context")
    dynamicContextVar.value.get
  }

  // Used to suppress warnings when casting from a UInt to an Enum
  var suppressEnumCastWarning: Boolean = false

  // Returns the current dynamic context
  def captureContext(): DynamicContext = dynamicContext
  // Sets the current dynamic contents
  def restoreContext(dc: DynamicContext) = dynamicContextVar.value = Some(dc)

  // Ensure we have a thread-specific ChiselContext
  private val chiselContext = new ThreadLocal[ChiselContext] {
    override def initialValue: ChiselContext = {
      new ChiselContext
    }
  }

  // Initialize any singleton objects before user code inadvertently inherits them.
  private def initializeSingletons(): Unit = {
    // This used to contain:
    //    val dummy = core.DontCare
    //  but this would occasionally produce hangs due to static initialization deadlock
    //  when Builder initialization collided with chisel3.package initialization of the DontCare value.
    // See:
    //  http://ternarysearch.blogspot.com/2013/07/static-initialization-deadlock.html
    //  https://bugs.openjdk.java.net/browse/JDK-8037567
    //  https://stackoverflow.com/questions/28631656/runnable-thread-state-but-in-object-wait
  }

  def namingStackOption: Option[NamingStack] = dynamicContextVar.value.map(_.namingStack)

  def idGen: IdGen = chiselContext.get.idGen

  def globalNamespace: Namespace = dynamicContext.globalNamespace
  def components:      ArrayBuffer[Component] = dynamicContext.components
  def annotations:     ArrayBuffer[ChiselAnnotation] = dynamicContext.annotations

  def enumAnnos: mutable.HashSet[ChiselAnnotation] = dynamicContext.enumAnnos

  // TODO : Unify this with annotations in the future - done this way for backward compatability
  def newAnnotations: ArrayBuffer[ChiselMultiAnnotation] = dynamicContext.newAnnotations

  def annotationSeq:       AnnotationSeq = dynamicContext.annotationSeq
  def namingStack:         NamingStack = dynamicContext.namingStack
  def importDefinitionMap: Map[String, String] = dynamicContext.importDefinitionMap

  def unnamedViews:  ArrayBuffer[Data] = dynamicContext.unnamedViews
  def viewNamespace: Namespace = chiselContext.get.viewNamespace

  // Puts a prefix string onto the prefix stack
  def pushPrefix(d: String): Unit = {
    val context = chiselContext.get()
    context.prefixStack = d :: context.prefixStack
  }

  /** Pushes the current name of a data onto the prefix stack
    *
    * @param d data to derive prefix from
    * @return whether anything was pushed to the stack
    */
  def pushPrefix(d: HasId): Boolean = {
    def buildAggName(id: HasId): Option[String] = {
      def getSubName(field: Data): Option[String] = field.getOptionRef.flatMap {
        case Slot(_, field)       => Some(field) // Record
        case OpaqueSlot(_)        => None // OpaqueSlots don't contribute to the name
        case Index(_, ILit(n))    => Some(n.toString) // Vec static indexing
        case Index(_, ULit(n, _)) => Some(n.toString) // Vec lit indexing
        case Index(_, _: Node) => None // Vec dynamic indexing
        case ModuleIO(_, n) => Some(n) // BlackBox port
      }
      def map2[A, B](a: Option[A], b: Option[A])(f: (A, A) => B): Option[B] =
        a.flatMap(ax => b.map(f(ax, _)))
      // If the binding is None, this is an illegal connection and later logic will error
      def recData(data: Data): Option[String] = data.binding.flatMap {
        case (_: WireBinding | _: RegBinding | _: MemoryPortBinding | _: OpBinding) => data.seedOpt
        case ChildBinding(parent) =>
          recData(parent).map { p =>
            // And name of the field if we have one, we don't for dynamic indexing of Vecs
            getSubName(data).map(p + "_" + _).getOrElse(p)
          }
        case SampleElementBinding(parent)                            => recData(parent)
        case PortBinding(mod) if Builder.currentModule.contains(mod) => data.seedOpt
        case PortBinding(mod)                                        => map2(mod.seedOpt, data.seedOpt)(_ + "_" + _)
        case (_: LitBinding | _: DontCareBinding) => None
        case _ => Some("view_") // TODO implement
      }
      id match {
        case d: Data => recData(d)
        case _ => None
      }
    }
    buildAggName(d).map { name =>
      if (isTemp(name)) {
        pushPrefix(name.tail)
      } else {
        pushPrefix(name)
      }
    }.isDefined
  }

  // Remove a prefix from top of the stack
  def popPrefix(): List[String] = {
    val context = chiselContext.get()
    val tail = context.prefixStack.tail
    context.prefixStack = tail
    tail
  }

  // Removes all prefixes from the prefix stack
  def clearPrefix(): Unit = {
    chiselContext.get().prefixStack = Nil
  }

  // Clears existing prefixes and sets to new prefix stack
  def setPrefix(prefix: Prefix): Unit = {
    chiselContext.get().prefixStack = prefix
  }

  // Returns the prefix stack at this moment
  def getPrefix: Prefix = chiselContext.get().prefixStack

  def currentModule: Option[BaseModule] = dynamicContextVar.value match {
    case Some(dynamicContext) => dynamicContext.currentModule
    case _                    => None
  }
  def currentModule_=(target: Option[BaseModule]): Unit = {
    dynamicContext.currentModule = target
  }
  def aspectModule(module: BaseModule): Option[BaseModule] = dynamicContextVar.value match {
    case Some(dynamicContext) => dynamicContext.aspectModule.get(module)
    case _                    => None
  }

  /** Retrieves the parent of a module based on the elaboration context
    *
    * @param module the module to get the parent of
    * @param context the context the parent should be evaluated in
    * @return the parent of the module provided
    */
  def retrieveParent(module: BaseModule, context: BaseModule): Option[BaseModule] = {
    module._parent match {
      case Some(parentModule) => { //if a parent exists investigate, otherwise return None
        context match {
          case aspect: ModuleAspect => { //if aspect context, do the translation
            Builder.aspectModule(parentModule) match {
              case Some(parentAspect) => Some(parentAspect) //we've found a translation
              case _                  => Some(parentModule) //no translation found
            }
          } //otherwise just return our parent
          case _ => Some(parentModule)
        }
      }
      case _ => None
    }
  }
  def addAspect(module: BaseModule, aspect: BaseModule): Unit = {
    dynamicContext.aspectModule += ((module, aspect))
  }
  def forcedModule: BaseModule = currentModule match {
    case Some(module) => module
    case None =>
      throwException(
        "Error: Not in a Module. Likely cause: Missed Module() wrap or bare chisel API call."
        // A bare api call is, e.g. calling Wire() from the scala console).
      )
  }
  def referenceUserModule: RawModule = {
    currentModule match {
      case Some(module: RawModule) =>
        aspectModule(module) match {
          case Some(aspect: RawModule) => aspect
          case other => module
        }
      case _ =>
        throwException(
          "Error: Not in a RawModule. Likely cause: Missed Module() wrap, bare chisel API call, or attempting to construct hardware inside a BlackBox."
          // A bare api call is, e.g. calling Wire() from the scala console).
        )
    }
  }
  def forcedUserModule: RawModule = currentModule match {
    case Some(module: RawModule) => module
    case _ =>
      throwException(
        "Error: Not in a UserModule. Likely cause: Missed Module() wrap, bare chisel API call, or attempting to construct hardware inside a BlackBox."
        // A bare api call is, e.g. calling Wire() from the scala console).
      )
  }
  def hasDynamicContext: Boolean = dynamicContextVar.value.isDefined

  def readyForModuleConstr: Boolean = dynamicContext.readyForModuleConstr
  def readyForModuleConstr_=(target: Boolean): Unit = {
    dynamicContext.readyForModuleConstr = target
  }

  def whenDepth: Int = dynamicContext.whenStack.length

  def pushWhen(wc: WhenContext): Unit = {
    dynamicContext.whenStack = wc :: dynamicContext.whenStack
  }

  def popWhen(): WhenContext = {
    val lastWhen = dynamicContext.whenStack.head
    dynamicContext.whenStack = dynamicContext.whenStack.tail
    lastWhen
  }

  def whenStack: List[WhenContext] = dynamicContext.whenStack
  def whenStack_=(s: List[WhenContext]): Unit = {
    dynamicContext.whenStack = s
  }

  def currentWhen: Option[WhenContext] = dynamicContext.whenStack.headOption

  def currentClock: Option[Clock] = dynamicContext.currentClock
  def currentClock_=(newClock: Option[Clock]): Unit = {
    dynamicContext.currentClock = newClock
  }

  def currentReset: Option[Reset] = dynamicContext.currentReset
  def currentReset_=(newReset: Option[Reset]): Unit = {
    dynamicContext.currentReset = newReset
  }

  def inDefinition: Boolean = {
    dynamicContextVar.value
      .map(_.inDefinition)
      .getOrElse(false)
  }

  def forcedClock: Clock = currentClock.getOrElse(
    throwException("Error: No implicit clock.")
  )
  def forcedReset: Reset = currentReset.getOrElse(
    throwException("Error: No implicit reset.")
  )

  def warnReflectiveNaming: Boolean = dynamicContext.warnReflectiveNaming

  // TODO(twigg): Ideally, binding checks and new bindings would all occur here
  // However, rest of frontend can't support this yet.
  def pushCommand[T <: Command](c: T): T = {
    forcedUserModule.addCommand(c)
    c
  }
  def pushOp[T <: Data](cmd: DefPrim[T]): T = {
    // Bind each element of the returned Data to being a Op
    cmd.id.bind(OpBinding(forcedUserModule, currentWhen))
    pushCommand(cmd).id
  }

  /** Recursively suggests names to supported "container" classes
    * Arbitrary nestings of supported classes are allowed so long as the
    * innermost element is of type HasId
    * (Note: Map is Iterable[Tuple2[_,_]] and thus excluded)
    */
  def nameRecursively(prefix: String, nameMe: Any, namer: (HasId, String) => Unit): Unit = nameMe match {
    case (id: Instance[_]) =>
      id.underlying match {
        case Clone(m: internal.BaseModule.ModuleClone[_]) => namer(m.getPorts, prefix)
        case _ =>
      }
    case (id: HasId) => namer(id, prefix)
    case Some(elt) => nameRecursively(prefix, elt, namer)
    case (iter: Iterable[_]) if iter.hasDefiniteSize =>
      for ((elt, i) <- iter.zipWithIndex) {
        nameRecursively(s"${prefix}_${i}", elt, namer)
      }
    case _ => // Do nothing
  }

  def errors: ErrorLog = dynamicContext.errors
  def error(m: => String)(implicit sourceInfo: SourceInfo): Unit = {
    // If --throw-on-first-error is requested, throw an exception instead of aggregating errors
    if (dynamicContextVar.value.isDefined && !dynamicContextVar.value.get.throwOnFirstError) {
      errors.error(m, sourceInfo)
    } else {
      throwException(m)
    }
  }
  def warning(m: => String)(implicit sourceInfo: SourceInfo): Unit =
    if (dynamicContextVar.value.isDefined) errors.warning(m, sourceInfo)
  def warningNoLoc(m: => String): Unit = if (dynamicContextVar.value.isDefined) errors.warningNoLoc(m)
  def deprecated(m:   => String, location: Option[String] = None): Unit =
    if (dynamicContextVar.value.isDefined) errors.deprecated(m, location)

  /** Record an exception as an error, and throw it.
    *
    * @param m exception message
    */
  @throws(classOf[ChiselException])
  def exception(m: => String)(implicit sourceInfo: SourceInfo): Nothing = {
    error(m)
    throwException(m)
  }

  def getScalaMajorVersion: Int = {
    val "2" :: major :: _ :: Nil = chisel3.BuildInfo.scalaVersion.split("\\.").toList
    major.toInt
  }

  def checkScalaVersion(): Unit = {
    if (getScalaMajorVersion == 11) {
      val url = _root_.firrtl.stage.transforms.CheckScalaVersion.migrationDocumentLink
      val msg = s"Chisel 3.4 is the last version that will support Scala 2.11. " +
        s"Please upgrade to Scala 2.12. See $url"
      deprecated(msg, Some(""))
    }
  }

  // Builds a RenameMap for all Views that do not correspond to a single Data
  // These Data give a fake ReferenceTarget for .toTarget and .toReferenceTarget that the returned
  // RenameMap can split into the constituent parts
  private[chisel3] def makeViewRenameMap: RenameMap = {
    val renames = RenameMap()
    for (view <- unnamedViews) {
      val localTarget = view.toTarget
      val absTarget = view.toAbsoluteTarget
      val elts = getRecursiveFields.lazily(view, "").collect { case (elt: Element, _) => elt }
      for (elt <- elts) {
        val targetOfView = reify(elt)
        renames.record(localTarget, targetOfView.toTarget)
        renames.record(absTarget, targetOfView.toAbsoluteTarget)
      }
    }
    renames
  }

  private[chisel3] def build[T <: BaseModule](
    f:              => T,
    dynamicContext: DynamicContext,
    forceModName:   Boolean = true
  ): (Circuit, T) = {
    dynamicContextVar.withValue(Some(dynamicContext)) {
      ViewParent // Must initialize the singleton in a Builder context or weird things can happen
      // in tiny designs/testcases that never access anything in chisel3.internal
      checkScalaVersion()
      logger.info("Elaborating design...")
      val mod = f
      if (forceModName) { // This avoids definition name index skipping with D/I
        mod.forceName(mod.name, globalNamespace)
      }
      errors.checkpoint(logger)
      logger.info("Done elaborating.")

      (Circuit(components.last.name, components.toSeq, annotations.toSeq, makeViewRenameMap, newAnnotations.toSeq), mod)
    }
  }
  initializeSingletons()
}

/** Allows public access to the naming stack in Builder / DynamicContext, and handles invocations
  * outside a Builder context.
  * Necessary because naming macros expand in user code and don't have access into private[chisel3]
  * objects.
  */
object DynamicNamingStack {
  def pushContext(): NamingContextInterface = {
    Builder.namingStackOption match {
      case Some(namingStack) => namingStack.pushContext()
      case None              => DummyNamer
    }
  }

  def popReturnContext[T <: Any](prefixRef: T, until: NamingContextInterface): T = {
    until match {
      case DummyNamer =>
        require(
          Builder.namingStackOption.isEmpty,
          "Builder context must remain stable throughout a chiselName-annotated function invocation"
        )
      case context: NamingContext =>
        require(
          Builder.namingStackOption.isDefined,
          "Builder context must remain stable throughout a chiselName-annotated function invocation"
        )
        Builder.namingStackOption.get.popContext(prefixRef, context)
    }
    prefixRef
  }

  def length(): Int = Builder.namingStackOption.get.length
}

/** Casts BigInt to Int, issuing an error when the input isn't representable. */
private[chisel3] object castToInt {
  def apply(x: BigInt, msg: String): Int = {
    val res = x.toInt
    require(x == res, s"$msg $x is too large to be represented as Int")
    res
  }
}<|MERGE_RESOLUTION|>--- conflicted
+++ resolved
@@ -18,11 +18,7 @@
 import logger.LazyLogging
 
 import scala.collection.mutable
-<<<<<<< HEAD
-import chisel3.internal.sourceinfo.UnlocatableSourceInfo
-=======
 import scala.annotation.tailrec
->>>>>>> e29830de
 
 private[chisel3] class Namespace(keywords: Set[String]) {
   // This HashMap is compressed, not every name in the namespace is present here.
