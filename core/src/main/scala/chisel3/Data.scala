--- conflicted
+++ resolved
@@ -147,153 +147,6 @@
   }
 }
 
-<<<<<<< HEAD
-=======
-package experimental {
-  import chisel3.internal.requireIsHardware // Fix ambiguous import
-
-  /** Experimental hardware construction reflection API
-    */
-  object DataMirror {
-    def widthOf(target:              Data): Width = target.width
-    def specifiedDirectionOf(target: Data): SpecifiedDirection = target.specifiedDirection
-    def directionOf(target: Data): ActualDirection = {
-      requireIsHardware(target, "node requested directionality on")
-      target.direction
-    }
-
-    private def hasBinding[B <: ConstrainedBinding: ClassTag](target: Data) = {
-      target.topBindingOpt match {
-        case Some(b: B) => true
-        case _ => false
-      }
-    }
-
-    /** Check if a given `Data` is an IO port
-      * @param x the `Data` to check
-      * @return `true` if x is an IO port, `false` otherwise
-      */
-    def isIO(x: Data): Boolean = hasBinding[PortBinding](x)
-
-    /** Check if a given `Data` is a Wire
-      * @param x the `Data` to check
-      * @return `true` if x is a Wire, `false` otherwise
-      */
-    def isWire(x: Data): Boolean = hasBinding[WireBinding](x)
-
-    /** Check if a given `Data` is a Reg
-      * @param x the `Data` to check
-      * @return `true` if x is a Reg, `false` otherwise
-      */
-    def isReg(x: Data): Boolean = hasBinding[RegBinding](x)
-
-    /** Check if two Chisel types are the same type.
-      * Internally, this is dispatched to each Chisel type's
-      * `typeEquivalent` function for each type to determine
-      * if the types are intended to be equal.
-      *
-      * For most types, different parameters should ensure
-      * that the types are different.
-      * For example, `UInt(8.W)` and `UInt(16.W)` are different.
-      * Likewise, Records check that both Records have the same
-      * elements with the same types.
-      *
-      * @param x First Chisel type
-      * @param y Second Chisel type
-      * @return true if the two Chisel types are equal.
-      */
-    def checkTypeEquivalence(x: Data, y: Data): Boolean = x.typeEquivalent(y)
-
-    /** Returns the ports of a module
-      * {{{
-      * class MyModule extends Module {
-      *   val io = IO(new Bundle {
-      *     val in = Input(UInt(8.W))
-      *     val out = Output(Vec(2, UInt(8.W)))
-      *   })
-      *   val extra = IO(Input(UInt(8.W)))
-      *   val delay = RegNext(io.in)
-      *   io.out(0) := delay
-      *   io.out(1) := delay + extra
-      * }
-      * val mod = Module(new MyModule)
-      * DataMirror.modulePorts(mod)
-      * // returns: Seq(
-      * //   "clock" -> mod.clock,
-      * //   "reset" -> mod.reset,
-      * //   "io" -> mod.io,
-      * //   "extra" -> mod.extra
-      * // )
-      * }}}
-      */
-    def modulePorts(target: BaseModule): Seq[(String, Data)] = target.getChiselPorts
-
-    /** Returns a recursive representation of a module's ports with underscore-qualified names
-      * {{{
-      * class MyModule extends Module {
-      *   val io = IO(new Bundle {
-      *     val in = Input(UInt(8.W))
-      *     val out = Output(Vec(2, UInt(8.W)))
-      *   })
-      *   val extra = IO(Input(UInt(8.W)))
-      *   val delay = RegNext(io.in)
-      *   io.out(0) := delay
-      *   io.out(1) := delay + extra
-      * }
-      * val mod = Module(new MyModule)
-      * DataMirror.fullModulePorts(mod)
-      * // returns: Seq(
-      * //   "clock" -> mod.clock,
-      * //   "reset" -> mod.reset,
-      * //   "io" -> mod.io,
-      * //   "io_out" -> mod.io.out,
-      * //   "io_out_0" -> mod.io.out(0),
-      * //   "io_out_1" -> mod.io.out(1),
-      * //   "io_in" -> mod.io.in,
-      * //   "extra" -> mod.extra
-      * // )
-      * }}}
-      * @note The returned ports are redundant. An [[Aggregate]] port will be present along with all
-      *       of its children.
-      * @see [[DataMirror.modulePorts]] for a non-recursive representation of the ports.
-      */
-    def fullModulePorts(target: BaseModule): Seq[(String, Data)] = {
-      def getPortNames(name: String, data: Data): Seq[(String, Data)] = Seq(name -> data) ++ (data match {
-        case _: Element => Seq()
-        case r: Record =>
-          r.elements.toSeq.flatMap {
-            case (eltName, elt) =>
-              if (r._isOpaqueType) { getPortNames(s"${name}", elt) }
-              else { getPortNames(s"${name}_${eltName}", elt) }
-          }
-        case v: Vec[_] => v.zipWithIndex.flatMap { case (elt, index) => getPortNames(s"${name}_${index}", elt) }
-      })
-      modulePorts(target).flatMap {
-        case (name, data) =>
-          getPortNames(name, data).toList
-      }
-    }
-
-    /** Returns the parent module within which a module instance is instantiated
-      *
-      * @note Top-level modules in any given elaboration do not have a parent
-      * @param target a module instance
-      * @return the parent of the `target`, if one exists
-      */
-    def getParent(target: BaseModule): Option[BaseModule] = target._parent
-
-    // Internal reflection-style APIs, subject to change and removal whenever.
-    object internal {
-      def isSynthesizable(target: Data): Boolean = target.isSynthesizable
-      // For those odd cases where you need to care about object reference and uniqueness
-      def chiselTypeClone[T <: Data](target: Data): T = {
-        target.cloneTypeFull.asInstanceOf[T]
-      }
-    }
-  }
-}
-
->>>>>>> 1654d87a
 /** Creates a clone of the super-type of the input elements. Super-type is defined as:
   * - for Bits type of the same class: the cloned type of the largest width
   * - Bools are treated as UInts
