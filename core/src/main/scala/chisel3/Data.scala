--- conflicted
+++ resolved
@@ -375,18 +375,16 @@
     }
   }
 
-<<<<<<< HEAD
   // probeInfo only exists if this is a probe type
   private var _probeInfoVar:      ProbeInfo = null
   private var _probeInfo:         Option[ProbeInfo] = Option(_probeInfoVar)
   private[chisel3] def probeInfo: Option[ProbeInfo] = _probeInfo
   private[chisel3] def probeInfo_=(probeInfo: Option[ProbeInfo]) = _probeInfo = probeInfo
-=======
+
   // If this Data is constant, it must hold a constant value
   private var _isConst:         Boolean = false
   private[chisel3] def isConst: Boolean = _isConst
   private[chisel3] def isConst_=(isConst: Boolean) = _isConst = isConst
->>>>>>> 64bbd9ff
 
   // User-specified direction, local at this node only.
   // Note that the actual direction of this node can differ from child and parent specifiedDirection.
@@ -687,11 +685,8 @@
     val clone = this.cloneType // get a fresh object, without bindings
     // Only the top-level direction needs to be fixed up, cloneType should do the rest
     clone.specifiedDirection = specifiedDirection
-<<<<<<< HEAD
     clone.probeInfo = probeInfo
-=======
     clone.isConst = isConst
->>>>>>> 64bbd9ff
     clone
   }
 
