// SPDX-License-Identifier: Apache-2.0

package chisel3

import scala.util.Try
import scala.language.experimental.macros
import scala.annotation.nowarn
import chisel3.experimental.{BaseModule, UnlocatableSourceInfo}
import chisel3.internal._
import chisel3.experimental.hierarchy.{InstanceClone, ModuleClone}
import chisel3.internal.Builder._
import chisel3.internal.firrtl._
import _root_.firrtl.annotations.{IsModule, ModuleTarget}
import scala.collection.immutable.VectorBuilder

/** Abstract base class for Modules that contain Chisel RTL.
  * This abstract base class is a user-defined module which does not include implicit clock and reset and supports
  * multiple IO() declarations.
  */
@nowarn("msg=class Port") // delete when Port becomes private
abstract class RawModule(implicit moduleCompileOptions: CompileOptions) extends BaseModule {
  //
  // RTL construction internals
  //
  // Perhaps this should be an ArrayBuffer (or ArrayBuilder), but DefModule is public and has Seq[Command]
  // so our best option is to share a single Seq datastructure with that
  private val _commands = new VectorBuilder[Command]()
  private[chisel3] def addCommand(c: Command): Unit = {
    require(!_closed, "Can't write to module after module close")
    _commands += c
  }
  protected def getCommands: Seq[Command] = {
    require(_closed, "Can't get commands before module close")
    // Unsafe cast but we know that any RawModule uses a DefModule
    // _component is defined as a var on BaseModule and we cannot override mutable vars
    _component.get.asInstanceOf[DefModule].commands
  }

  //
  // Other Internal Functions
  //
  private var _firrtlPorts: Option[Seq[firrtl.Port]] = None

  val compileOptions = moduleCompileOptions

  private[chisel3] def checkPorts(): Unit = {
    for ((port, source) <- getModulePortsAndLocators) {
      if (port._computeName(None).isEmpty) {
        Builder.error(
          s"Unable to name port $port in $this, " +
            s"try making it a public field of the Module $source"
        )(UnlocatableSourceInfo)
      }
    }
  }

  private[chisel3] override def generateComponent(): Option[Component] = {
    require(!_closed, "Can't generate module more than once")
    _closed = true

    // Check to make sure that all ports can be named
    checkPorts()

    // Now that elaboration is complete for this Module, we can finalize names
    for (id <- getIds) {
      id match {
        case id: ModuleClone[_]   => id.setRefAndPortsRef(_namespace) // special handling
        case id: InstanceClone[_] => id.setAsInstanceRef()
        case id: BaseModule       => id.forceName(default = id.desiredName, _namespace)
        case id: MemBase[_]       => id.forceName(default = "MEM", _namespace)
        case id: stop.Stop        => id.forceName(default = "stop", _namespace)
        case id: assert.Assert    => id.forceName(default = "assert", _namespace)
        case id: assume.Assume    => id.forceName(default = "assume", _namespace)
        case id: cover.Cover      => id.forceName(default = "cover", _namespace)
        case id: printf.Printf => id.forceName(default = "printf", _namespace)
        case id: Data =>
          if (id.isSynthesizable) {
            id.topBinding match {
              case OpBinding(_, _) =>
                id.forceName(default = "_T", _namespace)
              case MemoryPortBinding(_, _) =>
                id.forceName(default = "MPORT", _namespace)
              case PortBinding(_) =>
                id.forceName(default = "PORT", _namespace, true, x => ModuleIO(this, x))
              case RegBinding(_, _) =>
                id.forceName(default = "REG", _namespace)
              case WireBinding(_, _) =>
                id.forceName(default = "_WIRE", _namespace)
              case _ => // don't name literals
            }
          } // else, don't name unbound types
      }
    }

    val firrtlPorts = getModulePortsAndLocators.map {
      case (port, sourceInfo) =>
        Port(port, port.specifiedDirection, sourceInfo)
    }
    _firrtlPorts = Some(firrtlPorts)

    // Generate IO invalidation commands to initialize outputs as unused,
    //  unless the client wants explicit control over their generation.
    val invalidateCommands = {
      if (!compileOptions.explicitInvalidate || this.isInstanceOf[ImplicitInvalidate]) {
        getModulePortsAndLocators.map { case (port, sourceInfo) => DefInvalid(sourceInfo, port.ref) }
      } else {
        Seq()
      }
    }
    val component = DefModule(this, name, firrtlPorts, invalidateCommands ++: _commands.result())
    _component = Some(component)
    _component
  }

  private[chisel3] def initializeInParent(parentCompileOptions: CompileOptions): Unit = {
    implicit val sourceInfo = UnlocatableSourceInfo

    if (!parentCompileOptions.explicitInvalidate || Builder.currentModule.get.isInstanceOf[ImplicitInvalidate]) {
      for ((port, sourceInfo) <- getModulePortsAndLocators) {
        pushCommand(DefInvalid(sourceInfo, port.ref))
      }
    }
  }
}

trait RequireAsyncReset extends Module {
  override private[chisel3] def mkReset: AsyncReset = AsyncReset()
}

trait RequireSyncReset extends Module {
  override private[chisel3] def mkReset: Bool = Bool()
}

/** Mix with a [[RawModule]] to automatically connect DontCare to the module's ports, wires, and children instance IOs. */
<<<<<<< HEAD
trait ImplicitInvalidate { self: RawModule => }

package object internal {

  @deprecated("This function has moved to chisel3.experimental", "Chisel 3.6")
  val prefix = chisel3.experimental.prefix
  @deprecated("This function has moved to chisel3.experimental", "Chisel 3.6")
  val noPrefix = chisel3.experimental.noPrefix

  import scala.annotation.implicitNotFound
  @implicitNotFound("You are trying to access a macro-only API. Please use the @public annotation instead.")
  trait MacroGenerated

  /** Marker trait for modules that are not true modules */
  private[chisel3] trait PseudoModule extends BaseModule

  /* Check if a String name is a temporary name */
  def isTemp(name: String): Boolean = name.nonEmpty && name.head == '_'

  /** Creates a name String from a prefix and a seed
    * @param prefix The prefix associated with the seed (must be in correct order, *not* reversed)
    * @param seed The seed for computing the name (if available)
    */
  def buildName(seed: String, prefix: Prefix): String = {
    // Don't bother copying the String if there's no prefix
    if (prefix.isEmpty) {
      seed
    } else {
      // Using Java's String builder to micro-optimize appending a String excluding 1st character
      // for temporaries
      val builder = new java.lang.StringBuilder()
      // Starting with _ is the indicator of a temporary
      val temp = isTemp(seed)
      // Make sure the final result is also a temporary if this is a temporary
      if (temp) {
        builder.append('_')
      }
      prefix.foreach { p =>
        builder.append(p)
        builder.append('_')
      }
      if (temp) {
        // We've moved the leading _ to the front, drop it here
        builder.append(seed, 1, seed.length)
      } else {
        builder.append(seed)
      }
      builder.toString
    }
  }

  // Sanitizes a name, e.g. from a `HasId`, by stripping all non ANSI-C characters
  def sanitize(s: String, leadingDigitOk: Boolean = false): String = {
    // TODO what character set does FIRRTL truly support? using ANSI C for now
    def legalStart(c: Char) = (c >= 'a' && c <= 'z') || (c >= 'A' && c <= 'Z') || c == '_'
    def legal(c:      Char) = legalStart(c) || (c >= '0' && c <= '9')
    val res = if (s.forall(legal)) s else s.filter(legal)
    val headOk = (!res.isEmpty) && (leadingDigitOk || legalStart(res.head))
    if (headOk) res else s"_$res"
  }

  // Private reflective version of "val io" to maintain Chisel.Module semantics without having
  // io as a virtual method. See https://github.com/freechipsproject/chisel3/pull/1550 for more
  // information about the removal of "val io"
  private def reflectivelyFindValIO(self: BaseModule): Option[Record] = {
    // Java reflection is faster and works for the common case
    def tryJavaReflect: Option[Record] = Try {
      self.getClass.getMethod("io").invoke(self).asInstanceOf[Record]
    }.toOption
      .filter(_ != null)
    // Anonymous subclasses don't work with Java reflection, so try slower, Scala reflection
    def tryScalaReflect: Option[Record] = {
      val ru = scala.reflect.runtime.universe
      import ru.{Try => _, _}
      val m = ru.runtimeMirror(self.getClass.getClassLoader)
      val im = m.reflect(self)
      val tpe = im.symbol.toType
      // For some reason, in anonymous subclasses, looking up the Term by name (TermName("io"))
      // hits an internal exception. Searching for the term seems to work though so we use that.
      val ioTerm: Option[TermSymbol] = tpe.decls.collectFirst {
        case d if d.name.toString == "io" && d.isTerm => d.asTerm
      }
      ioTerm.flatMap { term =>
        Try {
          im.reflectField(term).get.asInstanceOf[Record]
        }.toOption
          .filter(_ != null)
      }
    }

    tryJavaReflect
      .orElse(tryScalaReflect)
      .map(_.forceFinalName("io"))
      .orElse {
        // Fallback if reflection fails, user can wrap in IO(...)
        self.findPort("io").collect { case r: Record => r }
      }
  }

  /** Legacy Module class that restricts IOs to just io, clock, and reset, and provides a constructor
    * for threading through explicit clock and reset.
    *
    * '''Do not use this class in user code'''. Use whichever `Module` is imported by your wildcard
    * import (preferably `import chisel3._`).
    */
  abstract class LegacyModule(implicit moduleCompileOptions: CompileOptions) extends Module {
    // Provide a non-deprecated constructor
    def this(
      override_clock: Option[Clock] = None,
      override_reset: Option[Bool] = None
    )(
      implicit moduleCompileOptions: CompileOptions
    ) = {
      this()
      this.override_clock = override_clock
      this.override_reset = override_reset
    }
    def this(_clock: Clock)(implicit moduleCompileOptions: CompileOptions) =
      this(Option(_clock), None)(moduleCompileOptions)
    def this(_reset: Bool)(implicit moduleCompileOptions: CompileOptions) =
      this(None, Option(_reset))(moduleCompileOptions)
    def this(_clock: Clock, _reset: Bool)(implicit moduleCompileOptions: CompileOptions) =
      this(Option(_clock), Option(_reset))(moduleCompileOptions)

    // Sort of a DIY lazy val because if the user tries to construct hardware before val io is
    // constructed, _compatAutoWrapPorts will try to access it but it will be null
    // In that case, we basically need to delay setting this var until later
    private var _ioValue: Option[Record] = None
    private def _io: Option[Record] = _ioValue.orElse {
      _ioValue = reflectivelyFindValIO(this)
      _ioValue
    }

    // Allow access to bindings from the compatibility package
    protected def _compatIoPortBound() = _io.exists(portsContains(_))

    private[chisel3] override def generateComponent(): Option[Component] = {
      _compatAutoWrapPorts() // pre-IO(...) compatibility hack

      // Restrict IO to just io, clock, and reset
      if (_io.isEmpty || !_compatIoPortBound) {
        throwException(
          s"Compatibility mode Module '$this' must have a 'val io' Bundle. " +
            "If there is such a field and you still see this error, autowrapping has failed (sorry!). " +
            "Please wrap the Bundle declaration in IO(...)."
        )
      }
      require(
        (portsContains(clock)) && (portsContains(reset)),
        "Internal error, module did not have clock or reset as IO"
      )
      require(portsSize == 3, "Module must only have io, clock, and reset as IO")

      super.generateComponent()
    }

    override def _compatAutoWrapPorts(): Unit = {
      if (!_compatIoPortBound()) {
        _io.foreach(_bindIoInPlace(_)(UnlocatableSourceInfo, moduleCompileOptions))
      }
    }
  }

  import chisel3.experimental.Param

  /** Legacy BlackBox class will reflectively autowrap val io
    *
    * '''Do not use this class in user code'''. Use whichever `BlackBox` is imported by your wildcard
    * import (preferably `import chisel3._`).
    */
  abstract class LegacyBlackBox(
    params: Map[String, Param] = Map.empty[String, Param]
  )(
    implicit moduleCompileOptions: CompileOptions)
      extends chisel3.BlackBox(params) {

    override private[chisel3] lazy val _io: Option[Record] = reflectivelyFindValIO(this)

    // This class auto-wraps the BlackBox with IO(...), allowing legacy code (where IO(...) wasn't
    // required) to build.
    override def _compatAutoWrapPorts(): Unit = {
      if (!_compatIoPortBound()) {
        _io.foreach(_bindIoInPlace(_)(UnlocatableSourceInfo, moduleCompileOptions))
      }
    }
  }

  /** Internal API for [[ViewParent]] */
  sealed private[chisel3] class ViewParentAPI extends RawModule()(ExplicitCompileOptions.Strict) with PseudoModule {
    // We must provide `absoluteTarget` but not `toTarget` because otherwise they would be exactly
    // the same and we'd have no way to distinguish the kind of target when renaming view targets in
    // the Converter
    // Note that this is not overriding .toAbsoluteTarget, that is a final def in BaseModule that delegates
    // to this method
    private[chisel3] val absoluteTarget: IsModule = ModuleTarget(this.circuitName, "_$$AbsoluteView$$_")

    // This module is not instantiable
    override private[chisel3] def generateComponent(): Option[Component] = None
    override private[chisel3] def initializeInParent(parentCompileOptions: CompileOptions): Unit = ()
    // This module is not really part of the circuit
    _parent = None

    // Sigil to mark views, starts with '_' to make it a legal FIRRTL target
    override def desiredName = "_$$View$$_"

    private[chisel3] val fakeComponent: Component = DefModule(this, desiredName, Nil, Nil)
  }

  /** Special internal object representing the parent of all views
    *
    * @note this is a val instead of an object because of the need to wrap in Module(...)
    */
  private[chisel3] val ViewParent =
    Module.do_apply(new ViewParentAPI)(UnlocatableSourceInfo, ExplicitCompileOptions.Strict)
}
=======
trait ImplicitInvalidate { self: RawModule => }
>>>>>>> 4601d0e3
<|MERGE_RESOLUTION|>--- conflicted
+++ resolved
@@ -132,222 +132,4 @@
 }
 
 /** Mix with a [[RawModule]] to automatically connect DontCare to the module's ports, wires, and children instance IOs. */
-<<<<<<< HEAD
-trait ImplicitInvalidate { self: RawModule => }
-
-package object internal {
-
-  @deprecated("This function has moved to chisel3.experimental", "Chisel 3.6")
-  val prefix = chisel3.experimental.prefix
-  @deprecated("This function has moved to chisel3.experimental", "Chisel 3.6")
-  val noPrefix = chisel3.experimental.noPrefix
-
-  import scala.annotation.implicitNotFound
-  @implicitNotFound("You are trying to access a macro-only API. Please use the @public annotation instead.")
-  trait MacroGenerated
-
-  /** Marker trait for modules that are not true modules */
-  private[chisel3] trait PseudoModule extends BaseModule
-
-  /* Check if a String name is a temporary name */
-  def isTemp(name: String): Boolean = name.nonEmpty && name.head == '_'
-
-  /** Creates a name String from a prefix and a seed
-    * @param prefix The prefix associated with the seed (must be in correct order, *not* reversed)
-    * @param seed The seed for computing the name (if available)
-    */
-  def buildName(seed: String, prefix: Prefix): String = {
-    // Don't bother copying the String if there's no prefix
-    if (prefix.isEmpty) {
-      seed
-    } else {
-      // Using Java's String builder to micro-optimize appending a String excluding 1st character
-      // for temporaries
-      val builder = new java.lang.StringBuilder()
-      // Starting with _ is the indicator of a temporary
-      val temp = isTemp(seed)
-      // Make sure the final result is also a temporary if this is a temporary
-      if (temp) {
-        builder.append('_')
-      }
-      prefix.foreach { p =>
-        builder.append(p)
-        builder.append('_')
-      }
-      if (temp) {
-        // We've moved the leading _ to the front, drop it here
-        builder.append(seed, 1, seed.length)
-      } else {
-        builder.append(seed)
-      }
-      builder.toString
-    }
-  }
-
-  // Sanitizes a name, e.g. from a `HasId`, by stripping all non ANSI-C characters
-  def sanitize(s: String, leadingDigitOk: Boolean = false): String = {
-    // TODO what character set does FIRRTL truly support? using ANSI C for now
-    def legalStart(c: Char) = (c >= 'a' && c <= 'z') || (c >= 'A' && c <= 'Z') || c == '_'
-    def legal(c:      Char) = legalStart(c) || (c >= '0' && c <= '9')
-    val res = if (s.forall(legal)) s else s.filter(legal)
-    val headOk = (!res.isEmpty) && (leadingDigitOk || legalStart(res.head))
-    if (headOk) res else s"_$res"
-  }
-
-  // Private reflective version of "val io" to maintain Chisel.Module semantics without having
-  // io as a virtual method. See https://github.com/freechipsproject/chisel3/pull/1550 for more
-  // information about the removal of "val io"
-  private def reflectivelyFindValIO(self: BaseModule): Option[Record] = {
-    // Java reflection is faster and works for the common case
-    def tryJavaReflect: Option[Record] = Try {
-      self.getClass.getMethod("io").invoke(self).asInstanceOf[Record]
-    }.toOption
-      .filter(_ != null)
-    // Anonymous subclasses don't work with Java reflection, so try slower, Scala reflection
-    def tryScalaReflect: Option[Record] = {
-      val ru = scala.reflect.runtime.universe
-      import ru.{Try => _, _}
-      val m = ru.runtimeMirror(self.getClass.getClassLoader)
-      val im = m.reflect(self)
-      val tpe = im.symbol.toType
-      // For some reason, in anonymous subclasses, looking up the Term by name (TermName("io"))
-      // hits an internal exception. Searching for the term seems to work though so we use that.
-      val ioTerm: Option[TermSymbol] = tpe.decls.collectFirst {
-        case d if d.name.toString == "io" && d.isTerm => d.asTerm
-      }
-      ioTerm.flatMap { term =>
-        Try {
-          im.reflectField(term).get.asInstanceOf[Record]
-        }.toOption
-          .filter(_ != null)
-      }
-    }
-
-    tryJavaReflect
-      .orElse(tryScalaReflect)
-      .map(_.forceFinalName("io"))
-      .orElse {
-        // Fallback if reflection fails, user can wrap in IO(...)
-        self.findPort("io").collect { case r: Record => r }
-      }
-  }
-
-  /** Legacy Module class that restricts IOs to just io, clock, and reset, and provides a constructor
-    * for threading through explicit clock and reset.
-    *
-    * '''Do not use this class in user code'''. Use whichever `Module` is imported by your wildcard
-    * import (preferably `import chisel3._`).
-    */
-  abstract class LegacyModule(implicit moduleCompileOptions: CompileOptions) extends Module {
-    // Provide a non-deprecated constructor
-    def this(
-      override_clock: Option[Clock] = None,
-      override_reset: Option[Bool] = None
-    )(
-      implicit moduleCompileOptions: CompileOptions
-    ) = {
-      this()
-      this.override_clock = override_clock
-      this.override_reset = override_reset
-    }
-    def this(_clock: Clock)(implicit moduleCompileOptions: CompileOptions) =
-      this(Option(_clock), None)(moduleCompileOptions)
-    def this(_reset: Bool)(implicit moduleCompileOptions: CompileOptions) =
-      this(None, Option(_reset))(moduleCompileOptions)
-    def this(_clock: Clock, _reset: Bool)(implicit moduleCompileOptions: CompileOptions) =
-      this(Option(_clock), Option(_reset))(moduleCompileOptions)
-
-    // Sort of a DIY lazy val because if the user tries to construct hardware before val io is
-    // constructed, _compatAutoWrapPorts will try to access it but it will be null
-    // In that case, we basically need to delay setting this var until later
-    private var _ioValue: Option[Record] = None
-    private def _io: Option[Record] = _ioValue.orElse {
-      _ioValue = reflectivelyFindValIO(this)
-      _ioValue
-    }
-
-    // Allow access to bindings from the compatibility package
-    protected def _compatIoPortBound() = _io.exists(portsContains(_))
-
-    private[chisel3] override def generateComponent(): Option[Component] = {
-      _compatAutoWrapPorts() // pre-IO(...) compatibility hack
-
-      // Restrict IO to just io, clock, and reset
-      if (_io.isEmpty || !_compatIoPortBound) {
-        throwException(
-          s"Compatibility mode Module '$this' must have a 'val io' Bundle. " +
-            "If there is such a field and you still see this error, autowrapping has failed (sorry!). " +
-            "Please wrap the Bundle declaration in IO(...)."
-        )
-      }
-      require(
-        (portsContains(clock)) && (portsContains(reset)),
-        "Internal error, module did not have clock or reset as IO"
-      )
-      require(portsSize == 3, "Module must only have io, clock, and reset as IO")
-
-      super.generateComponent()
-    }
-
-    override def _compatAutoWrapPorts(): Unit = {
-      if (!_compatIoPortBound()) {
-        _io.foreach(_bindIoInPlace(_)(UnlocatableSourceInfo, moduleCompileOptions))
-      }
-    }
-  }
-
-  import chisel3.experimental.Param
-
-  /** Legacy BlackBox class will reflectively autowrap val io
-    *
-    * '''Do not use this class in user code'''. Use whichever `BlackBox` is imported by your wildcard
-    * import (preferably `import chisel3._`).
-    */
-  abstract class LegacyBlackBox(
-    params: Map[String, Param] = Map.empty[String, Param]
-  )(
-    implicit moduleCompileOptions: CompileOptions)
-      extends chisel3.BlackBox(params) {
-
-    override private[chisel3] lazy val _io: Option[Record] = reflectivelyFindValIO(this)
-
-    // This class auto-wraps the BlackBox with IO(...), allowing legacy code (where IO(...) wasn't
-    // required) to build.
-    override def _compatAutoWrapPorts(): Unit = {
-      if (!_compatIoPortBound()) {
-        _io.foreach(_bindIoInPlace(_)(UnlocatableSourceInfo, moduleCompileOptions))
-      }
-    }
-  }
-
-  /** Internal API for [[ViewParent]] */
-  sealed private[chisel3] class ViewParentAPI extends RawModule()(ExplicitCompileOptions.Strict) with PseudoModule {
-    // We must provide `absoluteTarget` but not `toTarget` because otherwise they would be exactly
-    // the same and we'd have no way to distinguish the kind of target when renaming view targets in
-    // the Converter
-    // Note that this is not overriding .toAbsoluteTarget, that is a final def in BaseModule that delegates
-    // to this method
-    private[chisel3] val absoluteTarget: IsModule = ModuleTarget(this.circuitName, "_$$AbsoluteView$$_")
-
-    // This module is not instantiable
-    override private[chisel3] def generateComponent(): Option[Component] = None
-    override private[chisel3] def initializeInParent(parentCompileOptions: CompileOptions): Unit = ()
-    // This module is not really part of the circuit
-    _parent = None
-
-    // Sigil to mark views, starts with '_' to make it a legal FIRRTL target
-    override def desiredName = "_$$View$$_"
-
-    private[chisel3] val fakeComponent: Component = DefModule(this, desiredName, Nil, Nil)
-  }
-
-  /** Special internal object representing the parent of all views
-    *
-    * @note this is a val instead of an object because of the need to wrap in Module(...)
-    */
-  private[chisel3] val ViewParent =
-    Module.do_apply(new ViewParentAPI)(UnlocatableSourceInfo, ExplicitCompileOptions.Strict)
-}
-=======
-trait ImplicitInvalidate { self: RawModule => }
->>>>>>> 4601d0e3
+trait ImplicitInvalidate { self: RawModule => }