--- conflicted
+++ resolved
@@ -69,17 +69,8 @@
       require(!_closed, "Can't generate module more than once")
       _closed = true
 
-<<<<<<< HEAD
-      // All suggestions are in, force names to every node.
-      // While BlackBoxes are not supposed to have an implementation, we still need to call
-      // _onModuleClose on all nodes (for example, Aggregates use it for recursive naming).
-      for (id <- getIds) {
-        id._onModuleClose
-      }
-=======
       // Ports are named in the same way as regular Modules
       namePorts()
->>>>>>> cee25521
 
       val firrtlPorts = getModulePorts.map { port => Port(port, port.specifiedDirection) }
       val component = DefBlackBox(this, name, firrtlPorts, SpecifiedDirection.Unspecified, params)
