--- conflicted
+++ resolved
@@ -535,7 +535,6 @@
         "readwritePorts : { flip address : UInt<6>, flip enable : UInt<1>, flip isWrite : UInt<1>, readData : UInt<8>[3], flip writeData : UInt<8>[3], flip mask : UInt<1>[3]}[1]"
       )
 
-<<<<<<< HEAD
       for (i <- 0 until 3) {
         chirrtl should include(s"when mem.writePorts[0].mask[$i]")
         chirrtl should include(s"mem_MPORT[$i] <= mem.writePorts[0].data[$i]")
@@ -591,16 +590,6 @@
           s"rdwr mport mem_out_readwritePorts_${i}_readData_MPORT = mem_mem[_mem_out_readwritePorts_${i}_readData_T], clock${rwClockIndex}"
         )
       }
-=======
-    for (i <- 0 until 3) {
-      chirrtl should include(s"when mem.writePorts[0].mask[$i]")
-      chirrtl should include(s"connect mem_MPORT[$i], mem.writePorts[0].data[$i]")
-
-      chirrtl should include(s"when mem.readwritePorts[0].mask[$i]")
-      chirrtl should include(
-        s"connect mem_out_readwritePorts_0_readData_MPORT[$i], mem.readwritePorts[0].writeData[$i]"
-      )
->>>>>>> 40005511
     }
   }
 
