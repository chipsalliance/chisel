--- conflicted
+++ resolved
@@ -17,7 +17,7 @@
   val (cntEn, cntWrap) = Counter(ens(0), 32)
   val cnt = Counter(32)
   when(cnt.value === UInt(31)) {
-    io.done := Bool(true) 
+    io.done := Bool(true)
     io.error := cnt.value != UInt(popCount(seed))
   }
 }
@@ -33,20 +33,6 @@
     forAll(smallPosInts) { (max: Int) => assert(execute{ new CountTester(max) }) }
   }
 
-<<<<<<< HEAD
-=======
-  class EnableTester(seed: Int) extends BasicTester {
-    val ens = Reg(init = UInt(seed))
-    ens := ens >> 1
-    val (cntEn, cntWrap) = Counter(ens(0), 32)
-    val cnt = Counter(32)
-    when(cnt.value === UInt(31)) {
-      io.done := Bool(true)
-      io.error := cnt.value != UInt(popCount(seed))
-    }
-  }
-
->>>>>>> 23d15d16
   property("Counter can be en/disabled") {
     forAll(safeUInts) { (seed: Int) => assert(execute{ new EnableTester(seed) }) }
   }
