// SPDX-License-Identifier: Apache-2.0

package chiselTests

import chisel3._
import chisel3.stage.ChiselStage
import chisel3.testers.BasicTester
import chisel3.util.{Counter, Queue}
import chisel3.experimental.DataMirror

import scala.collection.immutable.SeqMap

trait RecordSpecUtils {
  class MyBundle extends Bundle {
    val foo = UInt(32.W)
    val bar = UInt(32.W)
  }
  // Useful for constructing types from CustomBundle
  // This is a def because each call to this needs to return a new instance
  def fooBarType: CustomBundle = new CustomBundle("foo" -> UInt(32.W), "bar" -> UInt(32.W))

  class MyModule(output: => Record, input: => Record) extends Module {
    val io = IO(new Bundle {
      val in = Input(input)
      val out = Output(output)
    })
    io.out <> io.in
  }

  class ConnectionTestModule(output: => Record, input: => Record) extends Module {
    val io = IO(new Bundle {
      val inMono = Input(input)
      val outMono = Output(output)
      val inBi = Input(input)
      val outBi = Output(output)
    })
    io.outMono := io.inMono
    io.outBi <> io.inBi
  }

  class RecordSerializationTest extends BasicTester {
    val recordType = new CustomBundle("fizz" -> UInt(16.W), "buzz" -> UInt(16.W))
    val record = Wire(recordType)
    // Note that "buzz" was added later than "fizz" and is therefore higher order
    record("fizz") := "hdead".U
    record("buzz") := "hbeef".U
    // To UInt
    val uint = record.asUInt
    assert(uint.getWidth == 32) // elaboration time
    assert(uint === "hbeefdead".U)
    // Back to Record
    val record2 = uint.asTypeOf(recordType)
    assert("hdead".U === record2("fizz").asUInt)
    assert("hbeef".U === record2("buzz").asUInt)
    stop()
  }

  class RecordQueueTester extends BasicTester {
    val queue = Module(new Queue(fooBarType, 4))
    queue.io <> DontCare
    queue.io.enq.valid := false.B
    val (cycle, done) = Counter(true.B, 4)

    when (cycle === 0.U) {
      queue.io.enq.bits("foo") := 1234.U
      queue.io.enq.bits("bar") := 5678.U
      queue.io.enq.valid := true.B
    }
    when (cycle === 1.U) {
      queue.io.deq.ready := true.B
      assert(queue.io.deq.valid === true.B)
      assert(queue.io.deq.bits("foo").asUInt === 1234.U)
      assert(queue.io.deq.bits("bar").asUInt === 5678.U)
    }
    when (done) {
      stop()
    }
  }

  class AliasedRecord extends Module {
    val field = UInt(32.W)
    val io = IO(new CustomBundle("in" -> Input(field), "out" -> Output(field)))
  }

  class RecordIOModule extends Module {
    val io = IO(new CustomBundle("in" -> Input(UInt(32.W)), "out" -> Output(UInt(32.W))))
    io("out") := io("in")
  }

  class RecordIOTester extends BasicTester {
    val mod = Module(new RecordIOModule)
    mod.io("in") := 1234.U
    assert(mod.io("out").asUInt === 1234.U)
    stop()
  }

  class RecordDigitTester extends BasicTester {
    val wire = Wire(new CustomBundle("0" -> UInt(32.W)))
    wire("0") := 123.U
    assert(wire("0").asUInt === 123.U)
    stop()
  }

  class RecordTypeTester extends BasicTester {
    val wire0 = Wire(new CustomBundle("0"-> UInt(32.W)))
    val wire1 = Reg(new CustomBundle("0"-> UInt(32.W)))
    val wire2 = Wire(new CustomBundle("1"-> UInt(32.W)))
    require(DataMirror.checkTypeEquivalence(wire0, wire1))
    require(!DataMirror.checkTypeEquivalence(wire1, wire2))
  }
}

class RecordSpec extends ChiselFlatSpec with RecordSpecUtils with Utils {
  behavior of "Records"

  they should "bulk connect similarly to Bundles" in {
    ChiselStage.elaborate { new MyModule(fooBarType, fooBarType) }
  }

  they should "bulk connect to Bundles" in {
    ChiselStage.elaborate { new MyModule(new MyBundle, fooBarType) }
  }

<<<<<<< HEAD
  they should "emit FIRRTL bulk connects when possible" in {
    val chirrtl = (new ChiselStage).emitChirrtl(
      gen = new ConnectionTestModule(fooBarType, fooBarType)
    )
    chirrtl should include ("io.outMono <= io.inMono @[RecordSpec.scala")
    chirrtl should include ("io.outBi <= io.inBi @[RecordSpec.scala")
=======
  they should "not allow aliased fields" in {
    class AliasedFieldRecord extends Record {
      val foo = UInt(8.W)
      val elements = SeqMap("foo" -> foo, "bar" -> foo)
      override def cloneType: AliasedFieldRecord.this.type = this
    }

    val e = intercept[AliasedAggregateFieldException] {
      ChiselStage.elaborate {
        new Module {
          val io = IO(new AliasedFieldRecord)
        }
      }
    }
    e.getMessage should include ("contains aliased fields named (bar,foo)")
>>>>>>> dd36f97a
  }

  they should "follow UInt serialization/deserialization API" in {
    assertTesterPasses { new RecordSerializationTest }
  }

  they should "work as the type of a Queue" in {
    assertTesterPasses { new RecordQueueTester }
  }

  they should "work as the type of a Module's io" in {
    assertTesterPasses { new RecordIOTester }
  }

  they should "support digits as names of fields" in {
    assertTesterPasses { new RecordDigitTester }
  }

  "Bulk connect on Record" should "check that the fields match" in {
    (the [ChiselException] thrownBy extractCause[ChiselException] {
      ChiselStage.elaborate { new MyModule(fooBarType, new CustomBundle("bar" -> UInt(32.W))) }
    }).getMessage should include ("Right Record missing field")

    (the [ChiselException] thrownBy extractCause[ChiselException] {
      ChiselStage.elaborate { new MyModule(new CustomBundle("bar" -> UInt(32.W)), fooBarType) }
    }).getMessage should include ("Left Record missing field")
  }

  "CustomBundle" should "work like built-in aggregates" in {
    ChiselStage.elaborate(new Module {
      val gen = new CustomBundle("foo" -> UInt(32.W))
      val io = IO(Output(gen))
      val wire = Wire(gen)
      io := wire
    })
  }

  "CustomBundle" should "check the types" in {
    ChiselStage.elaborate { new RecordTypeTester }
  }
}<|MERGE_RESOLUTION|>--- conflicted
+++ resolved
@@ -121,14 +121,14 @@
     ChiselStage.elaborate { new MyModule(new MyBundle, fooBarType) }
   }
 
-<<<<<<< HEAD
   they should "emit FIRRTL bulk connects when possible" in {
     val chirrtl = (new ChiselStage).emitChirrtl(
       gen = new ConnectionTestModule(fooBarType, fooBarType)
     )
     chirrtl should include ("io.outMono <= io.inMono @[RecordSpec.scala")
     chirrtl should include ("io.outBi <= io.inBi @[RecordSpec.scala")
-=======
+  }
+
   they should "not allow aliased fields" in {
     class AliasedFieldRecord extends Record {
       val foo = UInt(8.W)
@@ -144,7 +144,6 @@
       }
     }
     e.getMessage should include ("contains aliased fields named (bar,foo)")
->>>>>>> dd36f97a
   }
 
   they should "follow UInt serialization/deserialization API" in {
