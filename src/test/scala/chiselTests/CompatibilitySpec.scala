// See LICENSE for license details.

package chiselTests

import org.scalacheck.Gen
import org.scalatest.prop.GeneratorDrivenPropertyChecks

class CompatibiltySpec extends ChiselFlatSpec with GeneratorDrivenPropertyChecks {
  import Chisel._

  behavior of "Chisel compatibility layer"

  it should "accept direction arguments" in {
    elaborate(new Module {
      // Choose a random direction
      val directionArgument: Direction = Gen.oneOf(INPUT, OUTPUT, NODIR).sample.get
      val expectedDirection = directionArgument match {
        case NODIR => OUTPUT
        case other => other
      }
      // Choose a random width
      val width = Gen.choose(1, 2048).sample.get
      val io = new Bundle {
        val b = Bool(directionArgument)
        val u = UInt(directionArgument, width)
      }
      io.b shouldBe a [Bool]
      io.b.getWidth shouldEqual 1
      io.b.dir shouldEqual (expectedDirection)
      io.u shouldBe a [UInt]
      io.u.getWidth shouldEqual width
      io.u.dir shouldEqual (expectedDirection)
    })
  }

  it should "accept single argument U/SInt factory methods" in {
    // Choose a random value
    val value: Int = Gen.choose(0, Int.MaxValue).sample.get
    val l = UInt(value)
    l shouldBe a [UInt]
    l shouldBe 'lit
    l.getWidth shouldEqual BigInt(value).bitLength
    l.litValue() shouldEqual value
  }

  it should "map utility objects into the package object" in {
    val value: Int = Gen.choose(2, 2048).sample.get
    log2Up(value) shouldBe (1 max BigInt(value - 1).bitLength)
    log2Ceil(value) shouldBe (BigInt(value - 1).bitLength)
    log2Down(value) shouldBe ((1 max BigInt(value - 1).bitLength) - (if (value > 0 && ((value & (value - 1)) == 0)) 0 else 1))
    log2Floor(value) shouldBe (BigInt(value - 1).bitLength - (if (value > 0 && ((value & (value - 1)) == 0)) 0 else 1))
    isPow2(BigInt(1) << value) shouldBe true
    isPow2((BigInt(1) << value) - 1) shouldBe false
  }

  it should "make BitPats available" in {
    val value: Int = Gen.choose(1, Int.MaxValue).sample.get
    val binaryString = value.toBinaryString
    val maskPosition = Gen.choose(0, binaryString.length - 1).sample.get
    val bs = new StringBuilder(binaryString)
    bs(maskPosition) = '?'
    val bitPatString = bs.toString
    val bp = BitPat("b" + bitPatString)
    bp shouldBe a [BitPat]
    bp.getWidth shouldEqual binaryString.length

  }

  it should "successfully compile a complete module" in {
    class Dummy extends Module {
      // The following just checks that we can create objects with nothing more than the Chisel compatibility package.
      val io = new Bundle
      val data = UInt(width = 3)
      new ArbiterIO(data, 2) shouldBe a [ArbiterIO[_]]
      new LockingRRArbiter(data, 2, 2, None) shouldBe a [LockingRRArbiter[_]]
      new RRArbiter(data, 2) shouldBe a [RRArbiter[_]]
      new Arbiter(data, 2) shouldBe a [Arbiter[_]]
      new Counter(2) shouldBe a [Counter]
      new ValidIO(data) shouldBe a [ValidIO[_]]
      new DecoupledIO(data) shouldBe a [DecoupledIO[_]]
      new QueueIO(data, 2) shouldBe a [QueueIO[_]]
      new Pipe(data, 2) shouldBe a [Pipe[_]]

      FillInterleaved(2, data) shouldBe a [UInt]
      PopCount(data) shouldBe a [UInt]
      Fill(2, data) shouldBe a [UInt]
      Reverse(data) shouldBe a [UInt]
      Cat(data, data) shouldBe a [UInt]
      Log2(data) shouldBe a [UInt]
      unless(Bool(false)) {}
      // 'switch' and 'is' are tested below in Risc
      Counter(2) shouldBe a [Counter]
      DecoupledIO(data) shouldBe a [DecoupledIO[_]]
      val dcd = Decoupled(data)
      dcd shouldBe a [DecoupledIO[_]]
      Queue(dcd) shouldBe a [Queue[_]]
      Enum(data, 2) shouldBe a [List[_]]
      val lfsr16 = LFSR16()
      lfsr16 shouldBe a [UInt]
      lfsr16.getWidth shouldBe (16)
      ListLookup(data, List(data), Array((BitPat("b1"), List(data)))) shouldBe a [List[_]]
      Lookup(data, data, Seq((BitPat("b1"), data))) shouldBe a [List[_]]
      Mux1H(data, Seq(data)) shouldBe a [UInt]
      PriorityMux(Seq(Bool(false)), Seq(data)) shouldBe a [UInt]
      MuxLookup(data, data, Seq((data, data))) shouldBe a [UInt]
      MuxCase(data, Seq((Bool(), data))) shouldBe a [UInt]
      OHToUInt(data) shouldBe a [UInt]
      PriorityEncoder(data) shouldBe a [UInt]
      UIntToOH(data) shouldBe a [UInt]
      PriorityEncoderOH(data) shouldBe a [UInt]
      RegNext(data) shouldBe a [UInt]
      RegInit(data) shouldBe a [UInt]
      RegEnable(data, Bool()) shouldBe a [UInt]
      ShiftRegister(data, 2) shouldBe a [UInt]
      Valid(data) shouldBe a [ValidIO[_]]
      Pipe(Valid(data), 2) shouldBe a [ValidIO[_]]
    }

  }
  // Verify we can elaborate a design expressed in Chisel2
  class Chisel2CompatibleRisc extends Module {
    val io = new Bundle {
      val isWr   = Bool(INPUT)
      val wrAddr = UInt(INPUT, 8)
      val wrData = Bits(INPUT, 32)
      val boot   = Bool(INPUT)
      val valid  = Bool(OUTPUT)
      val out    = Bits(OUTPUT, 32)
    }
    val file = Mem(256, Bits(width = 32))
    val code = Mem(256, Bits(width = 32))
    val pc   = Reg(init=UInt(0, 8))

    val add_op :: imm_op :: Nil = Enum(2)

    val inst = code(pc)
    val op   = inst(31,24)
    val rci  = inst(23,16)
    val rai  = inst(15, 8)
    val rbi  = inst( 7, 0)

    val ra = Mux(rai === Bits(0), Bits(0), file(rai))
    val rb = Mux(rbi === Bits(0), Bits(0), file(rbi))
    val rc = Wire(Bits(width = 32))

    io.valid := Bool(false)
    io.out   := Bits(0)
    rc       := Bits(0)

    when (io.isWr) {
      code(io.wrAddr) := io.wrData
    } .elsewhen (io.boot) {
      pc := UInt(0)
    } .otherwise {
      switch(op) {
        is(add_op) { rc := ra +% rb }
        is(imm_op) { rc := (rai << 8) | rbi }
      }
      io.out := rc
      when (rci === UInt(255)) {
        io.valid := Bool(true)
      } .otherwise {
        file(rci) := rc
      }
      pc := pc +% UInt(1)
    }
  }

  it should "Chisel2CompatibleRisc should elaborate" in {
    elaborate { new Chisel2CompatibleRisc }
  }

  it should "not try to assign directions to Analog" in {
    elaborate(new Module {
      val io = new Bundle {
        val port = chisel3.experimental.Analog(32.W)
      }
    })
  }


  class SmallBundle extends Bundle {
    val f1 = UInt(width = 4)
    val f2 = UInt(width = 5)
    override def cloneType: this.type = (new SmallBundle).asInstanceOf[this.type]
  }
  class BigBundle extends SmallBundle {
    val f3 = UInt(width = 6)
    override def cloneType: this.type = (new BigBundle).asInstanceOf[this.type]
  }

  "A Module with missing bundle fields when compiled with the Chisel compatibility package" should "not throw an exception" in {

    class ConnectFieldMismatchModule extends Module {
      val io = new Bundle {
        val in = (new SmallBundle).asInput
        val out = (new BigBundle).asOutput
      }
      io.out := io.in
    }
    elaborate { new ConnectFieldMismatchModule() }
  }

  "A Module in which a Reg is created with a bound type when compiled with the Chisel compatibility package" should "not throw an exception" in {

    class CreateRegFromBoundTypeModule extends Module {
      val io = new Bundle {
        val in = (new SmallBundle).asInput
        val out = (new BigBundle).asOutput
      }
      val badReg = Reg(UInt(7, width=4))
    }
    elaborate { new CreateRegFromBoundTypeModule() }
  }

  "A Module with unwrapped IO when compiled with the Chisel compatibility package" should "not throw an exception" in {

    class RequireIOWrapModule extends Module {
      val io = new Bundle {
        val in = UInt(width = 32).asInput
        val out = Bool().asOutput
      }
      io.out := io.in(1)
    }
    elaborate { new RequireIOWrapModule() }
  }

  "A Module connecting output as source to input as sink when compiled with the Chisel compatibility package" should "not throw an exception" in {

    class SimpleModule extends Module {
      val io = new Bundle {
        val in = (UInt(width = 3)).asInput
        val out = (UInt(width = 4)).asOutput
      }
    }
    class SwappedConnectionModule extends SimpleModule {
      val child = Module(new SimpleModule)
      io.in := child.io.out
    }
    elaborate { new SwappedConnectionModule() }
  }

  "A Module with directionless connections when compiled with the Chisel compatibility package" should "not throw an exception" in {

    class SimpleModule extends Module {
      val io = new Bundle {
        val in = (UInt(width = 3)).asInput
        val out = (UInt(width = 4)).asOutput
      }
      val noDir = Wire(UInt(width = 3))
    }

    class DirectionLessConnectionModule extends SimpleModule {
      val a = UInt(0, width = 3)
      val b = Wire(UInt(width = 3))
      val child = Module(new SimpleModule)
      b := child.noDir
    }
    elaborate { new DirectionLessConnectionModule() }
  }

  "Vec ports" should "give default directions to children so they can be used in chisel3.util" in {
    import Chisel._
    elaborate(new Module {
      val io = new Bundle {
        val in = Vec(1, UInt(width = 8)).flip
        val out = UInt(width = 8)
      }
      io.out := RegEnable(io.in(0), true.B)
    })
  }

<<<<<<< HEAD
  "Reset" should "still walk, talk, and quack like a Bool" in {
    import Chisel._
    elaborate(new Module {
      val io = new Bundle {
        val in = Bool(INPUT)
        val out = Bool(OUTPUT)
      }
      io.out := io.in && reset
    })
  }
=======
  "Data.dir" should "give the correct direction for io" in {
    import Chisel._
    elaborate(new Module {
      val io = (new Bundle {
        val foo = Bool(OUTPUT)
        val bar = Bool().flip
      }).flip
      Chisel.assert(io.foo.dir == INPUT)
      Chisel.assert(io.bar.dir == OUTPUT)
    })
  }

  // Note: This is a regression (see https://github.com/freechipsproject/chisel3/issues/668)
  it should "fail for Chisel types" in {
    import Chisel._
    an [chisel3.core.Binding.ExpectedHardwareException] should be thrownBy {
      elaborate(new Module {
        val io = new Bundle { }
        UInt(INPUT).dir
      })
    }
  }
>>>>>>> 90e775b1
}<|MERGE_RESOLUTION|>--- conflicted
+++ resolved
@@ -270,7 +270,6 @@
     })
   }
 
-<<<<<<< HEAD
   "Reset" should "still walk, talk, and quack like a Bool" in {
     import Chisel._
     elaborate(new Module {
@@ -281,7 +280,7 @@
       io.out := io.in && reset
     })
   }
-=======
+
   "Data.dir" should "give the correct direction for io" in {
     import Chisel._
     elaborate(new Module {
@@ -304,5 +303,5 @@
       })
     }
   }
->>>>>>> 90e775b1
+
 }