--- conflicted
+++ resolved
@@ -2,34 +2,15 @@
 
 package chiselTests
 
-import org.scalatest._
 import chisel3._
 import chisel3.core.Binding.BindingException
-import chisel3.core.ExplicitCompileOptions
-import chisel3.testers.BasicTester
-import chisel3.core.CompileOptions
+import chisel3.core.CompileOptions._
 
 class CompileOptionsSpec extends ChiselFlatSpec {
 
   abstract class StrictModule extends Module()(chisel3.core.ExplicitCompileOptions.Strict)
   abstract class NotStrictModule extends Module()(chisel3.core.ExplicitCompileOptions.NotStrict)
 
-<<<<<<< HEAD
-  // Generate a set of options that do not have requireIOWrap enabled, in order to
-  // ensure its definition comes from the implicit options passed to the Module constructor.
-  object StrictWithoutIOWrap extends CompileOptions {
-    val connectFieldsMustMatch = true
-    val declaredTypeMustBeUnbound = true
-    val requireIOWrap = false
-    val dontTryConnectionsSwapped = true
-    val dontAssumeDirectionality = true
-    val deprecateOldDirectionMethods = true
-    val checkSynthesizable = true
-    val explicitInvalidate = true
-  }
-
-=======
->>>>>>> 4a6396ca
   class SmallBundle extends Bundle {
     val f1 = UInt(4.W)
     val f2 = UInt(5.W)
@@ -203,78 +184,4 @@
     }
     elaborate { new DirectionLessConnectionModule() }
   }
-<<<<<<< HEAD
-
-  "A Module with wrapped IO when compiled with explicit Strict.CompileOption " should "not throw an exception" in {
-    implicit val strictWithoutIOWrap = StrictWithoutIOWrap
-    class RequireIOWrapModule extends StrictModule {
-      val io = IO(new Bundle {
-        val in = UInt(32.W).asInput
-        val out = Bool().asOutput
-      })
-      io.out := io.in(1)
-    }
-    elaborate {
-      new RequireIOWrapModule()
-    }
-  }
-
-  "A Module with unwrapped IO when compiled with explicit NotStrict.CompileOption " should "not throw an exception" in {
-    implicit val strictWithoutIOWrap = StrictWithoutIOWrap
-    class RequireIOWrapModule extends NotStrictModule {
-      val io = new Bundle {
-        val in = UInt(32.W).asInput
-        val out = Bool().asOutput
-      }
-      io.out := io.in(1)
-    }
-    elaborate {
-      new RequireIOWrapModule()
-    }
-  }
-
-  "A Module with unwrapped IO when compiled with explicit Strict.CompileOption " should "throw an exception" in {
-    a [BindingException] should be thrownBy {
-      implicit val strictWithoutIOWrap = StrictWithoutIOWrap
-      class RequireIOWrapModule extends StrictModule {
-        val io = new Bundle {
-          val in = UInt(32.W).asInput
-          val out = Bool().asOutput
-        }
-        io.out := io.in(1)
-      }
-      elaborate {
-        new RequireIOWrapModule()
-      }
-    }
-  }
-
-  "A Module with unwrapped IO when compiled with an explicit requireIOWrap false " should "not throw an exception" in {
-
-    object StrictNotIOWrap {
-
-      implicit object CompileOptions extends CompileOptions {
-        val connectFieldsMustMatch = true
-        val declaredTypeMustBeUnbound = true
-        val requireIOWrap = false
-        val dontTryConnectionsSwapped = true
-        val dontAssumeDirectionality = true
-        val deprecateOldDirectionMethods = false
-        val checkSynthesizable = true
-        val explicitInvalidate = true
-      }
-
-    }
-    class NotIOWrapModule extends Module()(StrictNotIOWrap.CompileOptions) {
-      val io = new Bundle {
-        val in = UInt(32.W).asInput
-        val out = Bool().asOutput
-      }
-    }
-    elaborate {
-      new NotIOWrapModule()
-    }
-  }
-=======
->>>>>>> 4a6396ca
 }