// See LICENSE for license details.

package chiselTests

import chisel3.experimental._
import chisel3.testers.BasicTester
import chisel3.util._
<<<<<<< HEAD
import chisel3.{Analog => _, _}
=======
import chisel3._
>>>>>>> b1ecb056

/* This test is different from AnalogSpec in that it uses more complicated black boxes that can each
 * drive the bidirectional bus. It was created to evaluate Analog with synthesis tools since the
 * simple tests in AnalogSpec don't anything interesting in them to synthesize.
 */

class AnalogBlackBoxPort extends Bundle {
  val in = Input(Valid(UInt(32.W)))
  val out = Output(UInt(32.W))
}

// This IO can be used for a single BlackBox or to group multiple
// Has multiple ports for driving and checking but only one shared bus
class AnalogBlackBoxIO(val n: Int) extends Bundle {
  require(n > 0)
  val bus = Analog(32.W)
  val port = Vec(n, new AnalogBlackBoxPort)
}

// Assigns bus to out
// Assigns in.bits + index to bus when in.valid
class AnalogBlackBox(index: Int) extends BlackBox(Map("index" -> index)) {
  val io = IO(new AnalogBlackBoxIO(1))
}

// AnalogBlackBox wrapper, which extends Module to present the common io._ interface
class AnalogBlackBoxModule(index: Int) extends Module {
  val io = IO(new AnalogBlackBoxIO(1))
  val impl = Module(new AnalogBlackBox(index))
  io <> impl.io
}

// Wraps up n blackboxes, connecing their buses and simply forwarding their ports up
class AnalogBlackBoxWrapper(n: Int, idxs: Seq[Int]) extends Module {
  require(n > 0)
  val io = IO(new AnalogBlackBoxIO(n))
  val bbs = idxs.map(i => Module(new AnalogBlackBoxModule(i)))
  io.bus <> bbs.head.io.bus // Always bulk connect io.bus to first bus
  io.port <> bbs.flatMap(_.io.port) // Connect ports
  attach(bbs.map(_.io.bus):_*) // Attach all the buses
}

// Common superclass for AnalogDUT and AnalogSmallDUT
abstract class AnalogDUTModule(numBlackBoxes: Int) extends Module {
  require(numBlackBoxes > 0)
  val io = IO(new Bundle {
    val ports = Vec(numBlackBoxes, new AnalogBlackBoxPort)
  })
}

/** Single test case for lots of things
  *
  * $ - Wire at top connecting child inouts (Done in AnalogDUT)
  * $ - Port inout connected to 1 or more children inouts (AnalogBackBoxWrapper)
  * $ - Multiple port inouts connected (AnalogConnector)
  */
class AnalogDUT extends AnalogDUTModule(5) { // 5 BlackBoxes
  val mods = Seq(
    Module(new AnalogBlackBoxWrapper(1, Seq(0))),
    Module(new AnalogBlackBoxModule(1)),
    Module(new AnalogBlackBoxWrapper(2, Seq(2, 3))), // 2 blackboxes
    Module(new AnalogBlackBoxModule(4))
  )
  // Connect all ports to top
  io.ports <> mods.flatMap(_.io.port)
  // Attach first 3 Modules
  attach(mods.take(3).map(_.io.bus):_*)
  // Attach last module to 1st through AnalogConnector
  val con = Module(new AnalogConnector)
  attach(con.io.bus1, mods.head.io.bus)
  attach(con.io.bus2, mods.last.io.bus)
}

/** Same as [[AnalogDUT]] except it omits [[AnalogConnector]] because that is currently not
  *  supported by Verilator
  *  @todo Delete once Verilator can handle [[AnalogDUT]]
  */
class AnalogSmallDUT extends AnalogDUTModule(4) { // 4 BlackBoxes
  val mods = Seq(
    Module(new AnalogBlackBoxWrapper(1, Seq(0))),
    Module(new AnalogBlackBoxModule(1)),
    Module(new AnalogBlackBoxWrapper(2, Seq(2, 3))) // 2 BlackBoxes
  )
  // Connect all ports to top
  io.ports <> mods.flatMap(_.io.port)
  // Attach first 3 Modules
  attach(mods.take(3).map(_.io.bus):_*)
}


// This tester is primarily intended to be able to pass the dut to synthesis
class AnalogIntegrationTester(mod: => AnalogDUTModule) extends BasicTester {
  val BusValue = 2.U(32.W) // arbitrary

  val dut = Module(mod)

  val expectedValue = Wire(UInt(32.W))
  expectedValue := BusValue // Overridden each cycle

  val (cycle, done) = Counter(true.B, dut.io.ports.size)
  for ((dut, idx) <- dut.io.ports.zipWithIndex) {
    printf(p"@$cycle: BlackBox #$idx: $dut\n")
    // Defaults
    dut.in.valid := false.B
    dut.in.bits := BusValue
    // Error checking
    assert(dut.out === expectedValue)

    when (cycle === idx.U) {
      expectedValue := BusValue + idx.U
      dut.in.valid := true.B

    }
  }
  when (done) { stop() }
}

class AnalogIntegrationSpec extends ChiselFlatSpec {
  behavior of "Verilator"
  it should "support simple bidirectional wires" in {
    assertTesterPasses(new AnalogIntegrationTester(new AnalogSmallDUT), Seq("/chisel3/AnalogBlackBox.v"))
  }
  // Use this test once Verilator supports alias
  ignore should "support arbitrary bidirectional wires" in {
    assertTesterPasses(new AnalogIntegrationTester(new AnalogDUT), Seq("/chisel3/AnalogBlackBox.v"))
  }
}<|MERGE_RESOLUTION|>--- conflicted
+++ resolved
@@ -5,11 +5,7 @@
 import chisel3.experimental._
 import chisel3.testers.BasicTester
 import chisel3.util._
-<<<<<<< HEAD
-import chisel3.{Analog => _, _}
-=======
 import chisel3._
->>>>>>> b1ecb056
 
 /* This test is different from AnalogSpec in that it uses more complicated black boxes that can each
  * drive the bidirectional bus. It was created to evaluate Analog with synthesis tools since the
