--- conflicted
+++ resolved
@@ -804,25 +804,16 @@
     }
   }
 
-<<<<<<< HEAD
-  it should "error when calling .viewAs on unbound hardware" in {
-=======
-  // In Chisel 6.0.0 this will become an error, but for now it at least needs to not crash
-  it should "not crash when calling .viewAs on unbound hardware" in {
->>>>>>> 1e524de9
+  it should "error when calling .viewAs on non-hardware Data" in {
     class MyBundle(val foo: UInt, val bar: UInt) extends Bundle
     implicit val view =
       DataView[(UInt, UInt), MyBundle](x => new MyBundle(x._1.cloneType, x._2.cloneType), _._1 -> _.foo, _._2 -> _.bar)
     class MyModule extends Module {
       (UInt(8.W), UInt(8.W)).viewAs[MyBundle]
     }
-<<<<<<< HEAD
     a[ChiselException] shouldBe thrownBy {
       ChiselStage.emitCHIRRTL(new MyModule, Array("--throw-on-first-error"))
     }
-=======
-    ChiselStage.emitCHIRRTL(new MyModule)
->>>>>>> 1e524de9
   }
 
   it should "handle viewing Probes as their referenced type" in {
