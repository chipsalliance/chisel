--- conflicted
+++ resolved
@@ -240,15 +240,12 @@
       | CHECK:      public module test_ModuleWithTests_with_monitor
       | CHECK-NEXT:   input clock : Clock
       | CHECK-NEXT:   input reset : ${resetType}
-<<<<<<< HEAD
-      | CHECK-NEXT:   output finish : UInt<1>
-      | CHECK-NEXT:   output success : UInt<1>
-=======
       |
       | CHECK:      public module test_ModuleWithTests_check2
       | CHECK-NEXT:   input clock : Clock
       | CHECK-NEXT:   input reset : ${resetType}
->>>>>>> 18500c0c
+      | CHECK-NEXT:   output finish : UInt<1>
+      | CHECK-NEXT:   output success : UInt<1>
       """
 
     emitCHIRRTL(new ModuleWithTests(resetType = Module.ResetType.Synchronous)).fileCheck()(
