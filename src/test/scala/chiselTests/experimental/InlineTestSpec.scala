--- conflicted
+++ resolved
@@ -69,30 +69,25 @@
 }
 
 @instantiable
-<<<<<<< HEAD
+trait HasProtocolInterface extends HasTests { this: RawModule =>
+  @public val io: ProtocolBundle
+
+  test("check1")(ProtocolChecks.check(1))
+}
+
+object ProtocolChecks {
+  def check(v: Int)(instance: Instance[RawModule with HasProtocolInterface]) = {
+    instance.io.in := v.U
+    assert(instance.io.out === v.U): Unit
+  }
+}
+
+@instantiable
 class ModuleWithTests(
   ioWidth:                     Int = 32,
   override val resetType:      Module.ResetType.Type = Module.ResetType.Synchronous,
   override val elaborateTests: Boolean = true
 ) extends Module
-=======
-trait HasProtocolInterface extends HasTests { this: RawModule =>
-  @public val io: ProtocolBundle
-
-  test("check1")(ProtocolChecks.check(1))
-}
-
-object ProtocolChecks {
-  def check(v: Int)(instance: Instance[RawModule with HasProtocolInterface]) = {
-    instance.io.in := v.U
-    assert(instance.io.out === v.U): Unit
-  }
-}
-
-@instantiable
-class ModuleWithTests(ioWidth: Int = 32, override val resetType: Module.ResetType.Type = Module.ResetType.Synchronous)
-    extends Module
->>>>>>> 18500c0c
     with HasMonitorSocket
     with HasTests
     with HasProtocolInterface {
