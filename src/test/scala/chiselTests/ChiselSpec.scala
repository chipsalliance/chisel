// See LICENSE for license details.

package chiselTests

import java.io.File
import org.scalatest._
import org.scalatest.prop._
import org.scalacheck._
import chisel3._
import chisel3.testers._
import firrtl.{
  ExecutionOptionsManager,
  HasFirrtlOptions,
  FirrtlExecutionSuccess,
  FirrtlExecutionFailure
}

/** Common utility functions for Chisel unit tests. */
trait ChiselRunners extends Assertions {
  def runTester(t: => BasicTester, additionalVResources: Seq[String] = Seq()): Boolean = {
    TesterDriver.execute(() => t, additionalVResources)
  }
  def assertTesterPasses(t: => BasicTester, additionalVResources: Seq[String] = Seq()): Unit = {
    assert(runTester(t, additionalVResources))
  }
  def assertTesterFails(t: => BasicTester, additionalVResources: Seq[String] = Seq()): Unit = {
    assert(!runTester(t, additionalVResources))
  }
  def elaborate(t: => Module): Unit = Driver.elaborate(() => t)
<<<<<<< HEAD

  /** Given a generator, return the Firrtl that it generates.
    *
    * @param t Module generator
    * @return Firrtl representation as a String
    */
  def generateFirrtl(t: => Module): String = Driver.emit(() => t)
=======
  /** Compiles a Chisel Module to Verilog */
  def compile(t: => Module): String = {
    val manager = new ExecutionOptionsManager("compile") with HasFirrtlOptions
                                                         with HasChiselExecutionOptions
    Driver.execute(manager, () => t) match {
      case ChiselExecutionSuccess(_, _, Some(firrtlExecRes)) =>
        firrtlExecRes match {
          case FirrtlExecutionSuccess(_, verilog) => verilog
          case FirrtlExecutionFailure(msg) => fail(msg)
        }
      case ChiselExecutionSuccess(_, _, None) => fail() // This shouldn't happen
      case ChiselExecutionFailure(msg) => fail(msg)
    }
  }
>>>>>>> ad20406f
}

/** Spec base class for BDD-style testers. */
class ChiselFlatSpec extends FlatSpec with ChiselRunners with Matchers

/** Spec base class for property-based testers. */
class ChiselPropSpec extends PropSpec with ChiselRunners with PropertyChecks with Matchers {

  // Constrain the default number of instances generated for every use of forAll.
  implicit override val generatorDrivenConfig =
    PropertyCheckConfig(minSuccessful = 8, minSize = 1, maxSize = 4)

  // Generator for small positive integers.
  val smallPosInts = Gen.choose(1, 4)

  // Generator for widths considered "safe".
  val safeUIntWidth = Gen.choose(1, 30)

  // Generators for integers that fit within "safe" widths.
  val safeUInts = Gen.choose(0, (1 << 30))

  // Generators for vector sizes.
  val vecSizes = Gen.choose(0, 4)

  // Generator for string representing an arbitrary integer.
  val binaryString = for (i <- Arbitrary.arbitrary[Int]) yield "b" + i.toBinaryString

  // Generator for a sequence of Booleans of size n.
  def enSequence(n: Int): Gen[List[Boolean]] = Gen.containerOfN[List, Boolean](n, Gen.oneOf(true, false))

  // Generator which gives a width w and a list (of size n) of numbers up to w bits.
  def safeUIntN(n: Int): Gen[(Int, List[Int])] = for {
    w <- smallPosInts
    i <- Gen.containerOfN[List, Int](n, Gen.choose(0, (1 << w) - 1))
  } yield (w, i)

  // Generator which gives a width w and a numbers up to w bits.
  val safeUInt = for {
    w <- smallPosInts
    i <- Gen.choose(0, (1 << w) - 1)
  } yield (w, i)

  // Generator which gives a width w and a list (of size n) of a pair of numbers up to w bits.
  def safeUIntPairN(n: Int): Gen[(Int, List[(Int, Int)])] = for {
    w <- smallPosInts
    i <- Gen.containerOfN[List, Int](n, Gen.choose(0, (1 << w) - 1))
    j <- Gen.containerOfN[List, Int](n, Gen.choose(0, (1 << w) - 1))
  } yield (w, i zip j)

  // Generator which gives a width w and a pair of numbers up to w bits.
  val safeUIntPair = for {
    w <- smallPosInts
    i <- Gen.choose(0, (1 << w) - 1)
    j <- Gen.choose(0, (1 << w) - 1)
  } yield (w, i, j)
}<|MERGE_RESOLUTION|>--- conflicted
+++ resolved
@@ -27,7 +27,6 @@
     assert(!runTester(t, additionalVResources))
   }
   def elaborate(t: => Module): Unit = Driver.elaborate(() => t)
-<<<<<<< HEAD
 
   /** Given a generator, return the Firrtl that it generates.
     *
@@ -35,7 +34,7 @@
     * @return Firrtl representation as a String
     */
   def generateFirrtl(t: => Module): String = Driver.emit(() => t)
-=======
+
   /** Compiles a Chisel Module to Verilog */
   def compile(t: => Module): String = {
     val manager = new ExecutionOptionsManager("compile") with HasFirrtlOptions
@@ -50,7 +49,6 @@
       case ChiselExecutionFailure(msg) => fail(msg)
     }
   }
->>>>>>> ad20406f
 }
 
 /** Spec base class for BDD-style testers. */
