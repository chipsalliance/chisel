// SPDX-License-Identifier: Apache-2.0

package chiselTests.util

import chisel3._
import chisel3.stage.ChiselGeneratorAnnotation
import chisel3.testers.BasicTester
import chisel3.util.circt.SizeOf

import circt.stage.ChiselStage

import firrtl.stage.FirrtlCircuitAnnotation

import org.scalatest.flatspec.AnyFlatSpec
import org.scalatest.matchers.should.Matchers

import scala.io.Source

private class SizeOfBundle extends Bundle {
  val a = UInt()
  val b = SInt()
}

private class SizeOfTop extends Module {
  val io = IO(new Bundle {
    val w = Input(UInt(65.W))
    val x = Input(new SizeOfBundle)
    val outw = UInt(32.W)
    val outx = UInt(32.W)
  })
  io.outw := SizeOf(io.w)
  io.outx := SizeOf(io.x)
}

/** A test for intrinsics.  Since chisel is producing intrinsics as tagged
  * extmodules (for now), we explicitly test the chirrtl and annotations rather
  * than the processed firrtl or verilog.  It is worth noting that annotations
  * are implemented (for now) in a way which makes the output valid for all
  * firrtl compilers, hence we write a localized, not end-to-end test
  */
class SizeOfSpec extends AnyFlatSpec with Matchers {
  it should "Should work for types" in {
<<<<<<< HEAD
    val fir = ChiselStage.emitChirrtl(new SizeOfTop)
    val a1 = """(?s)extmodule SizeOf_(\d+).*defname = SizeOf_\1.*extmodule SizeOf_(\d+).*defname = SizeOf_\2""".r
=======
    val fir = ChiselStage.emitCHIRRTL(new SizeOfTop)
    val a1 = """extmodule SizeOf_0""".r
>>>>>>> a6525268
    (fir should include).regex(a1)

    // The second elaboration uses a unique name since the Builder is reused (?)
    val c = """Intrinsic\(~SizeOfTop\|SizeOf.*,circt.sizeof\)"""
    ((new ChiselStage)
      .execute(
        args = Array("--target", "chirrtl"),
        annotations = Seq(chisel3.stage.ChiselGeneratorAnnotation(() => new SizeOfTop))
      )
      .flatMap {
        case FirrtlCircuitAnnotation(circuit) => circuit.annotations
        case _                                => None
      }
      .mkString("\n") should include).regex(c)
  }
}<|MERGE_RESOLUTION|>--- conflicted
+++ resolved
@@ -40,13 +40,8 @@
   */
 class SizeOfSpec extends AnyFlatSpec with Matchers {
   it should "Should work for types" in {
-<<<<<<< HEAD
-    val fir = ChiselStage.emitChirrtl(new SizeOfTop)
-    val a1 = """(?s)extmodule SizeOf_(\d+).*defname = SizeOf_\1.*extmodule SizeOf_(\d+).*defname = SizeOf_\2""".r
-=======
     val fir = ChiselStage.emitCHIRRTL(new SizeOfTop)
     val a1 = """extmodule SizeOf_0""".r
->>>>>>> a6525268
     (fir should include).regex(a1)
 
     // The second elaboration uses a unique name since the Builder is reused (?)
