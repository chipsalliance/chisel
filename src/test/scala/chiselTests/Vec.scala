// See LICENSE for license details.

package chiselTests

import chisel3._
import chisel3.core.Binding.BindingException
import chisel3.testers.BasicTester
import chisel3.util._
import org.scalacheck.Shrink
import chisel3.experimental.DontCare

class LitTesterMod(vecSize: Int) extends Module {
  val io = IO(new Bundle {
    val out = Output(Vec(vecSize, UInt()))
  })
  io.out := VecInit(Seq.fill(vecSize){0.U})
}

class RegTesterMod(vecSize: Int) extends Module {
  val io = IO(new Bundle {
    val in = Input(Vec(vecSize, UInt()))
    val out = Output(Vec(vecSize, UInt()))
  })
  val vecReg = RegNext(io.in, Vec(Seq.fill(vecSize){0.U}))
  io.out := vecReg
}

class IOTesterMod(vecSize: Int) extends Module {
  val io = IO(new Bundle {
    val in = Input(Vec(vecSize, UInt()))
    val out = Output(Vec(vecSize, UInt()))
  })
  io.out := io.in
}

class OneBitUnitRegVec extends Module {
  val io = IO(new Bundle {
    val out = Output(UInt(1.W))
  })
  val oneBitUnitRegVec = Reg(Vec(1, UInt(1.W)))
  oneBitUnitRegVec(0) := 1.U(1.W)
  io.out := oneBitUnitRegVec(0)
}

class LitTester(w: Int, values: List[Int]) extends BasicTester {
  val dut = Module(new LitTesterMod(values.length))
  for (a <- dut.io.out)
    assert(a === 0.U)
  stop()
}

class RegTester(w: Int, values: List[Int]) extends BasicTester {
  val v = Vec(values.map(_.U(w.W)))
  val dut = Module(new RegTesterMod(values.length))
  val doneReg = RegInit(false.B)
  dut.io.in := v
  when (doneReg) {
    for ((a,b) <- dut.io.out.zip(values))
      assert(a === b.U)
    stop()
  } .otherwise {
    doneReg := true.B
    for (a <- dut.io.out)
      assert(a === 0.U)
  }
}

class IOTester(w: Int, values: List[Int]) extends BasicTester {
  val v = Vec(values.map(_.U(w.W))) // Does this need a Wire? No. It's a Vec of Lits and hence synthesizeable.
  val dut = Module(new IOTesterMod(values.length))
  dut.io.in := v
  for ((a,b) <- dut.io.out.zip(values)) {
    assert(a === b.U)
  }
  stop()
}

class IOTesterModFill(vecSize: Int) extends Module {
  // This should generate a BindingException when we attempt to wire up the Vec.fill elements
  //  since they're pure types and hence unsynthesizeable.
  val io = IO(new Bundle {
    val in = Input(VecInit(Seq.fill(vecSize) {UInt()}))
    val out = Output(VecInit(Seq.fill(vecSize) {UInt()}))
  })
  io.out := io.in
}

class ValueTester(w: Int, values: List[Int]) extends BasicTester {
  val v = Vec(values.map(_.asUInt(w.W)))
  for ((a,b) <- v.zip(values)) {
    assert(a === b.asUInt)
  }
  stop()
}

class TabulateTester(n: Int) extends BasicTester {
  val v = Vec(Range(0, n).map(i => (i*2).asUInt))
  val x = Vec(Array.tabulate(n){ i => (i*2).asUInt })
  val u = Vec.tabulate(n)(i => (i*2).asUInt)

  assert(v.asUInt() === x.asUInt())
  assert(v.asUInt() === u.asUInt())
  assert(x.asUInt() === u.asUInt())

  stop()
}

class ShiftRegisterTester(n: Int) extends BasicTester {
  val (cnt, wrap) = Counter(true.B, n*2)
  val shifter = Reg(Vec(n, UInt((log2Ceil(n) max 1).W)))
  (shifter, shifter drop 1).zipped.foreach(_ := _)
  shifter(n-1) := cnt
  when (cnt >= n.asUInt) {
    val expected = cnt - n.asUInt
    assert(shifter(0) === expected)
  }
  when (wrap) {
    stop()
  }
}

class HugeVecTester(n: Int) extends BasicTester {
  require(n > 0)
  val myVec = Wire(Vec(n, UInt()))
  myVec.foreach { x =>
    x := 123.U
    assert(x === 123.U)
  }
  stop()
}

class OneBitUnitRegVecTester extends BasicTester {
  val dut = Module(new OneBitUnitRegVec)
  assert(dut.io.out === 1.U)
  stop()
}

class ZeroEntryVecTester extends BasicTester {
  require(Vec(0, Bool()).getWidth == 0)

  val bundleWithZeroEntryVec = new Bundle {
    val foo = Bool()
    val bar = Vec(0, Bool())
  }
  require(0.U.asTypeOf(bundleWithZeroEntryVec).getWidth == 1)
  require(bundleWithZeroEntryVec.asUInt.getWidth == 1)

  val m = Module(new Module {
<<<<<<< HEAD
    val io = IO(Output(bundleWithZeroEntryVec.cloneType))
    io.foo := false.B
=======
    val io = IO(Output(bundleWithZeroEntryVec))
>>>>>>> 8168a8ee
  })
  WireInit(m.io.bar)

  stop()
}

class PassthroughModuleIO extends Bundle {
  val in = Input(UInt(32.W))
  val out = Output(UInt(32.W))
}

class PassthroughModule extends Module {
  val io = IO(new PassthroughModuleIO)
  io.out := io.in
}

class PassthroughModuleTester extends Module {
  val io = IO(Flipped(new PassthroughModuleIO))
  // This drives the input of a PassthroughModule
  io.in := 123.U
  assert(io.out === 123.U)
}


class ModuleIODynamicIndexTester(n: Int) extends BasicTester {
  val duts = VecInit(Seq.fill(n)(Module(new PassthroughModule).io))
  val tester = Module(new PassthroughModuleTester)

  val (cycle, done) = Counter(true.B, n)
  for ((m, i) <- duts.zipWithIndex) {
    when (cycle =/= i.U) {
      m.in := 0.U  // default
      assert(m.out === 0.U)
    } .otherwise {
      m.in := DontCare
    }
  }
  // only connect one dut per cycle
  duts(cycle) <> tester.io
  assert(duts(cycle).out === 123.U)

  when (done) { stop() }
}

class VecSpec extends ChiselPropSpec {
  // Disable shrinking on error.
  implicit val noShrinkListVal = Shrink[List[Int]](_ => Stream.empty)
  implicit val noShrinkInt = Shrink[Int](_ => Stream.empty)

  property("Vecs should be assignable") {
    forAll(safeUIntN(8)) { case(w: Int, v: List[Int]) =>
      assertTesterPasses{ new ValueTester(w, v) }
    }
  }

  property("Vecs should be passed through vec IO") {
    forAll(safeUIntN(8)) { case(w: Int, v: List[Int]) =>
      assertTesterPasses{ new IOTester(w, v) }
    }
  }

  property("Vec.fill with a pure type should generate an exception") {
    // We don't really need a sequence of random widths here, since any should throw an exception.
    forAll(safeUIntWidth) { case(w: Int) =>
      an[BindingException] should be thrownBy {
        elaborate(new IOTesterModFill(w))
      }
    }
  }

  property("A Reg of a Vec should operate correctly") {
    forAll(safeUIntN(8)) { case(w: Int, v: List[Int]) =>
      assertTesterPasses{ new RegTester(w, v) }
    }
  }

  property("A Vec of lit should operate correctly") {
    forAll(safeUIntN(8)) { case(w: Int, v: List[Int]) =>
      assertTesterPasses{ new LitTester(w, v) }
    }
  }

  property("Vecs should tabulate correctly") {
    forAll(smallPosInts) { (n: Int) => assertTesterPasses{ new TabulateTester(n) } }
  }

  property("Regs of vecs should be usable as shift registers") {
    forAll(smallPosInts) { (n: Int) => assertTesterPasses{ new ShiftRegisterTester(n) } }
  }

  property("Infering widths on huge Vecs should not cause a stack overflow") {
    assertTesterPasses { new HugeVecTester(10000) }
  }

  property("A Reg of a Vec of a single 1 bit element should compile and work") {
    assertTesterPasses{ new OneBitUnitRegVecTester }
  }

  property("A Vec with zero entries should compile and have zero width") {
    assertTesterPasses{ new ZeroEntryVecTester }
  }

  property("Dynamic indexing of a Vec of Module IOs should work") {
    assertTesterPasses{ new ModuleIODynamicIndexTester(4) }
  }
}<|MERGE_RESOLUTION|>--- conflicted
+++ resolved
@@ -146,12 +146,8 @@
   require(bundleWithZeroEntryVec.asUInt.getWidth == 1)
 
   val m = Module(new Module {
-<<<<<<< HEAD
-    val io = IO(Output(bundleWithZeroEntryVec.cloneType))
+    val io = IO(Output(bundleWithZeroEntryVec))
     io.foo := false.B
-=======
-    val io = IO(Output(bundleWithZeroEntryVec))
->>>>>>> 8168a8ee
   })
   WireInit(m.io.bar)
 
