--- conflicted
+++ resolved
@@ -9,7 +9,7 @@
 
 import internal.firrtl._
 import firrtl._
-import firrtl.util.BackendCompilationUtilities
+import firrtl.util.{ BackendCompilationUtilities => FirrtlBackendCompilationUtilities }
 
 import _root_.firrtl.annotations.AnnotationYamlProtocol._
 
@@ -18,7 +18,7 @@
   * By default firrtl is automatically run after chisel.  an [[ExecutionOptionsManager]]
   * is needed to manage options.  It can parser command line arguments or coordinate
   * multiple chisel toolchain tools options.
- *
+  *
   * @example
   *          {{{
   *          val optionsManager = new ExecutionOptionsManager("chisel3")
@@ -37,34 +37,10 @@
   */
 import BuildInfo._
 
-<<<<<<< HEAD
-=======
-trait BackendCompilationUtilities {
-  /** Create a temporary directory with the prefix name. Exists here because it doesn't in Java 6.
-    */
-  def createTempDirectory(prefix: String): File = {
-    val temp = File.createTempFile(prefix, "")
-    if (!temp.delete()) {
-      throw new IOException(s"Unable to delete temp file '$temp'")
-    }
-    if (!temp.mkdir()) {
-      throw new IOException(s"Unable to create temp directory '$temp'")
-    }
-    temp
-  }
-
-  def makeHarness(template: String => String, post: String)(f: File): File = {
-    val prefix = f.toString.split("/").last
-    val vf = new File(f.toString + post)
-    val w = new FileWriter(vf)
-    w.write(template(prefix))
-    w.close()
-    vf
-  }
-
+trait BackendCompilationUtilities extends FirrtlBackendCompilationUtilities {
   /**
     * like 'firrtlToVerilog' except it runs the process inside the same JVM
- *
+    *
     * @param prefix basename of the file
     * @param dir    directory where file lives
     * @return       true if compiler completed successfully
@@ -80,88 +56,8 @@
       case _: FirrtlExecutionFailure => false
     }
   }
-
-  /**
-    * compule chirrtl to verilog by using a separate process
- *
-    * @param prefix basename of the file
-    * @param dir    directory where file lives
-    * @return       true if compiler completed successfully
-    */
-  def firrtlToVerilog(prefix: String, dir: File): ProcessBuilder = {
-    Process(
-      Seq("firrtl",
-          "-i", s"$prefix.fir",
-          "-o", s"$prefix.v",
-          "-X", "verilog"),
-      dir)
-  }
-
-  /** Generates a Verilator invocation to convert Verilog sources to C++
-    * simulation sources.
-    *
-    * The Verilator prefix will be V\$dutFile, and running this will generate
-    * C++ sources and headers as well as a makefile to compile them.
-    *
-    * @param dutFile name of the DUT .v without the .v extension
-    * @param topModule of the top-level module in the design
-    * @param dir output directory
-    * @param vSources list of additional Verilog sources to compile
-    * @param cppHarness C++ testharness to compile/link against
-    */
-  def verilogToCpp(
-      dutFile: String,
-      topModule: String,
-      dir: File,
-      vSources: Seq[File],
-      cppHarness: File
-                  ): ProcessBuilder = {
-    val command = Seq("verilator",
-      "--cc", s"$dutFile.v") ++
-      vSources.map(file => Seq("-v", file.toString)).flatten ++
-      Seq("--assert",
-        "-Wno-fatal",
-        "-Wno-WIDTH",
-        "-Wno-STMTDLY",
-        "--trace",
-        "-O1",
-        "--top-module", topModule,
-        "+define+TOP_TYPE=V" + dutFile,
-        s"+define+PRINTF_COND=!$topModule.reset",
-        s"+define+STOP_COND=!$topModule.reset",
-        "-CFLAGS",
-        s"""-Wno-undefined-bool-conversion -O1 -DTOP_TYPE=V$dutFile -DVL_USER_FINISH -include V$dutFile.h""",
-        "-Mdir", dir.toString,
-        "--exe", cppHarness.toString)
-    System.out.println(s"${command.mkString(" ")}") // scalastyle:ignore regex
-    command
-  }
-
-  def cppToExe(prefix: String, dir: File): ProcessBuilder =
-    Seq("make", "-C", dir.toString, "-j", "-f", s"V${prefix}.mk", s"V${prefix}")
-
-  def executeExpectingFailure(
-      prefix: String,
-      dir: File,
-      assertionMsg: String = ""): Boolean = {
-    var triggered = false
-    val assertionMessageSupplied = assertionMsg != ""
-    val e = Process(s"./V${prefix}", dir) !
-      ProcessLogger(line => {
-        triggered = triggered || (assertionMessageSupplied && line.contains(assertionMsg))
-        System.out.println(line) // scalastyle:ignore regex
-      })
-    // Fail if a line contained an assertion or if we get a non-zero exit code
-    //  or, we get a SIGABRT (assertion failure) and we didn't provide a specific assertion message
-    triggered || (e != 0 && (e != 134 || !assertionMessageSupplied))
-  }
-
-  def executeExpectingSuccess(prefix: String, dir: File): Boolean = {
-    !executeExpectingFailure(prefix, dir)
-  }
 }
 
->>>>>>> 2a4d4f0e
 /**
   * This family provides return values from the chisel3 and possibly firrtl compile steps
   */
