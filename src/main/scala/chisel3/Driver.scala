// See LICENSE for license details.

package chisel3

<<<<<<< HEAD
import chisel3.internal.firrtl.Emitter
import chisel3.experimental.{RawModule, RunFirrtlTransform, ChiselAnnotation}
=======
import chisel3.internal.firrtl.Converter
import chisel3.experimental.{RawModule, RunFirrtlTransform}

import java.io._
import net.jcazevedo.moultingyaml._
>>>>>>> 1fd9957b

import internal.firrtl._
import firrtl.{ HasFirrtlExecutionOptions, FirrtlExecutionSuccess, FirrtlExecutionFailure, FirrtlExecutionResult,
  Transform, FirrtlExecutionOptions, AnnotationSeq }
import firrtl.options.ExecutionOptionsManager
import firrtl.annotations.JsonProtocol
import firrtl.util.{ BackendCompilationUtilities => FirrtlBackendCompilationUtilities }
import firrtl.options.Viewer._
import firrtl.FirrtlViewer._
import chisel3.ChiselViewer._

import java.io._
import BuildInfo._

trait BackendCompilationUtilities extends FirrtlBackendCompilationUtilities {
  /**
    * Compile Chirrtl to Verilog by invoking Firrtl inside the same JVM
    *
    * @param prefix basename of the file
    * @param dir    directory where file lives
    * @return       true if compiler completed successfully
    */
  def compileFirrtlToVerilog(prefix: String, dir: File): Boolean = {
    val args = Array("--top-name", prefix, "--target-dir", dir.getAbsolutePath, "--compiler", "verilog")

    firrtl.Driver.execute(args) match {
      case _: FirrtlExecutionSuccess => true
      case _: FirrtlExecutionFailure => false
    }
  }
}

/**
  * This family provides return values from the chisel3 and possibly firrtl compile steps
  */
trait ChiselExecutionResult

/**
  * Getting one of these indicates a successful Chisel run
  *
  * @param circuitOption  Optional circuit, has information like circuit name
  * @param emitted            The emitted Chirrrl text
  * @param firrtlResultOption Optional Firrtl result, @see ucb-bar/firrtl for details
  */
case class ChiselExecutionSuccess(
  circuitOption: Option[Circuit],
  emitted: String,
  firrtlResultOption: Option[FirrtlExecutionResult]) extends ChiselExecutionResult

/**
  * Getting one of these indicates failure of some sort
  *
  * @param message  a clue perhaps will be provided in the here
  */
case class ChiselExecutionFailure(message: String) extends ChiselExecutionResult

/**
  * The Driver provides methods to invoke the Chisel3 compiler and the
  * FIRRTL compiler. By default FIRRTL is automatically run after chisel.
  *
  * @example
  * {{{
  * val args = Array(
  *   "--top-name", "MyTopModule",     // The name of the top module
  *   "--target-dir", "my_target_dir", // The work directory
  *   "--compiler", "low" )            // The FIRRTL compiler to use
  * Driver.execute(args, () => new MyTopModule)
  * }}}
  */
object Driver extends BackendCompilationUtilities {
  val optionsManager = new ExecutionOptionsManager("chisel3") with HasChiselExecutionOptions
      with HasFirrtlExecutionOptions

  /**
    * Elaborates the Module specified in the gen function into a Circuit
    *
    *  @param gen a function that creates a Module hierarchy
    *  @return the resulting Chisel IR in the form of a Circuit (TODO: Should be FIRRTL IR)
    */
  def elaborate[T <: RawModule](gen: () => T): Circuit = internal.Builder.build(Module(gen()))

  def toFirrtl(ir: Circuit): firrtl.ir.Circuit = Converter.convert(ir)

  def emit[T <: RawModule](gen: () => T): String = Driver.emit(elaborate(gen))

  def emit[T <: RawModule](ir: Circuit): String = Emitter.emit(ir)

  /**
    * Elaborates the Module specified in the gen function into Verilog
    *
    *  @param gen a function that creates a Module hierarchy
    *  @return the resulting String containing the design in Verilog
    */
  def emitVerilog[T <: RawModule](gen: => T): String = {
    execute(Array[String](), { () => gen }) match {
      case ChiselExecutionSuccess(_, _, Some(FirrtlExecutionSuccess(_, verilog))) => verilog
      case _ => sys.error("Cannot get Verilog!")
    }
  }

<<<<<<< HEAD
  /**
    * Emit the CHIRRTL of a circuit
    *
    * @param ir The circuit to emit
    * @param optName An optional filename (will use s"${ir.name}.fir" otherwise)
=======
  /** Dumps the elaborated Circuit to FIRRTL
    *
    * If no File is given as input, it will dump to a default filename based on the name of the
    * Top Module
    *
    * @param c Elaborated Chisel Circuit
    * @param optName Optional File to dump to
    * @return The File the circuit was dumped to
>>>>>>> 1fd9957b
    */
  def dumpFirrtl(ir: Circuit, optName: Option[File]): File = {
    val f = optName.getOrElse(new File(ir.name + ".fir"))
    val w = new FileWriter(f)
    w.write(Driver.emit(ir))
    w.close()
    f
  }

<<<<<<< HEAD
  /**
    * Emit the annotations of a circuit
    *
    * @param ir The circuit containing annotations to be emitted
    * @param optName An optional filename (will use s"${ir.name}.json" otherwise)
    */
  def dumpAnnotations(ir: Circuit, optName: Option[File]): File = {
    val f = optName.getOrElse(new File(ir.name + ".json"))
    val w = new FileWriter(f)
    w.write(JsonProtocol.serialize(ir.annotations.map(_.toFirrtl)))
    w.close()
=======
  /** Dumps the elaborated Circuit to ProtoBuf
    *
    * If no File is given as input, it will dump to a default filename based on the name of the
    * Top Module
    *
    * @param c Elaborated Chisel Circuit
    * @param optFile Optional File to dump to
    * @return The File the circuit was dumped to
    */
  def dumpProto(c: Circuit, optFile: Option[File]): File = {
    val f = optFile.getOrElse(new File(c.name + ".pb"))
    val ostream = new java.io.FileOutputStream(f)
    // Lazily convert modules to make intermediate objects garbage collectable
    val modules = c.components.map(m => () => Converter.convert(m))
    firrtl.proto.ToProto.writeToStreamFast(ostream, ir.NoInfo, modules, c.name)
>>>>>>> 1fd9957b
    f
  }

  private var target_dir: Option[String] = None
  def parseArgs(args: Array[String]): Unit = {
    for (i <- 0 until args.size) {
      if (args(i) == "--targetDir") {
        target_dir = Some(args(i + 1))
      }
    }
  }

  def targetDir(): String = { target_dir getOrElse new File(".").getCanonicalPath }

  /**
    * Determine custom transforms FIRRTL Driver command line arguments,
    * e.g., "--custom-transforms ..."
    *
    * @param ir A circuit that may contain annotations
    * @return An array of command line arguments
    */
  private def customTransformsArg(ir: Circuit): Array[String] = ir.annotations
    .collect { case anno: RunFirrtlTransform => anno.transformClass }
    .distinct
    .filterNot(_ == classOf[firrtl.Transform])
    .map{ transformClass: Class[_ <: Transform] => transformClass.getName } match {
      case a: Seq[String] if a.nonEmpty => Array("--custom-transforms") ++ a
      case _ => Array("") }

  /**
    * Run the chisel3 compiler and possibly the firrtl compiler with options specified via an array of Strings
    *
    * @param args The options specified, command line style
    * @param dut The device under test
    * @param initAnnos Initial annotations (an alternative to args)
    * @return An execution result with useful stuff, or failure with message
    */
  def execute(args: Array[String], dut: () => RawModule, initAnnos: AnnotationSeq = Seq.empty): ChiselExecutionResult = {
    val circuit = elaborate(dut)
    val firrtlString = Emitter.emit(circuit)
    val firrtlAnnos = circuit.annotations.map(_.toFirrtl)
    val annotations = optionsManager.parse(args ++ Array("--firrtl-source", firrtlString) ++ customTransformsArg(circuit),
                                           initAnnos ++ firrtlAnnos)

    val chiselOptions = view[ChiselExecutionOptions](annotations).getOrElse{
      throw new Exception("Unable to parse Chisel options") }
    val firrtlOptions = view[FirrtlExecutionOptions](annotations).getOrElse{
      throw new Exception("Unable to parse Firrtl options") }

<<<<<<< HEAD
    if (chiselOptions.saveChirrtl)
      dumpFirrtl(circuit, Some(new File(firrtlOptions.getInputFileName)))
=======
    val firrtlCircuit = Converter.convert(circuit)

    // Still emit to leave an artifact (and because this always has been the behavior)
    val firrtlString = Driver.emit(circuit)
    val firrtlFileName = firrtlOptions.getInputFileName(optionsManager)
    val firrtlFile = new File(firrtlFileName)
>>>>>>> 1fd9957b

    if (chiselOptions.saveAnnotations)
      dumpAnnotations(circuit, Some(new File(firrtlOptions.getBuildFileName("anno.json"))))

<<<<<<< HEAD
    val firrtlExecutionResult = if (chiselOptions.runFirrtlCompiler)
      Some(firrtl.Driver.execute(Array.empty, annotations))
    else
=======
    // Emit the annotations because it has always been the behavior
    val annotationFile = new File(optionsManager.getBuildFileName("anno.json"))
    val af = new FileWriter(annotationFile)
    val firrtlAnnos = circuit.annotations.map(_.toFirrtl)
    af.write(JsonProtocol.serialize(firrtlAnnos))
    af.close()

    /** Find the set of transform classes associated with annotations then
      * instantiate an instance of each transform
      * @note Annotations targeting firrtl.Transform will not result in any
      *   transform being instantiated
      */
    val transforms = circuit.annotations
                       .collect { case anno: RunFirrtlTransform => anno.transformClass }
                       .distinct
                       .filterNot(_ == classOf[firrtl.Transform])
                       .map { transformClass: Class[_ <: Transform] =>
                         transformClass.newInstance()
                       }
    /* This passes the firrtl source and annotations directly to firrtl */
    optionsManager.firrtlOptions = optionsManager.firrtlOptions.copy(
      firrtlCircuit = Some(firrtlCircuit),
      annotations = optionsManager.firrtlOptions.annotations ++ firrtlAnnos,
      customTransforms = optionsManager.firrtlOptions.customTransforms ++ transforms.toList)

    val firrtlExecutionResult = if(chiselOptions.runFirrtlCompiler) {
      Some(firrtl.Driver.execute(optionsManager))
    }
    else {
>>>>>>> 1fd9957b
      None

    ChiselExecutionSuccess(Some(circuit), firrtlString, firrtlExecutionResult)
  }

  /**
    * This is just here as command line way to see what the options are
    * It will not successfully run
    * TODO: Look into dynamic class loading as way to make this main useful
    *
    * @param args unused args
    */
  def main(args: Array[String]) {
    execute(Array("--help"), null)
  }

  val version = BuildInfo.version
  val chiselVersionString = BuildInfo.toString
}<|MERGE_RESOLUTION|>--- conflicted
+++ resolved
@@ -2,20 +2,15 @@
 
 package chisel3
 
-<<<<<<< HEAD
-import chisel3.internal.firrtl.Emitter
-import chisel3.experimental.{RawModule, RunFirrtlTransform, ChiselAnnotation}
-=======
 import chisel3.internal.firrtl.Converter
 import chisel3.experimental.{RawModule, RunFirrtlTransform}
 
 import java.io._
 import net.jcazevedo.moultingyaml._
->>>>>>> 1fd9957b
 
 import internal.firrtl._
 import firrtl.{ HasFirrtlExecutionOptions, FirrtlExecutionSuccess, FirrtlExecutionFailure, FirrtlExecutionResult,
-  Transform, FirrtlExecutionOptions, AnnotationSeq }
+  Transform, FirrtlExecutionOptions, AnnotationSeq, FirrtlCircuitAnnotation, ir => fir }
 import firrtl.options.ExecutionOptionsManager
 import firrtl.annotations.JsonProtocol
 import firrtl.util.{ BackendCompilationUtilities => FirrtlBackendCompilationUtilities }
@@ -93,7 +88,7 @@
     */
   def elaborate[T <: RawModule](gen: () => T): Circuit = internal.Builder.build(Module(gen()))
 
-  def toFirrtl(ir: Circuit): firrtl.ir.Circuit = Converter.convert(ir)
+  def toFirrtl(ir: Circuit): fir.Circuit = Converter.convert(ir)
 
   def emit[T <: RawModule](gen: () => T): String = Driver.emit(elaborate(gen))
 
@@ -112,13 +107,6 @@
     }
   }
 
-<<<<<<< HEAD
-  /**
-    * Emit the CHIRRTL of a circuit
-    *
-    * @param ir The circuit to emit
-    * @param optName An optional filename (will use s"${ir.name}.fir" otherwise)
-=======
   /** Dumps the elaborated Circuit to FIRRTL
     *
     * If no File is given as input, it will dump to a default filename based on the name of the
@@ -127,7 +115,6 @@
     * @param c Elaborated Chisel Circuit
     * @param optName Optional File to dump to
     * @return The File the circuit was dumped to
->>>>>>> 1fd9957b
     */
   def dumpFirrtl(ir: Circuit, optName: Option[File]): File = {
     val f = optName.getOrElse(new File(ir.name + ".fir"))
@@ -137,7 +124,6 @@
     f
   }
 
-<<<<<<< HEAD
   /**
     * Emit the annotations of a circuit
     *
@@ -149,7 +135,9 @@
     val w = new FileWriter(f)
     w.write(JsonProtocol.serialize(ir.annotations.map(_.toFirrtl)))
     w.close()
-=======
+    f
+  }
+
   /** Dumps the elaborated Circuit to ProtoBuf
     *
     * If no File is given as input, it will dump to a default filename based on the name of the
@@ -164,8 +152,7 @@
     val ostream = new java.io.FileOutputStream(f)
     // Lazily convert modules to make intermediate objects garbage collectable
     val modules = c.components.map(m => () => Converter.convert(m))
-    firrtl.proto.ToProto.writeToStreamFast(ostream, ir.NoInfo, modules, c.name)
->>>>>>> 1fd9957b
+    firrtl.proto.ToProto.writeToStreamFast(ostream, fir.NoInfo, modules, c.name)
     f
   }
 
@@ -205,68 +192,33 @@
     */
   def execute(args: Array[String], dut: () => RawModule, initAnnos: AnnotationSeq = Seq.empty): ChiselExecutionResult = {
     val circuit = elaborate(dut)
-    val firrtlString = Emitter.emit(circuit)
+    val firrtlCircuit = Converter.convert(circuit)
     val firrtlAnnos = circuit.annotations.map(_.toFirrtl)
-    val annotations = optionsManager.parse(args ++ Array("--firrtl-source", firrtlString) ++ customTransformsArg(circuit),
-                                           initAnnos ++ firrtlAnnos)
-
+    val annotations = optionsManager.parse(args ++ customTransformsArg(circuit),
+                                           initAnnos ++ firrtlAnnos :+ FirrtlCircuitAnnotation(firrtlCircuit))
+
+    val firrtlOptions = view[FirrtlExecutionOptions](annotations).getOrElse{
+      throw new Exception("Unable to parse Firrtl options") }
     val chiselOptions = view[ChiselExecutionOptions](annotations).getOrElse{
       throw new Exception("Unable to parse Chisel options") }
-    val firrtlOptions = view[FirrtlExecutionOptions](annotations).getOrElse{
-      throw new Exception("Unable to parse Firrtl options") }
-
-<<<<<<< HEAD
-    if (chiselOptions.saveChirrtl)
-      dumpFirrtl(circuit, Some(new File(firrtlOptions.getInputFileName)))
-=======
-    val firrtlCircuit = Converter.convert(circuit)
 
     // Still emit to leave an artifact (and because this always has been the behavior)
     val firrtlString = Driver.emit(circuit)
-    val firrtlFileName = firrtlOptions.getInputFileName(optionsManager)
-    val firrtlFile = new File(firrtlFileName)
->>>>>>> 1fd9957b
+    if (chiselOptions.saveChirrtl) {
+      val w = new FileWriter(new File(firrtlOptions.getInputFileName))
+      w.write(firrtlString)
+      w.close()
+    }
 
     if (chiselOptions.saveAnnotations)
       dumpAnnotations(circuit, Some(new File(firrtlOptions.getBuildFileName("anno.json"))))
 
-<<<<<<< HEAD
-    val firrtlExecutionResult = if (chiselOptions.runFirrtlCompiler)
+    val firrtlExecutionResult = if(chiselOptions.runFirrtlCompiler) {
       Some(firrtl.Driver.execute(Array.empty, annotations))
-    else
-=======
-    // Emit the annotations because it has always been the behavior
-    val annotationFile = new File(optionsManager.getBuildFileName("anno.json"))
-    val af = new FileWriter(annotationFile)
-    val firrtlAnnos = circuit.annotations.map(_.toFirrtl)
-    af.write(JsonProtocol.serialize(firrtlAnnos))
-    af.close()
-
-    /** Find the set of transform classes associated with annotations then
-      * instantiate an instance of each transform
-      * @note Annotations targeting firrtl.Transform will not result in any
-      *   transform being instantiated
-      */
-    val transforms = circuit.annotations
-                       .collect { case anno: RunFirrtlTransform => anno.transformClass }
-                       .distinct
-                       .filterNot(_ == classOf[firrtl.Transform])
-                       .map { transformClass: Class[_ <: Transform] =>
-                         transformClass.newInstance()
-                       }
-    /* This passes the firrtl source and annotations directly to firrtl */
-    optionsManager.firrtlOptions = optionsManager.firrtlOptions.copy(
-      firrtlCircuit = Some(firrtlCircuit),
-      annotations = optionsManager.firrtlOptions.annotations ++ firrtlAnnos,
-      customTransforms = optionsManager.firrtlOptions.customTransforms ++ transforms.toList)
-
-    val firrtlExecutionResult = if(chiselOptions.runFirrtlCompiler) {
-      Some(firrtl.Driver.execute(optionsManager))
     }
     else {
->>>>>>> 1fd9957b
       None
-
+    }
     ChiselExecutionSuccess(Some(circuit), firrtlString, firrtlExecutionResult)
   }
 
