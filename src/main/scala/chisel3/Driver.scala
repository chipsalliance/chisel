--- conflicted
+++ resolved
@@ -94,12 +94,8 @@
     * @param gen A function that creates a Module hierarchy.
     * @return The resulting Chisel IR in the form of a Circuit. (TODO: Should be FIRRTL IR)
     */
-<<<<<<< HEAD
   @deprecated("Use ChiselStage.elaborate or use a ChiselStage class. This will be removed in 3.4.", "3.2.4")
-  def elaborate[T <: RawModule](gen: () => T): Circuit = internal.Builder.build(Module(gen()))._1
-=======
   def elaborate[T <: RawModule](gen: () => T): Circuit = internal.Builder.build(Module(gen()), Nil)._1
->>>>>>> 2fda8d58
 
   /**
     * Convert the given Chisel IR Circuit to a FIRRTL Circuit.
