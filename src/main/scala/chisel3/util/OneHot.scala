--- conflicted
+++ resolved
@@ -47,12 +47,8 @@
     case 0 => 0.U(0.W)
     case 1 => 1.U(1.W)
     case _ =>
-<<<<<<< HEAD
-      val shiftAmount = in(log2Ceil(width) - 1, 0)
-=======
       val shiftAmountWidth = log2Ceil(width)
-      val shiftAmount = in.pad(shiftAmountWidth)((shiftAmountWidth - 1) max 0, 0)
->>>>>>> d0cdd3b4
+      val shiftAmount = in.pad(shiftAmountWidth)(shiftAmountWidth - 1, 0)
       (1.U << shiftAmount)(width - 1, 0)
   }
 }
