--- conflicted
+++ resolved
@@ -6,11 +6,7 @@
 package chisel3.util
 
 import chisel3._
-<<<<<<< HEAD
-import chisel3.core.SeqUtils
 import chisel3.internal.Builder
-=======
->>>>>>> 820e2688
 
 /** Creates repetitions of each bit of the input in order.
   *
@@ -95,14 +91,9 @@
   * }}}
   */
 object Reverse {
-<<<<<<< HEAD
-  private def doit(in: UInt, length: Int): UInt = length match {
+  private def doit(in: UInt, length: Int): UInt = length match { // scalastyle:ignore cyclomatic.complexity
     case _ if length < 0 =>
       Builder.exception(new IllegalArgumentException(s"length (=$length) must be nonnegative integer."), 0.U)
-=======
-  private def doit(in: UInt, length: Int): UInt = length match { // scalastyle:ignore cyclomatic.complexity
-    case _ if length < 0 => throw new IllegalArgumentException(s"length (=$length) must be nonnegative integer.")
->>>>>>> 820e2688
     case _ if length <= 1 => in
     case _ if isPow2(length) && length >= 8 && length <= 64 =>
       // This esoterica improves simulation performance
