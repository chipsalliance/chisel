// SPDX-License-Identifier: Apache-2.0

/** Wrappers for ready-valid (Decoupled) interfaces and associated circuit generators using them.
  */

package chisel3.util

import chisel3._
import chisel3.experimental.{requireIsChiselType, Direction}
import chisel3.reflect.DataMirror

import scala.annotation.nowarn

/** An I/O Bundle containing 'valid' and 'ready' signals that handshake
  * the transfer of data stored in the 'bits' subfield.
  * The base protocol implied by the directionality is that
  * the producer uses the interface as-is (outputs bits)
  * while the consumer uses the flipped interface (inputs bits).
  * The actual semantics of ready/valid are enforced via the use of concrete subclasses.
  * @param gen the type of data to be wrapped in Ready/Valid
  * @groupdesc Signals The actual hardware fields of the Bundle
  */
abstract class ReadyValidIO[+T <: Data](gen: T) extends Bundle {

  /** Indicates that the consumer is ready to accept the data this cycle
    * @group Signals
    */
  val ready = Input(Bool())

  /** Indicates that the producer has put valid data in 'bits'
    * @group Signals
    */
  val valid = Output(Bool())

  /** The data to be transferred when ready and valid are asserted at the same cycle
    * @group Signals
    */
<<<<<<< HEAD
  val bits = Output(genType)

  /** A stable typeName for this `ReadyValidIO` and any of its implementations
    * using the supplied `Data` generator's `typeName`
    */
  override def typeName = s"${this.getClass.getSimpleName}_${gen.typeName}"
=======
  val bits = Output(gen)
>>>>>>> 29562386
}

object ReadyValidIO {

  implicit class AddMethodsToReadyValid[T <: Data](target: ReadyValidIO[T]) {

    /** Indicates if IO is both ready and valid
      */
    def fire: Bool = target.ready && target.valid

    /** Push dat onto the output bits of this interface to let the consumer know it has happened.
      * @param dat the values to assign to bits.
      * @return    dat.
      */
    def enq(dat: T): T = {
      target.valid := true.B
      target.bits := dat
      dat
    }

    /** Indicate no enqueue occurs. Valid is set to false, and bits are
      * connected to an uninitialized wire.
      */
    def noenq(): Unit = {
      target.valid := false.B
      target.bits := DontCare
    }

    /** Assert ready on this port and return the associated data bits.
      * This is typically used when valid has been asserted by the producer side.
      * @return The data bits.
      */
    def deq(): T = {
      target.ready := true.B
      target.bits
    }

    /** Indicate no dequeue occurs. Ready is set to false.
      */
    def nodeq(): Unit = {
      target.ready := false.B
    }
  }
}

/** A concrete subclass of ReadyValidIO signaling that the user expects a
  * "decoupled" interface: 'valid' indicates that the producer has
  * put valid data in 'bits', and 'ready' indicates that the consumer is ready
  * to accept the data this cycle. No requirements are placed on the signaling
  * of ready or valid.
  * @param gen the type of data to be wrapped in DecoupledIO
  */
class DecoupledIO[+T <: Data](gen: T) extends ReadyValidIO[T](gen) {

  /** Applies the supplied functor to the bits of this interface, returning a new
    * typed DecoupledIO interface.
    * @param f The function to apply to this DecoupledIO's 'bits' with return type B
    * @return a new DecoupledIO of type B
    */
  def map[B <: Data](f: T => B): DecoupledIO[B] = {
    val _map_bits = f(bits)
    val _map = Wire(Decoupled(chiselTypeOf(_map_bits)))
    _map.bits := _map_bits
    _map.valid := valid
    ready := _map.ready
    _map
  }
}

/** This factory adds a decoupled handshaking protocol to a data bundle. */
object Decoupled {

  /** Wraps some Data with a DecoupledIO interface. */
  def apply[T <: Data](gen: T): DecoupledIO[T] = new DecoupledIO(gen)

  // TODO: use a proper empty data type, this is a quick and dirty solution
  private final class EmptyBundle extends Bundle

  // Both of these methods return DecoupledIO parameterized by the most generic type: Data
  /** Returns a [[DecoupledIO]] inteface with no payload */
  def apply(): DecoupledIO[Data] = apply(new EmptyBundle)

  /** Returns a [[DecoupledIO]] inteface with no payload */
  def empty: DecoupledIO[Data] = Decoupled()

  /** Downconverts an IrrevocableIO output to a DecoupledIO, dropping guarantees of irrevocability.
    *
    * @note unsafe (and will error) on the producer (input) side of an IrrevocableIO
    */
  def apply[T <: Data](irr: IrrevocableIO[T]): DecoupledIO[T] = {
    require(
      DataMirror.directionOf(irr.bits) == Direction.Output,
      "Only safe to cast produced Irrevocable bits to Decoupled."
    )
    val d = Wire(new DecoupledIO(chiselTypeOf(irr.bits)))
    d.bits := irr.bits
    d.valid := irr.valid
    irr.ready := d.ready
    d
  }
}

/** A concrete subclass of ReadyValidIO that promises to not change
  * the value of 'bits' after a cycle where 'valid' is high and 'ready' is low.
  * Additionally, once 'valid' is raised it will never be lowered until after
  * 'ready' has also been raised.
  * @param gen the type of data to be wrapped in IrrevocableIO
  * @groupdesc Signals The actual hardware fields of the Bundle
  */
class IrrevocableIO[+T <: Data](gen: T) extends ReadyValidIO[T](gen)

/** Factory adds an irrevocable handshaking protocol to a data bundle. */
object Irrevocable {
  def apply[T <: Data](gen: T): IrrevocableIO[T] = new IrrevocableIO(gen)

  /** Upconverts a DecoupledIO input to an IrrevocableIO, allowing an IrrevocableIO to be used
    * where a DecoupledIO is expected.
    *
    * @note unsafe (and will error) on the consumer (output) side of an DecoupledIO
    */
  def apply[T <: Data](dec: DecoupledIO[T]): IrrevocableIO[T] = {
    require(
      DataMirror.directionOf(dec.bits) == Direction.Input,
      "Only safe to cast consumed Decoupled bits to Irrevocable."
    )
    val i = Wire(new IrrevocableIO(chiselTypeOf(dec.bits)))
    dec.bits := i.bits
    dec.valid := i.valid
    i.ready := dec.ready
    i
  }
}

/** Producer - drives (outputs) valid and bits, inputs ready.
  * @param gen The type of data to enqueue
  */
object EnqIO {
  def apply[T <: Data](gen: T): DecoupledIO[T] = Decoupled(gen)
}

/** Consumer - drives (outputs) ready, inputs valid and bits.
  * @param gen The type of data to dequeue
  */
object DeqIO {
  def apply[T <: Data](gen: T): DecoupledIO[T] = Flipped(Decoupled(gen))
}

/** An I/O Bundle for Queues
  * @param gen The type of data to queue
  * @param entries The max number of entries in the queue.
  * @param hasFlush A boolean for whether the generated Queue is flushable
  * @groupdesc Signals The hardware fields of the Bundle
  */
class QueueIO[T <: Data](
  private val gen: T,
  val entries:     Int,
  val hasFlush:    Boolean = false)
    extends Bundle { // See github.com/freechipsproject/chisel3/issues/765 for why gen is a private val and proposed replacement APIs.

  /* These may look inverted, because the names (enq/deq) are from the perspective of the client,
   *  but internally, the queue implementation itself sits on the other side
   *  of the interface so uses the flipped instance.
   */
  /** I/O to enqueue data (client is producer, and Queue object is consumer), is [[chisel3.util.DecoupledIO]] flipped.
    * @group Signals
    */
  val enq = Flipped(EnqIO(gen))

  /** I/O to dequeue data (client is consumer and Queue object is producer), is [[chisel3.util.DecoupledIO]]
    * @group Signals
    */
  val deq = Flipped(DeqIO(gen))

  /** The current amount of data in the queue
    * @group Signals
    */
  val count = Output(UInt(log2Ceil(entries + 1).W))

  /** When asserted, reset the enqueue and dequeue pointers, effectively flushing the queue (Optional IO for a flushable Queue)
    * @group Signals
    */
  val flush = if (hasFlush) Some(Input(Bool())) else None

}

/** A hardware module implementing a Queue
  * @param gen The type of data to queue
  * @param entries The max number of entries in the queue
  * @param pipe True if a single entry queue can run at full throughput (like a pipeline). The ''ready'' signals are
  * combinationally coupled.
  * @param flow True if the inputs can be consumed on the same cycle (the inputs "flow" through the queue immediately).
  * The ''valid'' signals are coupled.
  * @param useSyncReadMem True uses SyncReadMem instead of Mem as an internal memory element.
  * @param hasFlush True if generated queue requires a flush feature
  * @example {{{
  * val q = Module(new Queue(UInt(), 16))
  * q.io.enq <> producer.io.out
  * consumer.io.in <> q.io.deq
  * }}}
  */
class Queue[T <: Data](
  val gen:            T,
  val entries:        Int,
  val pipe:           Boolean = false,
  val flow:           Boolean = false,
  val useSyncReadMem: Boolean = false,
  val hasFlush:       Boolean = false)
    extends Module() {
  require(entries > -1, "Queue must have non-negative number of entries")
  require(entries != 0, "Use companion object Queue.apply for zero entries")
  requireIsChiselType(gen)

  val io = IO(new QueueIO(gen, entries, hasFlush))
  val ram = if (useSyncReadMem) SyncReadMem(entries, gen, SyncReadMem.WriteFirst) else Mem(entries, gen)
  val enq_ptr = Counter(entries)
  val deq_ptr = Counter(entries)
  val maybe_full = RegInit(false.B)
  val ptr_match = enq_ptr.value === deq_ptr.value
  val empty = ptr_match && !maybe_full
  val full = ptr_match && maybe_full
  val do_enq = WireDefault(io.enq.fire)
  val do_deq = WireDefault(io.deq.fire)
  val flush = io.flush.getOrElse(false.B)

  // when flush is high, empty the queue
  // Semantically, any enqueues happen before the flush.
  when(do_enq) {
    ram(enq_ptr.value) := io.enq.bits
    enq_ptr.inc()
  }
  when(do_deq) {
    deq_ptr.inc()
  }
  when(do_enq =/= do_deq) {
    maybe_full := do_enq
  }
  when(flush) {
    enq_ptr.reset()
    deq_ptr.reset()
    maybe_full := false.B
  }

  io.deq.valid := !empty
  io.enq.ready := !full

  if (useSyncReadMem) {
    val deq_ptr_next = Mux(deq_ptr.value === (entries.U - 1.U), 0.U, deq_ptr.value + 1.U)
    val r_addr = WireDefault(Mux(do_deq, deq_ptr_next, deq_ptr.value))
    io.deq.bits := ram.read(r_addr)
  } else {
    io.deq.bits := ram(deq_ptr.value)
  }

  if (flow) {
    when(io.enq.valid) { io.deq.valid := true.B }
    when(empty) {
      io.deq.bits := io.enq.bits
      do_deq := false.B
      when(io.deq.ready) { do_enq := false.B }
    }
  }

  if (pipe) {
    when(io.deq.ready) { io.enq.ready := true.B }
  }

  val ptr_diff = enq_ptr.value - deq_ptr.value

  if (isPow2(entries)) {
    io.count := Mux(maybe_full && ptr_match, entries.U, 0.U) | ptr_diff
  } else {
    io.count := Mux(
      ptr_match,
      Mux(maybe_full, entries.asUInt, 0.U),
      Mux(deq_ptr.value > enq_ptr.value, entries.asUInt + ptr_diff, ptr_diff)
    )
  }

  /** Give this Queue a default, stable desired name using the supplied `Data`
    * generator's `typeName`
    */
  override def desiredName = s"Queue${entries}_${gen.typeName}"
}

/** Factory for a generic hardware queue. */
object Queue {

  /** Create a [[Queue]] and supply a [[DecoupledIO]] containing the product.
    *
    * @param enq input (enqueue) interface to the queue, also determines type of queue elements.
    * @param entries depth (number of elements) of the queue
    * @param pipe True if a single entry queue can run at full throughput (like a pipeline). The `ready` signals are
    *             combinationally coupled.
    * @param flow True if the inputs can be consumed on the same cycle (the inputs "flow" through the queue immediately).
    *             The `valid` signals are coupled.
    * @param useSyncReadMem True uses SyncReadMem instead of Mem as an internal memory element.
    * @param flush Optional [[Bool]] signal, if defined, the [[Queue.hasFlush]] will be true, and connect correspond
    *              signal to [[Queue]] instance.
    * @return output (dequeue) interface from the queue.
    *
    * @example {{{
    *   consumer.io.in <> Queue(producer.io.out, 16)
    * }}}
    */
  @nowarn("cat=deprecation&msg=TransitName")
  def apply[T <: Data](
    enq:            ReadyValidIO[T],
    entries:        Int = 2,
    pipe:           Boolean = false,
    flow:           Boolean = false,
    useSyncReadMem: Boolean = false,
    flush:          Option[Bool] = None
  ): DecoupledIO[T] = {
    if (entries == 0) {
      val deq = Wire(new DecoupledIO(chiselTypeOf(enq.bits)))
      deq.valid := enq.valid
      deq.bits := enq.bits
      enq.ready := deq.ready
      deq
    } else {
      val q = Module(new Queue(chiselTypeOf(enq.bits), entries, pipe, flow, useSyncReadMem, flush.isDefined))
      q.io.flush.zip(flush).foreach(f => f._1 := f._2)
      q.io.enq.valid := enq.valid // not using <> so that override is allowed
      q.io.enq.bits := enq.bits
      enq.ready := q.io.enq.ready
      q.io.deq
    }
  }

  /** Create a queue and supply a [[IrrevocableIO]] containing the product.
    * Casting from [[DecoupledIO]] is safe here because we know the [[Queue]] has
    * Irrevocable semantics.
    * we didn't want to change the return type of apply() for backwards compatibility reasons.
    *
    * @param enq [[DecoupledIO]] signal to enqueue.
    * @param entries The max number of entries in the queue
    * @param pipe True if a single entry queue can run at full throughput (like a pipeline). The ''ready'' signals are
    * combinationally coupled.
    * @param flow True if the inputs can be consumed on the same cycle (the inputs "flow" through the queue immediately).
    * The ''valid'' signals are coupled.
    * @param useSyncReadMem True uses SyncReadMem instead of Mem as an internal memory element.
    * @param flush Optional [[Bool]] signal, if defined, the [[Queue.hasFlush]] will be true, and connect correspond
    *              signal to [[Queue]] instance.
    * @return a [[DecoupledIO]] signal which should connect to the dequeue signal.
    *
    * @example {{{
    *   consumer.io.in <> Queue(producer.io.out, 16)
    * }}}
    */
  def irrevocable[T <: Data](
    enq:            ReadyValidIO[T],
    entries:        Int = 2,
    pipe:           Boolean = false,
    flow:           Boolean = false,
    useSyncReadMem: Boolean = false,
    flush:          Option[Bool] = None
  ): IrrevocableIO[T] = {
    val deq = apply(enq, entries, pipe, flow, useSyncReadMem, flush)
    require(entries > 0, "Zero-entry queues don't guarantee Irrevocability")
    val irr = Wire(new IrrevocableIO(chiselTypeOf(deq.bits)))
    irr.bits := deq.bits
    irr.valid := deq.valid
    deq.ready := irr.ready
    irr
  }
}<|MERGE_RESOLUTION|>--- conflicted
+++ resolved
@@ -35,16 +35,12 @@
   /** The data to be transferred when ready and valid are asserted at the same cycle
     * @group Signals
     */
-<<<<<<< HEAD
-  val bits = Output(genType)
+  val bits = Output(gen)
 
   /** A stable typeName for this `ReadyValidIO` and any of its implementations
     * using the supplied `Data` generator's `typeName`
     */
   override def typeName = s"${this.getClass.getSimpleName}_${gen.typeName}"
-=======
-  val bits = Output(gen)
->>>>>>> 29562386
 }
 
 object ReadyValidIO {
