// SPDX-License-Identifier: Apache-2.0

/** The Chisel compatibility package allows legacy users to continue using the `Chisel` (capital C) package name
  *  while moving to the more standard package naming convention `chisel3` (lowercase c).
  */
import chisel3._ // required for implicit conversions.
import chisel3.util.random.FibonacciLFSR
import chisel3.stage.{phases, ChiselCircuitAnnotation, ChiselOutputFileAnnotation, ChiselStage}

import scala.annotation.nowarn

package object Chisel {
  import chisel3.internal.firrtl.Width

  import scala.language.experimental.macros
  import scala.annotation.StaticAnnotation
  import scala.annotation.compileTimeOnly
  import scala.language.implicitConversions

  @deprecated("Chisel compatibility mode is deprecated. Use the chisel3 package instead.", "Chisel 3.6")
  implicit val defaultCompileOptions = chisel3.ExplicitCompileOptions.NotStrict

  @deprecated("Chisel compatibility mode is deprecated. Use the chisel3 package instead.", "Chisel 3.6")
  abstract class Direction
  @deprecated("Chisel compatibility mode is deprecated. Use the chisel3 package instead.", "Chisel 3.6")
  case object INPUT extends Direction
  @deprecated("Chisel compatibility mode is deprecated. Use the chisel3 package instead.", "Chisel 3.6")
  case object OUTPUT extends Direction
  @deprecated("Chisel compatibility mode is deprecated. Use the chisel3 package instead.", "Chisel 3.6")
  case object NODIR extends Direction

  @deprecated("Chisel compatibility mode is deprecated. Use the chisel3 package instead.", "Chisel 3.6")
  val Input = chisel3.Input
  @deprecated("Chisel compatibility mode is deprecated. Use the chisel3 package instead.", "Chisel 3.6")
  val Output = chisel3.Output

  @deprecated("Chisel compatibility mode is deprecated. Use the chisel3 package instead.", "Chisel 3.6")
  object Flipped {
    def apply[T <: Data](target: T): T = chisel3.Flipped[T](target)
  }

  @nowarn("msg=Chisel compatibility mode is deprecated")
  implicit class AddDirectionToData[T <: Data](target: T) {
    @deprecated("Chisel compatibility mode is deprecated. Use the chisel3 package instead.", "Chisel 3.6")
    def asInput: T = Input(target)
    @deprecated("Chisel compatibility mode is deprecated. Use the chisel3 package instead.", "Chisel 3.6")
    def asOutput: T = Output(target)
    @deprecated("Chisel compatibility mode is deprecated. Use the chisel3 package instead.", "Chisel 3.6")
    def flip: T = Flipped(target)
  }

  @nowarn("msg=Chisel compatibility mode is deprecated")
  implicit class AddDirMethodToData[T <: Data](target: T) {
    import chisel3.ActualDirection
    import chisel3.reflect.DataMirror
    import chisel3.internal.requireIsHardware

    @deprecated("Chisel compatibility mode is deprecated. Use the chisel3 package instead.", "Chisel 3.6")
    def dir: Direction = {
      requireIsHardware(target) // This has the side effect of calling _autoWrapPorts
      target match {
        case e: Element =>
          DataMirror.directionOf(e) match {
            case ActualDirection.Output => OUTPUT
            case ActualDirection.Input  => INPUT
            case _                      => NODIR
          }
        case _ => NODIR
      }
    }
  }

  @nowarn("msg=Chisel compatibility mode is deprecated")
  implicit class cloneTypeable[T <: Data](target: T) {
<<<<<<< HEAD
    import chisel3.experimental.DataMirror
    @deprecated("Chisel compatibility mode is deprecated. Use the chisel3 package instead.", "Chisel 3.6")
=======
    import chisel3.reflect.DataMirror
>>>>>>> de25bf65
    def chiselCloneType: T = {
      DataMirror.internal.chiselTypeClone(target).asInstanceOf[T]
    }
  }

  @deprecated("Chisel compatibility mode is deprecated. Use the chisel3 package instead.", "Chisel 3.6")
  type ChiselException = chisel3.internal.ChiselException

  @deprecated("Chisel compatibility mode is deprecated. Use the chisel3 package instead.", "Chisel 3.6")
  type Data = chisel3.Data
  @deprecated
  object Wire extends WireFactory {
    import chisel3.CompileOptions

    def apply[T <: Data](dummy: Int = 0, init: T)(implicit compileOptions: CompileOptions): T =
      chisel3.WireDefault(init)

    def apply[T <: Data](t: T, init: T)(implicit compileOptions: CompileOptions): T =
      chisel3.WireDefault(t, init)
  }
  @deprecated("Chisel compatibility mode is deprecated. Use the chisel3 package instead.", "Chisel 3.6")
  object Clock {
    def apply(): Clock = new Clock

    def apply(dir: Direction): Clock = {
      val result = apply()
      dir match {
        case INPUT  => Input(result)
        case OUTPUT => Output(result)
        case _      => result
      }
    }
  }
  @deprecated("Chisel compatibility mode is deprecated. Use the chisel3 package instead.", "Chisel 3.6")
  type Clock = chisel3.Clock

  // Implicit conversion to allow fromBits because it's being deprecated in chisel3
  @nowarn("msg=Chisel compatibility mode is deprecated")
  implicit class fromBitsable[T <: Data](data: T) {
    import chisel3.CompileOptions
    import chisel3.internal.sourceinfo.SourceInfo

    /** Creates an new instance of this type, unpacking the input Bits into
      * structured data.
      *
      * This performs the inverse operation of toBits.
      *
      * @note does NOT assign to the object this is called on, instead creates
      * and returns a NEW object (useful in a clone-and-assign scenario)
      * @note does NOT check bit widths, may drop bits during assignment
      * @note what fromBits assigs to must have known widths
      */
    @deprecated("Chisel compatibility mode is deprecated. Use the chisel3 package instead.", "Chisel 3.6")
    def fromBits(that: Bits)(implicit sourceInfo: SourceInfo, compileOptions: CompileOptions): T = {
      that.asTypeOf(data)
    }
  }

  @deprecated("Chisel compatibility mode is deprecated. Use the chisel3 package instead.", "Chisel 3.6")
  type Aggregate = chisel3.Aggregate
  @deprecated("Chisel compatibility mode is deprecated. Use the chisel3 package instead.", "Chisel 3.6")
  object Vec extends chisel3.VecFactory {
    import chisel3.CompileOptions
    import chisel3.internal.sourceinfo._

    /** Creates a new [[Vec]] of length `n` composed of the result of the given
      * function repeatedly applied.
      *
      * @param n   number of elements (and the number of times the function is
      *            called)
      * @param gen function that generates the [[Data]] that becomes the output
      *            element
      */
    def fill[T <: Data](n: Int)(gen: => T)(implicit compileOptions: CompileOptions): Vec[T] =
      apply(Seq.fill(n)(gen))

    def apply[T <: Data](elts: Seq[T]): Vec[T] = macro VecTransform.apply_elts

    /** @group SourceInfoTransformMacro */
    def do_apply[T <: Data](elts: Seq[T])(implicit sourceInfo: SourceInfo, compileOptions: CompileOptions): Vec[T] =
      chisel3.VecInit(elts)

    def apply[T <: Data](elt0: T, elts: T*): Vec[T] = macro VecTransform.apply_elt0

    /** @group SourceInfoTransformMacro */
    def do_apply[T <: Data](
      elt0: T,
      elts: T*
    )(
      implicit sourceInfo: SourceInfo,
      compileOptions:      CompileOptions
    ): Vec[T] =
      chisel3.VecInit(elt0 +: elts.toSeq)

    def tabulate[T <: Data](n: Int)(gen: (Int) => T): Vec[T] = macro VecTransform.tabulate

    /** @group SourceInfoTransformMacro */
    def do_tabulate[T <: Data](
      n:   Int
    )(gen: (Int) => T
    )(
      implicit sourceInfo: SourceInfo,
      compileOptions:      CompileOptions
    ): Vec[T] =
      chisel3.VecInit.tabulate(n)(gen)
  }
  @deprecated("Chisel compatibility mode is deprecated. Use the chisel3 package instead.", "Chisel 3.6")
  type Vec[T <: Data] = chisel3.Vec[T]
  @deprecated("Chisel compatibility mode is deprecated. Use the chisel3 package instead.", "Chisel 3.6")
  type VecLike[T <: Data] = chisel3.VecLike[T]
  @deprecated("Chisel compatibility mode is deprecated. Use the chisel3 package instead.", "Chisel 3.6")
  type Record = chisel3.Record
  @deprecated("Chisel compatibility mode is deprecated. Use the chisel3 package instead.", "Chisel 3.6")
  type Bundle = chisel3.Bundle

  @deprecated("Chisel compatibility mode is deprecated. Use the chisel3 package instead.", "Chisel 3.6")
  val assert = chisel3.assert
  @deprecated("Chisel compatibility mode is deprecated. Use the chisel3 package instead.", "Chisel 3.6")
  val stop = chisel3.stop

  /** This contains literal constructor factory methods that are deprecated as of Chisel3.
    */
  @deprecated("Chisel compatibility mode is deprecated. Use the chisel3 package instead.", "Chisel 3.6")
  trait UIntFactory extends chisel3.UIntFactory {

    /** Create a UInt literal with inferred width. */
    @deprecated("Chisel compatibility mode is deprecated. Use the chisel3 package instead.", "Chisel 3.6")
    def apply(n: String): UInt = n.asUInt

    /** Create a UInt literal with fixed width. */
    @deprecated("Chisel compatibility mode is deprecated. Use the chisel3 package instead.", "Chisel 3.6")
    def apply(n: String, width: Int): UInt = n.asUInt(width.W)

    /** Create a UInt literal with specified width. */
    @deprecated("Chisel compatibility mode is deprecated. Use the chisel3 package instead.", "Chisel 3.6")
    def apply(value: BigInt, width: Width): UInt = value.asUInt(width)

    /** Create a UInt literal with fixed width. */
    @deprecated("Chisel compatibility mode is deprecated. Use the chisel3 package instead.", "Chisel 3.6")
    def apply(value: BigInt, width: Int): UInt = value.asUInt(width.W)

    /** Create a UInt with a specified width - compatibility with Chisel2. */
    // NOTE: This resolves UInt(width = 32)
    @deprecated("Chisel compatibility mode is deprecated. Use the chisel3 package instead.", "Chisel 3.6")
    def apply(dir: Option[Direction] = None, width: Int): UInt = apply(width.W)

    /** Create a UInt literal with inferred width.- compatibility with Chisel2. */
    @deprecated("Chisel compatibility mode is deprecated. Use the chisel3 package instead.", "Chisel 3.6")
    def apply(value: BigInt): UInt = value.asUInt

    /** Create a UInt with a specified direction and width - compatibility with Chisel2. */
    @deprecated("Chisel compatibility mode is deprecated. Use the chisel3 package instead.", "Chisel 3.6")
    def apply(dir: Direction, width: Int): UInt = apply(dir, width.W)

    /** Create a UInt with a specified direction, but unspecified width - compatibility with Chisel2. */
    @deprecated("Chisel compatibility mode is deprecated. Use the chisel3 package instead.", "Chisel 3.6")
    def apply(dir: Direction): UInt = apply(dir, Width())
    @deprecated("Chisel compatibility mode is deprecated. Use the chisel3 package instead.", "Chisel 3.6")
    def apply(dir: Direction, width: Width): UInt = {
      val result = apply(width)
      dir match {
        case INPUT  => Input(result)
        case OUTPUT => Output(result)
        case NODIR  => result
      }
    }

    /** Create a UInt with a specified width */
    @deprecated("Chisel compatibility mode is deprecated. Use the chisel3 package instead.", "Chisel 3.6")
    def width(width: Int): UInt = apply(width.W)

    /** Create a UInt port with specified width. */
    @deprecated("Chisel compatibility mode is deprecated. Use the chisel3 package instead.", "Chisel 3.6")
    def width(width: Width): UInt = apply(width)
  }

  /** This contains literal constructor factory methods that are deprecated as of Chisel3.
    */
  @deprecated("Chisel compatibility mode is deprecated. Use the chisel3 package instead.", "Chisel 3.6")
  trait SIntFactory extends chisel3.SIntFactory {

    /** Create a SInt type or port with fixed width. */
    @deprecated("Chisel compatibility mode is deprecated. Use the chisel3 package instead.", "Chisel 3.6")
    def width(width: Int): SInt = apply(width.W)

    /** Create an SInt type with specified width. */
    @deprecated("Chisel compatibility mode is deprecated. Use the chisel3 package instead.", "Chisel 3.6")
    def width(width: Width): SInt = apply(width)

    /** Create an SInt literal with inferred width. */
    @deprecated("Chisel compatibility mode is deprecated. Use the chisel3 package instead.", "Chisel 3.6")
    def apply(value: BigInt): SInt = value.asSInt

    /** Create an SInt literal with fixed width. */
    @deprecated("Chisel compatibility mode is deprecated. Use the chisel3 package instead.", "Chisel 3.6")
    def apply(value: BigInt, width: Int): SInt = value.asSInt(width.W)

    /** Create an SInt literal with specified width. */
    @deprecated("Chisel compatibility mode is deprecated. Use the chisel3 package instead.", "Chisel 3.6")
    def apply(value: BigInt, width: Width): SInt = value.asSInt(width)

    @deprecated("Chisel compatibility mode is deprecated. Use the chisel3 package instead.", "Chisel 3.6")
    def Lit(value: BigInt): SInt = value.asSInt

    @deprecated("Chisel compatibility mode is deprecated. Use the chisel3 package instead.", "Chisel 3.6")
    def Lit(value: BigInt, width: Int): SInt = value.asSInt(width.W)

    /** Create a SInt with a specified width - compatibility with Chisel2. */
    @deprecated("Chisel compatibility mode is deprecated. Use the chisel3 package instead.", "Chisel 3.6")
    def apply(dir: Option[Direction] = None, width: Int): SInt = apply(width.W)

    /** Create a SInt with a specified direction and width - compatibility with Chisel2. */
    @deprecated("Chisel compatibility mode is deprecated. Use the chisel3 package instead.", "Chisel 3.6")
    def apply(dir: Direction, width: Int): SInt = apply(dir, width.W)

    /** Create a SInt with a specified direction, but unspecified width - compatibility with Chisel2. */
    @deprecated("Chisel compatibility mode is deprecated. Use the chisel3 package instead.", "Chisel 3.6")
    def apply(dir: Direction): SInt = apply(dir, Width())
    @deprecated("Chisel compatibility mode is deprecated. Use the chisel3 package instead.", "Chisel 3.6")
    def apply(dir: Direction, width: Width): SInt = {
      val result = apply(width)
      dir match {
        case INPUT  => Input(result)
        case OUTPUT => Output(result)
        case NODIR  => result
      }
    }
  }

  /** This contains literal constructor factory methods that are deprecated as of Chisel3.
    */
  @deprecated("Chisel compatibility mode is deprecated. Use the chisel3 package instead.", "Chisel 3.6")
  trait BoolFactory extends chisel3.BoolFactory {

    /** Creates Bool literal.
      */
    @deprecated("Chisel compatibility mode is deprecated. Use the chisel3 package instead.", "Chisel 3.6")
    def apply(x: Boolean): Bool = x.B

    /** Create a UInt with a specified direction and width - compatibility with Chisel2. */
    @deprecated("Chisel compatibility mode is deprecated. Use the chisel3 package instead.", "Chisel 3.6")
    def apply(dir: Direction): Bool = {
      val result = apply()
      dir match {
        case INPUT  => Input(result)
        case OUTPUT => Output(result)
        case NODIR  => result
      }
    }
  }

  @deprecated("Chisel compatibility mode is deprecated. Use the chisel3 package instead.", "Chisel 3.6")
  type Element = chisel3.Element
  @deprecated("Chisel compatibility mode is deprecated. Use the chisel3 package instead.", "Chisel 3.6")
  type Bits = chisel3.Bits
  @deprecated("Chisel compatibility mode is deprecated. Use the chisel3 package instead.", "Chisel 3.6")
  object Bits extends UIntFactory
  @deprecated("Chisel compatibility mode is deprecated. Use the chisel3 package instead.", "Chisel 3.6")
  type Num[T <: Data] = chisel3.Num[T]
  @deprecated("Chisel compatibility mode is deprecated. Use the chisel3 package instead.", "Chisel 3.6")
  type UInt = chisel3.UInt
  @deprecated("Chisel compatibility mode is deprecated. Use the chisel3 package instead.", "Chisel 3.6")
  object UInt extends UIntFactory
  @deprecated("Chisel compatibility mode is deprecated. Use the chisel3 package instead.", "Chisel 3.6")
  type SInt = chisel3.SInt
  @deprecated("Chisel compatibility mode is deprecated. Use the chisel3 package instead.", "Chisel 3.6")
  object SInt extends SIntFactory
  @deprecated("Chisel compatibility mode is deprecated. Use the chisel3 package instead.", "Chisel 3.6")
  type Bool = chisel3.Bool
  @deprecated("Chisel compatibility mode is deprecated. Use the chisel3 package instead.", "Chisel 3.6")
  object Bool extends BoolFactory
  @deprecated("Chisel compatibility mode is deprecated. Use the chisel3 package instead.", "Chisel 3.6")
  val Mux = chisel3.Mux
  @deprecated("Chisel compatibility mode is deprecated. Use the chisel3 package instead.", "Chisel 3.6")
  type Reset = chisel3.Reset

  @deprecated("Chisel compatibility mode is deprecated. Use the chisel3 package instead.", "Chisel 3.6")
  implicit def resetToBool(reset: Reset): Bool = reset.asBool

  @deprecated("Chisel compatibility mode is deprecated. Use the chisel3 package instead.", "Chisel 3.6")
  type BlackBox = chisel3.internal.LegacyBlackBox

  @deprecated("Chisel compatibility mode is deprecated. Use the chisel3 package instead.", "Chisel 3.6")
  type MemBase[T <: Data] = chisel3.MemBase[T]

  @deprecated("Chisel compatibility mode is deprecated. Use the chisel3 package instead.", "Chisel 3.6")
  val Mem = chisel3.Mem
  @deprecated("Chisel compatibility mode is deprecated. Use the chisel3 package instead.", "Chisel 3.6")
  type Mem[T <: Data] = chisel3.Mem[T]

  implicit class MemCompatibility(a: Mem.type) {
    import chisel3.internal.sourceinfo.UnlocatableSourceInfo

    @deprecated("Chisel compatibility mode is deprecated. Use the chisel3 package instead.", "Chisel 3.6")
    def apply[T <: Data](t: T, size: BigInt)(implicit compileOptions: CompileOptions): Mem[T] =
      a.do_apply(size, t)(UnlocatableSourceInfo, compileOptions)

    @deprecated("Chisel compatibility mode is deprecated. Use the chisel3 package instead.", "Chisel 3.6")
    def apply[T <: Data](t: T, size: Int)(implicit compileOptions: CompileOptions): Mem[T] =
      a.do_apply(size, t)(UnlocatableSourceInfo, compileOptions)

  }

  @deprecated("Chisel compatibility mode is deprecated. Use the chisel3 package instead.", "Chisel 3.6")
  val SeqMem = chisel3.SyncReadMem
  @deprecated("Chisel compatibility mode is deprecated. Use the chisel3 package instead.", "Chisel 3.6")
  type SeqMem[T <: Data] = chisel3.SyncReadMem[T]

  implicit class SeqMemCompatibility(a: SeqMem.type) {
    import chisel3.internal.sourceinfo.SourceInfo

    @deprecated("Chisel compatibility mode is deprecated. Use the chisel3 package instead.", "Chisel 3.6")
    def apply[T <: Data](
      t:    T,
      size: BigInt
    )(
      implicit sourceInfo: SourceInfo,
      compileOptions:      CompileOptions
    ): SyncReadMem[T] =
      a.do_apply(size, t)

    @deprecated("Chisel compatibility mode is deprecated. Use the chisel3 package instead.", "Chisel 3.6")
    def apply[T <: Data](
      t:    T,
      size: Int
    )(
      implicit sourceInfo: SourceInfo,
      compileOptions:      CompileOptions
    ): SyncReadMem[T] =
      a.do_apply(size, t)
  }

  import chisel3.CompileOptions

  @deprecated("Chisel compatibility mode is deprecated. Use the chisel3 package instead.", "Chisel 3.6")
  val Module = chisel3.Module
  @deprecated("Chisel compatibility mode is deprecated. Use the chisel3 package instead.", "Chisel 3.6")
  type Module = chisel3.internal.LegacyModule

  @deprecated("Chisel compatibility mode is deprecated. Use the chisel3 package instead.", "Chisel 3.6")
  val printf = chisel3.printf

  @deprecated("Chisel compatibility mode is deprecated. Use the chisel3 package instead.", "Chisel 3.6")
  val RegNext = chisel3.RegNext
  @deprecated("Chisel compatibility mode is deprecated. Use the chisel3 package instead.", "Chisel 3.6")
  val RegInit = chisel3.RegInit

  @nowarn("msg=Chisel compatibility mode is deprecated")
  object Reg {
    import chisel3.CompileOptions
    import chisel3.internal.sourceinfo.SourceInfo

    // Passthrough for chisel3.Reg
    // Single-element constructor to avoid issues caused by null default args in a type
    // parameterized scope.
    @deprecated("Chisel compatibility mode is deprecated. Use the chisel3 package instead.", "Chisel 3.6")
    def apply[T <: Data](t: T)(implicit sourceInfo: SourceInfo, compileOptions: CompileOptions): T =
      chisel3.Reg(t)

    /** Creates a register with optional next and initialization values.
      *
      * @param t: data type for the register
      * @param next: new value register is to be updated with every cycle (or
      * empty to not update unless assigned to using the := operator)
      * @param init: initialization value on reset (or empty for uninitialized,
      * where the register value persists across a reset)
      *
      * @note this may result in a type error if called from a type parameterized
      * function, since the Scala compiler isn't smart enough to know that null
      * is a valid value. In those cases, you can either use the outType only Reg
      * constructor or pass in `null.asInstanceOf[T]`.
      */
    @deprecated("Chisel compatibility mode is deprecated. Use the chisel3 package instead.", "Chisel 3.6")
    def apply[T <: Data](
      t:    T = null,
      next: T = null,
      init: T = null
    )(
      implicit sourceInfo: SourceInfo,
      compileOptions:      CompileOptions
    ): T = {
      if (t ne null) {
        val reg = if (init ne null) {
          RegInit(t, init)
        } else {
          chisel3.Reg(t)
        }
        if (next ne null) {
          reg := next
        }
        reg
      } else if (next ne null) {
        if (init ne null) {
          RegNext(next, init)
        } else {
          RegNext(next)
        }
      } else if (init ne null) {
        RegInit(init)
      } else {
        throwException("cannot infer type")
      }
    }
  }

  @deprecated("Chisel compatibility mode is deprecated. Use the chisel3 package instead.", "Chisel 3.6")
  val when = chisel3.when
  @deprecated("Chisel compatibility mode is deprecated. Use the chisel3 package instead.", "Chisel 3.6")
  type WhenContext = chisel3.WhenContext

  implicit class fromBigIntToLiteral(x: BigInt) extends chisel3.fromBigIntToLiteral(x)
  implicit class fromtIntToLiteral(x: Int) extends chisel3.fromIntToLiteral(x)
  implicit class fromtLongToLiteral(x: Long) extends chisel3.fromLongToLiteral(x)
  implicit class fromStringToLiteral(x: String) extends chisel3.fromStringToLiteral(x)
  implicit class fromBooleanToLiteral(x: Boolean) extends chisel3.fromBooleanToLiteral(x)
  implicit class fromIntToWidth(x: Int) extends chisel3.fromIntToWidth(x)

  @deprecated("Chisel compatibility mode is deprecated. Use the chisel3 package instead.", "Chisel 3.6")
  val ImplicitConversions = chisel3.util.ImplicitConversions

  // Deprecated as of Chisel3
  object chiselMain {
    import java.io.File

    private var target_dir: Option[String] = None

    private def parseArgs(args: Array[String]): Unit = {
      for (i <- args.indices) {
        if (args(i) == "--targetDir") {
          target_dir = Some(args(i + 1))
        }
      }
    }

    @deprecated("Chisel compatibility mode is deprecated. Use the chisel3 package instead.", "Chisel 3.6")
    def apply[T <: Module](args: Array[String], gen: () => T): Unit =
      Predef.assert(false, "No more chiselMain in Chisel3")

    @deprecated("Chisel compatibility mode is deprecated. Use the chisel3 package instead.", "Chisel 3.6")
    def run[T <: Module](args: Array[String], gen: () => T): Unit = {
      val circuit = ChiselStage.elaborate(gen())
      parseArgs(args)
      val output_file = new File(target_dir.getOrElse(new File(".").getCanonicalPath) + "/" + circuit.name + ".fir")

      (new phases.Emitter)
        .transform(Seq(ChiselCircuitAnnotation(circuit), ChiselOutputFileAnnotation(output_file.toString)))
    }
  }

  // Deprecated as of Chisel3

  @deprecated("Chisel compatibility mode is deprecated. Use the chisel3 package instead.", "Chisel 3.6")
  object throwException {
    @throws(classOf[Exception])
    def apply(s: String, t: Throwable = null): Nothing = {
      val xcpt = new Exception(s, t)
      throw xcpt
    }
  }

  @deprecated("Chisel compatibility mode is deprecated. Use the chisel3 package instead.", "Chisel 3.6")
  object testers {
    type BasicTester = chisel3.testers.BasicTester
    val TesterDriver = chisel3.testers.TesterDriver
  }

  @deprecated("Chisel compatibility mode is deprecated. Use the chisel3 package instead.", "Chisel 3.6")
  val log2Ceil = chisel3.util.log2Ceil
  @deprecated("Chisel compatibility mode is deprecated. Use the chisel3 package instead.", "Chisel 3.6")
  val log2Floor = chisel3.util.log2Floor
  @deprecated("Chisel compatibility mode is deprecated. Use the chisel3 package instead.", "Chisel 3.6")
  val isPow2 = chisel3.util.isPow2

  /** Compute the log2 rounded up with min value of 1 */
  @deprecated("Chisel compatibility mode is deprecated. Use the chisel3 package instead.", "Chisel 3.6")
  val log2Up = chisel3.util.log2Up

  /** Compute the log2 rounded down with min value of 1 */
  @deprecated("Chisel compatibility mode is deprecated. Use the chisel3 package instead.", "Chisel 3.6")
  val log2Down = chisel3.util.log2Down

  @deprecated("Chisel compatibility mode is deprecated. Use the chisel3 package instead.", "Chisel 3.6")
  val BitPat = chisel3.util.BitPat
  @deprecated("Chisel compatibility mode is deprecated. Use the chisel3 package instead.", "Chisel 3.6")
  type BitPat = chisel3.util.BitPat

  implicit class BitsObjectCompatibility(a: BitPat.type) {
    @deprecated("Chisel compatibility mode is deprecated. Use the chisel3 package instead.", "Chisel 3.6")
    def DC(width: Int): BitPat = a.dontCare(width)
  }

  @deprecated("Chisel compatibility mode is deprecated. Use the chisel3 package instead.", "Chisel 3.6")
  type ArbiterIO[T <: Data] = chisel3.util.ArbiterIO[T]
  @deprecated("Chisel compatibility mode is deprecated. Use the chisel3 package instead.", "Chisel 3.6")
  type LockingArbiterLike[T <: Data] = chisel3.util.LockingArbiterLike[T]
  @deprecated("Chisel compatibility mode is deprecated. Use the chisel3 package instead.", "Chisel 3.6")
  type LockingRRArbiter[T <: Data] = chisel3.util.LockingRRArbiter[T]
  @deprecated("Chisel compatibility mode is deprecated. Use the chisel3 package instead.", "Chisel 3.6")
  type LockingArbiter[T <: Data] = chisel3.util.LockingArbiter[T]
  @deprecated("Chisel compatibility mode is deprecated. Use the chisel3 package instead.", "Chisel 3.6")
  type RRArbiter[T <: Data] = chisel3.util.RRArbiter[T]
  @deprecated("Chisel compatibility mode is deprecated. Use the chisel3 package instead.", "Chisel 3.6")
  type Arbiter[T <: Data] = chisel3.util.Arbiter[T]

  @deprecated("Chisel compatibility mode is deprecated. Use the chisel3 package instead.", "Chisel 3.6")
  val FillInterleaved = chisel3.util.FillInterleaved
  @deprecated("Chisel compatibility mode is deprecated. Use the chisel3 package instead.", "Chisel 3.6")
  val PopCount = chisel3.util.PopCount
  @deprecated("Chisel compatibility mode is deprecated. Use the chisel3 package instead.", "Chisel 3.6")
  val Fill = chisel3.util.Fill
  @deprecated("Chisel compatibility mode is deprecated. Use the chisel3 package instead.", "Chisel 3.6")
  val Reverse = chisel3.util.Reverse

  @deprecated("Chisel compatibility mode is deprecated. Use the chisel3 package instead.", "Chisel 3.6")
  val Cat = chisel3.util.Cat

  @deprecated("Chisel compatibility mode is deprecated. Use the chisel3 package instead.", "Chisel 3.6")
  val Log2 = chisel3.util.Log2

  @deprecated("Chisel compatibility mode is deprecated. Use the chisel3 package instead.", "Chisel 3.6")
  type SwitchContext[T <: Bits] = chisel3.util.SwitchContext[T]
  @deprecated("Chisel compatibility mode is deprecated. Use the chisel3 package instead.", "Chisel 3.6")
  val is = chisel3.util.is
  @deprecated("Chisel compatibility mode is deprecated. Use the chisel3 package instead.", "Chisel 3.6")
  val switch = chisel3.util.switch

  @deprecated("Chisel compatibility mode is deprecated. Use the chisel3 package instead.", "Chisel 3.6")
  type Counter = chisel3.util.Counter
  @deprecated("Chisel compatibility mode is deprecated. Use the chisel3 package instead.", "Chisel 3.6")
  val Counter = chisel3.util.Counter

  @deprecated("Chisel compatibility mode is deprecated. Use the chisel3 package instead.", "Chisel 3.6")
  type DecoupledIO[+T <: Data] = chisel3.util.DecoupledIO[T]
  @deprecated("Chisel compatibility mode is deprecated. Use the chisel3 package instead.", "Chisel 3.6")
  val DecoupledIO = chisel3.util.Decoupled
  @deprecated("Chisel compatibility mode is deprecated. Use the chisel3 package instead.", "Chisel 3.6")
  val Decoupled = chisel3.util.Decoupled
  @deprecated("Chisel compatibility mode is deprecated. Use the chisel3 package instead.", "Chisel 3.6")
  type QueueIO[T <: Data] = chisel3.util.QueueIO[T]

  @deprecated("Chisel compatibility mode is deprecated. Use the chisel3 package instead.", "Chisel 3.6")
  val Queue = chisel3.util.Queue
  @deprecated("Chisel compatibility mode is deprecated. Use the chisel3 package instead.", "Chisel 3.6")
  type Queue[T <: Data] = QueueCompatibility[T]

  @nowarn("msg=Chisel compatibility mode is deprecated")
  sealed class QueueCompatibility[T <: Data](
    gen:     T,
    entries: Int,
    pipe:    Boolean = false,
    flow:    Boolean = false
  )(
    implicit compileOptions: chisel3.CompileOptions)
      extends chisel3.util.Queue[T](gen, entries, pipe, flow)(compileOptions) {

    def this(gen: T, entries: Int, pipe: Boolean, flow: Boolean, override_reset: Option[Bool]) = {
      this(gen, entries, pipe, flow)
      this.override_reset = override_reset
    }

    @deprecated("Chisel compatibility mode is deprecated. Use the chisel3 package instead.", "Chisel 3.6")
    def this(gen: T, entries: Int, pipe: Boolean, flow: Boolean, _reset: Bool) = {
      this(gen, entries, pipe, flow)
      this.override_reset = Some(_reset)
    }

  }

  object Enum extends chisel3.util.Enum {

    /** Returns n unique values of the specified type. Can be used with unpacking to define enums.
      *
      * nodeType must be of UInt type (note that Bits() creates a UInt) with unspecified width.
      *
      * @example {{{
      * val state_on :: state_off :: Nil = Enum(UInt(), 2)
      * val current_state = UInt()
      * switch (current_state) {
      *   is (state_on) {
      *      ...
      *   }
      *   if (state_off) {
      *      ...
      *   }
      * }
      * }}}
      */
    @deprecated("Chisel compatibility mode is deprecated. Use the chisel3 package instead.", "Chisel 3.6")
    def apply[T <: Bits](nodeType: T, n: Int): List[T] = {
      require(nodeType.isInstanceOf[UInt], "Only UInt supported for enums")
      require(!nodeType.widthKnown, "Bit width may no longer be specified for enums")
      apply(n).asInstanceOf[List[T]]
    }
  }

  /** LFSR16 generates a 16-bit linear feedback shift register, returning the register contents.
    * This is useful for generating a pseudo-random sequence.
    *
    * The example below, taken from the unit tests, creates two 4-sided dice using `LFSR16` primitives:
    * @example {{{
    *   val bins = Reg(Vec(8, UInt(32.W)))
    *
    *   // Create two 4 sided dice and roll them each cycle.
    *   // Use tap points on each LFSR so values are more independent
    *   val die0 = Cat(Seq.tabulate(2) { i => LFSR16()(i) })
    *   val die1 = Cat(Seq.tabulate(2) { i => LFSR16()(i + 2) })
    *
    *   val rollValue = die0 +& die1  // Note +& is critical because sum will need an extra bit.
    *
    *   bins(rollValue) := bins(rollValue) + 1.U
    *
    * }}}
    */
  @nowarn("msg=Chisel compatibility mode is deprecated")
  object LFSR16 {

    /** Generates a 16-bit linear feedback shift register, returning the register contents.
      * @param increment optional control to gate when the LFSR updates.
      */
    @deprecated("Chisel compatibility mode is deprecated. Use the chisel3 package instead.", "Chisel 3.6")
    def apply(increment: Bool = true.B): UInt =
      VecInit(
        FibonacciLFSR
          .maxPeriod(16, increment, seed = Some(BigInt(1) << 15))
          .asBools
          .reverse
      ).asUInt

  }

  @deprecated("Chisel compatibility mode is deprecated. Use the chisel3 package instead.", "Chisel 3.6")
  val ListLookup = chisel3.util.ListLookup
  @deprecated("Chisel compatibility mode is deprecated. Use the chisel3 package instead.", "Chisel 3.6")
  val Lookup = chisel3.util.Lookup

  @deprecated("Chisel compatibility mode is deprecated. Use the chisel3 package instead.", "Chisel 3.6")
  val Mux1H = chisel3.util.Mux1H
  @deprecated("Chisel compatibility mode is deprecated. Use the chisel3 package instead.", "Chisel 3.6")
  val PriorityMux = chisel3.util.PriorityMux
  @deprecated("Chisel compatibility mode is deprecated. Use the chisel3 package instead.", "Chisel 3.6")
  val MuxLookup = chisel3.util.MuxLookup
  @deprecated("Chisel compatibility mode is deprecated. Use the chisel3 package instead.", "Chisel 3.6")
  val MuxCase = chisel3.util.MuxCase

  @deprecated("Chisel compatibility mode is deprecated. Use the chisel3 package instead.", "Chisel 3.6")
  val OHToUInt = chisel3.util.OHToUInt
  @deprecated("Chisel compatibility mode is deprecated. Use the chisel3 package instead.", "Chisel 3.6")
  val PriorityEncoder = chisel3.util.PriorityEncoder
  @deprecated("Chisel compatibility mode is deprecated. Use the chisel3 package instead.", "Chisel 3.6")
  val UIntToOH = chisel3.util.UIntToOH
  @deprecated("Chisel compatibility mode is deprecated. Use the chisel3 package instead.", "Chisel 3.6")
  val PriorityEncoderOH = chisel3.util.PriorityEncoderOH

  @deprecated("Chisel compatibility mode is deprecated. Use the chisel3 package instead.", "Chisel 3.6")
  val RegEnable = chisel3.util.RegEnable
  @deprecated("Chisel compatibility mode is deprecated. Use the chisel3 package instead.", "Chisel 3.6")
  val ShiftRegister = chisel3.util.ShiftRegister

  @deprecated("Chisel compatibility mode is deprecated. Use the chisel3 package instead.", "Chisel 3.6")
  type ValidIO[+T <: Data] = chisel3.util.Valid[T]
  @deprecated("Chisel compatibility mode is deprecated. Use the chisel3 package instead.", "Chisel 3.6")
  val Valid = chisel3.util.Valid
  @deprecated("Chisel compatibility mode is deprecated. Use the chisel3 package instead.", "Chisel 3.6")
  val Pipe = chisel3.util.Pipe
  @deprecated("Chisel compatibility mode is deprecated. Use the chisel3 package instead.", "Chisel 3.6")
  type Pipe[T <: Data] = chisel3.util.Pipe[T]

  /** Package for experimental features, which may have their API changed, be removed, etc.
    *
    * Because its contents won't necessarily have the same level of stability and support as
    * non-experimental, you must explicitly import this package to use its contents.
    */
  object experimental {
    import scala.annotation.compileTimeOnly

    @deprecated("Chisel compatibility mode is deprecated. Use the chisel3 package instead.", "Chisel 3.6")
    class dump extends chisel3.internal.naming.dump
    @deprecated("Chisel compatibility mode is deprecated. Use the chisel3 package instead.", "Chisel 3.6")
    class treedump extends chisel3.internal.naming.treedump
<<<<<<< HEAD
    @deprecated("Chisel compatibility mode is deprecated. Use the chisel3 package instead.", "Chisel 3.6")
    class chiselName extends chisel3.internal.naming.chiselName
=======
>>>>>>> de25bf65
  }

  @nowarn("msg=Chisel compatibility mode is deprecated")
  implicit class DataCompatibility(a: Data) {
    import chisel3.internal.sourceinfo.DeprecatedSourceInfo

    @deprecated("Chisel compatibility mode is deprecated. Use the chisel3 package instead.", "Chisel 3.6")
    def toBits(implicit compileOptions: CompileOptions): UInt = a.do_asUInt(DeprecatedSourceInfo, compileOptions)

  }

  @nowarn("msg=Chisel compatibility mode is deprecated")
  implicit class VecLikeCompatibility[T <: Data](a: VecLike[T]) {
    import chisel3.internal.sourceinfo.DeprecatedSourceInfo

    @deprecated("Chisel compatibility mode is deprecated. Use the chisel3 package instead.", "Chisel 3.6")
    def read(idx: UInt)(implicit compileOptions: CompileOptions): T = a.do_apply(idx)(compileOptions)

    @deprecated("Chisel compatibility mode is deprecated. Use the chisel3 package instead.", "Chisel 3.6")
    def write(idx: UInt, data: T)(implicit compileOptions: CompileOptions): Unit =
      a.do_apply(idx)(compileOptions).:=(data)(DeprecatedSourceInfo, compileOptions)

  }

  @nowarn("msg=Chisel compatibility mode is deprecated")
  implicit class BitsCompatibility(a: Bits) {
    import chisel3.internal.sourceinfo.DeprecatedSourceInfo

    @deprecated("Chisel compatibility mode is deprecated. Use the chisel3 package instead.", "Chisel 3.6")
    final def asBits(implicit compileOptions: CompileOptions): Bits = a.do_asUInt(DeprecatedSourceInfo, compileOptions)

    @deprecated("Chisel compatibility mode is deprecated. Use the chisel3 package instead.", "Chisel 3.6")
    final def toSInt(implicit compileOptions: CompileOptions): SInt = a.do_asSInt(DeprecatedSourceInfo, compileOptions)

    @deprecated("Chisel compatibility mode is deprecated. Use the chisel3 package instead.", "Chisel 3.6")
    final def toUInt(implicit compileOptions: CompileOptions): UInt = a.do_asUInt(DeprecatedSourceInfo, compileOptions)

    @deprecated("Chisel compatibility mode is deprecated. Use the chisel3 package instead.", "Chisel 3.6")
    final def toBools(implicit compileOptions: CompileOptions): Seq[Bool] =
      a.do_asBools(DeprecatedSourceInfo, compileOptions)
  }

}<|MERGE_RESOLUTION|>--- conflicted
+++ resolved
@@ -72,12 +72,8 @@
 
   @nowarn("msg=Chisel compatibility mode is deprecated")
   implicit class cloneTypeable[T <: Data](target: T) {
-<<<<<<< HEAD
-    import chisel3.experimental.DataMirror
-    @deprecated("Chisel compatibility mode is deprecated. Use the chisel3 package instead.", "Chisel 3.6")
-=======
     import chisel3.reflect.DataMirror
->>>>>>> de25bf65
+    @deprecated("Chisel compatibility mode is deprecated. Use the chisel3 package instead.", "Chisel 3.6")
     def chiselCloneType: T = {
       DataMirror.internal.chiselTypeClone(target).asInstanceOf[T]
     }
@@ -757,11 +753,6 @@
     class dump extends chisel3.internal.naming.dump
     @deprecated("Chisel compatibility mode is deprecated. Use the chisel3 package instead.", "Chisel 3.6")
     class treedump extends chisel3.internal.naming.treedump
-<<<<<<< HEAD
-    @deprecated("Chisel compatibility mode is deprecated. Use the chisel3 package instead.", "Chisel 3.6")
-    class chiselName extends chisel3.internal.naming.chiselName
-=======
->>>>>>> de25bf65
   }
 
   @nowarn("msg=Chisel compatibility mode is deprecated")
