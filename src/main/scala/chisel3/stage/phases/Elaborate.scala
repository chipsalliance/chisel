--- conflicted
+++ resolved
@@ -36,15 +36,9 @@
         /* if any throwable comes back and we're in "stack trace trimming" mode, then print an error and trim the stack trace
          */
         case scala.util.control.NonFatal(a) =>
-<<<<<<< HEAD
-//        if (!view[ChiselOptions](annotations).printFullStackTrace) {
-//          a.trimStackTraceToUserCode()
-//        }
-=======
           if (!chiselOptions.printFullStackTrace) {
             a.trimStackTraceToUserCode()
           }
->>>>>>> 465805ec
           throw (a)
       }
     case a => Some(a)
