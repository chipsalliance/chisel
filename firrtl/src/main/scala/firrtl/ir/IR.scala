--- conflicted
+++ resolved
@@ -460,13 +460,11 @@
 }
 abstract class AggregateType extends Type
 
-<<<<<<< HEAD
 case class ProbeType(underlying: Type) extends Type with UseSerializer
 case class RWProbeType(underlying: Type) extends Type with UseSerializer
-=======
+
 case class ConstType(underlying: Type) extends Type with UseSerializer
 
->>>>>>> 64bbd9ff
 case class UIntType(width: Width) extends GroundType with UseSerializer
 case class SIntType(width: Width) extends GroundType with UseSerializer
 
