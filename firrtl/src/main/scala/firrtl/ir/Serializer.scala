// SPDX-License-Identifier: Apache-2.0

package firrtl.ir

import firrtl.annotations.{Annotation, JsonProtocol}

case class Version(major: Int, minor: Int, patch: Int) {
  def serialize: String = s"$major.$minor.$patch"
  def incompatible(that: Version): Boolean =
    this.major > that.major || (this.major == that.major && this.minor > that.minor)
}

object Serializer {
  val NewLine = '\n'
  val Indent = "  "

  // The version supported by the serializer.
  val version = Version(3, 2, 0)

  /** Converts a `FirrtlNode` into its string representation with
    * default indentation.
    */
  def serialize(node: FirrtlNode): String = {
    serialize(node, 0)
  }

  /** Converts a `FirrtlNode` into its string representation. */
  def serialize(node: FirrtlNode, indent: Int): String = {
    val builder = new StringBuilder()
    node match {
      case n: Info             => s(n)(builder, indent)
      case n: StringLit        => s(n)(builder, indent)
      case n: Expression       => s(n)(builder, indent)
      case n: Statement        => builder ++= lazily(n, indent).mkString
      case n: Width            => s(n)(builder, indent)
      case n: Orientation      => s(n)(builder, indent)
      case n: Field            => s(n)(builder, indent)
      case n: Type             => s(n)(builder, indent)
      case n: Direction        => s(n)(builder, indent)
      case n: Port             => s(n)(builder, indent)
      case n: Param            => s(n)(builder, indent)
      case n: DefModule        => builder ++= lazily(n, indent).mkString
      case n: Circuit          => builder ++= lazily(n, indent).mkString
      case n: CircuitWithAnnos => builder ++= lazily(n, indent).mkString
      case other => builder ++= other.serialize // Handle user-defined nodes
    }
    builder.toString()
  }

  /** Converts a `FirrtlNode` to an Iterable of Strings
    *
    * The Strings in the Iterable can be concatenated to give the String representation of the
    * `FirrtlNode`. This is useful for buffered emission, especially for large Circuits that
    * encroach on the JVM limit on String size (2 GiB).
    */
  def lazily(node: FirrtlNode): Iterable[String] = lazily(node, 0)

  /** Converts a `FirrtlNode` to an Iterable of Strings
    *
    * The Strings in the Iterable can be concatenated to give the String representation of the
    * `FirrtlNode`. This is useful for buffered emission, especially for large Circuits that
    * encroach on the JVM limit on String size (2 GiB).
    */
  def lazily(node: FirrtlNode, indent: Int): Iterable[String] = new Iterable[String] {
    def iterator = node match {
      case n: Statement        => sIt(n)(indent)
      case n: DefModule        => sIt(n)(indent)
      case n: Circuit          => sIt(n)(indent)
      case n: CircuitWithAnnos => sIt(n)(indent)
      case other => Iterator(serialize(other, indent))
    }
  }.view // TODO replace .view with constructing a view directly above, but must drop 2.12 first.

  private def flattenInfo(infos: Seq[Info]): Seq[FileInfo] = infos.flatMap {
    case NoInfo => Seq()
    case f: FileInfo => Seq(f)
  }

  private def s(node: Info)(implicit b: StringBuilder, indent: Int): Unit = node match {
    case f: FileInfo => b ++= " @["; b ++= f.escaped; b ++= "]"
    case NoInfo => // empty string
    case other  => b ++= other.serialize // Handle user-defined nodes
  }

  /** Hash map containing names that were changed due to legalization. */
  private val legalizedNames = scala.collection.mutable.HashMap.empty[String, String]

  /** Generate a legal FIRRTL name. */
  private def legalize(name: String): String = name match {
    // If the name starts with a digit, then escape it with backticks.
    case _ if name.head.isDigit => legalizedNames.getOrElseUpdate(name, s"`$name`")
    case _                      => name
  }

  private def s(str: StringLit)(implicit b: StringBuilder, indent: Int): Unit = b ++= str.serialize

  private def s(node: Expression)(implicit b: StringBuilder, indent: Int): Unit = node match {
    case Reference(name, _) => b ++= legalize(name)
    case DoPrim(op, args, consts, _) =>
      b ++= op.toString; b += '('; s(args, ", ", consts.isEmpty); s(consts, ", "); b += ')'
    case UIntLiteral(value, width) =>
      b ++= "UInt"; s(width); b ++= "(0h"; b ++= value.toString(16); b ++= ")"
    case SubField(expr, name, _)   => s(expr); b += '.'; b ++= legalize(name)
    case SubIndex(expr, value, _)  => s(expr); b += '['; b ++= value.toString; b += ']'
    case SubAccess(expr, index, _) => s(expr); b += '['; s(index); b += ']'
    case Mux(cond, tval, fval, _) =>
      b ++= "mux("; s(cond); b ++= ", "; s(tval); b ++= ", "; s(fval); b += ')'
    case ValidIf(cond, value, _) => b ++= "validif("; s(cond); b ++= ", "; s(value); b += ')'
    case SIntLiteral(value, width) =>
      b ++= "SInt"; s(width); b ++= "(0h"; b ++= value.toString(16); b ++= ")"
    case IntegerPropertyLiteral(value) =>
      b ++= "Integer("; b ++= value.toString(10); b ++= ")"
    case DoublePropertyLiteral(value) =>
      b ++= "Double("; b ++= value.toString(); b ++= ")"
    case StringPropertyLiteral(value) =>
      b ++= "String(\""; b ++= value; b ++= "\")"
    case BooleanPropertyLiteral(value) =>
      b ++= s"Bool(${value})"
    case PathPropertyLiteral(value) =>
      b ++= "path(\""; b ++= value; b ++= "\")"
    case SequencePropertyValue(tpe, values) =>
      b ++= "List<"; s(tpe); b ++= ">(";
      val lastIdx = values.size - 1
      values.zipWithIndex.foreach {
        case (value, idx) =>
          s(value)
          if (idx != lastIdx) b ++= ", "
      }
      b += ')'
    case MapPropertyValue(tpe, values) =>
      s(tpe)
      b += '('
      val lastIdx = values.size - 1
      values.zipWithIndex.foreach {
        case ((key, value), idx) =>
          s(key); b ++= " -> "; s(value)
          if (idx != lastIdx) b ++= ", "
      }
      b += ')'
    case TuplePropertyValue(values) =>
      b ++= "Tuple<"
      val lastIdx = values.size - 1
      values.zipWithIndex.foreach {
        case ((tpe, _), i) =>
          s(tpe)
          if (i != lastIdx) b ++= ", "
      }
      b ++= ">("
      values.zipWithIndex.foreach {
        case ((_, value), i) =>
          s(value)
          if (i != lastIdx) b ++= ", "
      }
      b += ')'
    case ProbeExpr(expr, _)   => b ++= "probe("; s(expr); b += ')'
    case RWProbeExpr(expr, _) => b ++= "rwprobe("; s(expr); b += ')'
    case ProbeRead(expr, _)   => b ++= "read("; s(expr); b += ')'
    case other                => b ++= other.serialize // Handle user-defined nodes
  }

  // Helper for some not-real Statements that only exist for Serialization
  private abstract class PseudoStatement extends Statement {
    def foreachExpr(f:   Expression => Unit):       Unit = ???
    def foreachInfo(f:   Info => Unit):             Unit = ???
    def foreachStmt(f:   Statement => Unit):        Unit = ???
    def foreachString(f: String => Unit):           Unit = ???
    def foreachType(f:   Type => Unit):             Unit = ???
    def mapExpr(f:       Expression => Expression): Statement = ???
    def mapInfo(f:       Info => Info):             Statement = ???
    def mapStmt(f:       Statement => Statement):   Statement = ???
    def mapString(f:     String => String):         Statement = ???
    def mapType(f:       Type => Type):             Statement = ???
    def serialize: String = ???
  }

  // To treat Statments as Iterable, we need to flatten out when scoping
  private case class WhenBegin(info: Info, pred: Expression) extends PseudoStatement
  private case object AltBegin extends PseudoStatement
  private case object WhenEnd extends PseudoStatement

  // This does not extend Iterator[Statement] because
  //  1. It is extended by StmtsSerializer which extends Iterator[String]
  //  2. Flattening out whens introduces fake Statements needed for [un]indenting
  private abstract class FlatStmtsIterator(stmts: Iterable[Statement]) {
    private var underlying: Iterator[Statement] = stmts.iterator

    protected def hasNextStmt = underlying.hasNext

    protected def nextStmt(): Statement = {
      var next: Statement = null
      while (next == null && hasNextStmt) {
        val head = underlying
        head.next() match {
          case b: Block if b.stmts.isEmpty =>
            next = EmptyStmt
          case b: Block =>
            val first = b.stmts.iterator
            val last = underlying
            underlying = first ++ last
          case Conditionally(info, pred, conseq, alt) =>
            val begin = WhenBegin(info, pred)
            val stmts = if (alt == EmptyStmt) {
              Iterator(begin, conseq, WhenEnd)
            } else {
              Iterator(begin, conseq, AltBegin, alt, WhenEnd)
            }
            val last = underlying
            underlying = stmts ++ last
          case other =>
            next = other
        }
      }
      next
    }
  }

  // Extend FlatStmtsIterator directly (rather than wrapping a FlatStmtsIterator object) to reduce
  // the boxing overhead
  private class StmtsSerializer(stmts: Iterable[Statement], initialIndent: Int)
      extends FlatStmtsIterator(stmts)
      with Iterator[String] {

    private def bufferSize = 2048

    // We could initialze the StringBuilder size, but this is bad for small modules which may not
    // even reach the bufferSize.
    private implicit val b = new StringBuilder

    // The flattening of Whens into WhenBegin and friends requires us to keep track of the
    // indention level
    private implicit var indent: Int = initialIndent

    def hasNext: Boolean = this.hasNextStmt

    def next(): String = {
      def consumeStmt(stmt: Statement): Unit = {
        stmt match {
          case wb: WhenBegin =>
            doIndent()
            b ++= "when "; s(wb.pred); b ++= " :"; s(wb.info)
            indent += 1
          case AltBegin =>
            indent -= 1
            doIndent()
            b ++= "else :"
            indent += 1
          case WhenEnd =>
            indent -= 1
          case other =>
            doIndent()
            s(other)
        }
        if (this.hasNext && stmt != WhenEnd) {
          newLineNoIndent()
        }
      }
      b.clear()
      // There must always be at least 1 Statement because we're nonEmpty
      var stmt: Statement = nextStmt()
      while (stmt != null && b.size < bufferSize) {
        consumeStmt(stmt)
        stmt = nextStmt()
      }
      if (stmt != null) {
        consumeStmt(stmt)
      }
      b.toString
    }
  }

  private def sIt(node: Statement)(implicit indent: Int): Iterator[String] = node match {
    case b: Block =>
      if (b.stmts.isEmpty) sIt(EmptyStmt)
      else new StmtsSerializer(b.stmts, indent)
    case cond: Conditionally => new StmtsSerializer(Seq(cond), indent)
    case other =>
      implicit val b = new StringBuilder
      doIndent()
      s(other)
      Iterator(b.toString)
  }

  private def s(node: Statement)(implicit b: StringBuilder, indent: Int): Unit = node match {
    case DefNode(info, name, value)  => b ++= "node "; b ++= legalize(name); b ++= " = "; s(value); s(info)
    case Connect(info, loc, expr)    => b ++= "connect "; s(loc); b ++= ", "; s(expr); s(info)
    case PropAssign(info, loc, expr) => b ++= "propassign "; s(loc); b ++= ", "; s(expr); s(info)
    case c: Conditionally => b ++= sIt(c).mkString
    case EmptyStmt => b ++= "skip"
    case bb: Block => b ++= sIt(bb).mkString
    case stop @ Stop(info, ret, clk, en) =>
      b ++= "stop("; s(clk); b ++= ", "; s(en); b ++= ", "; b ++= ret.toString; b += ')'
      sStmtName(stop.name); s(info)
    case print @ Print(info, string, args, clk, en) =>
      b ++= "printf("; s(clk); b ++= ", "; s(en); b ++= ", "; b ++= string.escape
      if (args.nonEmpty) b ++= ", "; s(args, ", "); b += ')'
      sStmtName(print.name); s(info)
    case IsInvalid(info, expr)    => b ++= "invalidate "; s(expr); s(info)
    case DefWire(info, name, tpe) => b ++= "wire "; b ++= legalize(name); b ++= " : "; s(tpe); s(info)
    case DefRegister(info, name, tpe, clock) =>
      b ++= "reg "; b ++= legalize(name); b ++= " : "; s(tpe); b ++= ", "; s(clock); s(info)
    case DefRegisterWithReset(info, name, tpe, clock, reset, init) =>
      b ++= "regreset "; b ++= legalize(name); b ++= " : "; s(tpe); b ++= ", "; s(clock); b ++= ", "; s(reset);
      b ++= ", ";
      s(init); s(info)
    case DefInstance(info, name, module, _) =>
      b ++= "inst "; b ++= legalize(name); b ++= " of "; b ++= legalize(module); s(info)
    case DefObject(info, name, cls) =>
      b ++= "object "; b ++= legalize(name); b ++= " of "; b ++= legalize(cls); s(info)
    case DefMemory(
          info,
          name,
          dataType,
          depth,
          writeLatency,
          readLatency,
          readers,
          writers,
          readwriters,
          readUnderWrite
        ) =>
      b ++= "mem "; b ++= legalize(name); b ++= " :"; s(info); newLineAndIndent(1)
      b ++= "data-type => "; s(dataType); newLineAndIndent(1)
      b ++= "depth => "; b ++= depth.toString(); newLineAndIndent(1)
      b ++= "read-latency => "; b ++= readLatency.toString; newLineAndIndent(1)
      b ++= "write-latency => "; b ++= writeLatency.toString; newLineAndIndent(1)
      readers.foreach { r => b ++= "reader => "; b ++= legalize(r); newLineAndIndent(1) }
      writers.foreach { w => b ++= "writer => "; b ++= legalize(w); newLineAndIndent(1) }
      readwriters.foreach { r => b ++= "readwriter => "; b ++= legalize(r); newLineAndIndent(1) }
      b ++= "read-under-write => "; b ++= readUnderWrite.toString
    case DefTypeAlias(info, name, tpe) =>
      b ++= "type "; b ++= name; b ++= " = ";
      s(tpe) //; s(info) TODO: Uncomment once firtool accepts infos for type aliases
    case Attach(info, exprs) =>
      // exprs should never be empty since the attach statement takes *at least* two signals according to the spec
      b ++= "attach ("; s(exprs, ", "); b += ')'; s(info)
    case veri @ Verification(op, info, clk, pred, en, msg) =>
      b ++= op.toString; b += '('; s(List(clk, pred, en), ", ", false); b ++= msg.escape
      b += ')'; sStmtName(veri.name); s(info)

    // WIR
    case firrtl.CDefMemory(info, name, tpe, size, seq, readUnderWrite) =>
      if (seq) b ++= "smem " else b ++= "cmem "
      b ++= legalize(name); b ++= " : "; s(tpe); b ++= " ["; b ++= size.toString(); b += ']'
      if (readUnderWrite != ReadUnderWrite.Undefined) { // undefined is the default
        b += ' '; b ++= readUnderWrite.toString
      }
      s(info)
    case firrtl.CDefMPort(info, name, _, mem, exps, direction) =>
      b ++= direction.serialize; b ++= " mport "; b ++= legalize(name); b ++= " = "; b ++= legalize(mem)
      b += '['; s(exps.head); b ++= "], "; s(exps(1)); s(info)
    case ProbeDefine(info, sink, probeExpr) =>
      b ++= "define "; s(sink); b ++= " = "; s(probeExpr); s(info)
    case ProbeForceInitial(info, probe, value) =>
      b ++= "force_initial("; s(probe); b ++= ", "; s(value); b += ')'; s(info)
    case ProbeReleaseInitial(info, probe) =>
      b ++= "release_initial("; s(probe); b += ')'; s(info)
    case ProbeForce(info, clock, cond, probe, value) =>
      b ++= "force("; s(clock); b ++= ", "; s(cond); b ++= ", "; s(probe); b ++= ", "; s(value); b += ')'; s(info)
    case ProbeRelease(info, clock, cond, probe) =>
      b ++= "release("; s(clock); b ++= ", "; s(cond); b ++= ", "; s(probe); b += ')'; s(info)
    case other => b ++= other.serialize // Handle user-defined nodes
  }

  private def sStmtName(lbl: String)(implicit b: StringBuilder): Unit = {
    if (lbl.nonEmpty) { b ++= s" : ${legalize(lbl)}" }
  }

  private def s(node: Width)(implicit b: StringBuilder, indent: Int): Unit = node match {
    case IntWidth(width) => b += '<'; b ++= width.toString(); b += '>'
    case UnknownWidth    => // empty string
    case other           => b ++= other.serialize // Handle user-defined nodes
  }

  private def sPoint(node: Width)(implicit b: StringBuilder, indent: Int): Unit = node match {
    case IntWidth(width) => b ++= "<<"; b ++= width.toString(); b ++= ">>"
    case UnknownWidth    => // empty string
    case other           => b ++= other.serialize // Handle user-defined nodes
  }

  private def s(node: Orientation)(implicit b: StringBuilder, indent: Int): Unit = node match {
    case Default => // empty string
    case Flip    => b ++= "flip "
    case other   => b ++= other.serialize // Handle user-defined nodes
  }

  private def s(node: Field)(implicit b: StringBuilder, indent: Int): Unit = node match {
    case Field(name, flip, tpe) => s(flip); b ++= legalize(name); b ++= " : "; s(tpe)
  }

  private def s(node: Type)(implicit b: StringBuilder, indent: Int): Unit = s(node, false)

  private def s(node: Type, lastEmittedConst: Boolean)(implicit b: StringBuilder, indent: Int): Unit = node match {
    // Types
    case ProbeType(underlying: Type) => b ++= "Probe<"; s(underlying); b += '>'
    case RWProbeType(underlying: Type) => b ++= "RWProbe<"; s(underlying); b += '>'
    case ConstType(underlying: Type) => {
      // Avoid emitting multiple consecurive 'const', which can otherwise occur for const vectors of const elements
      if (!lastEmittedConst) {
        b ++= "const "
      }
      s(underlying, true)(b, indent)
    }
    case UIntType(width: Width) => b ++= "UInt"; s(width)
    case SIntType(width: Width) => b ++= "SInt"; s(width)
    case BundleType(fields)        => b ++= "{ "; sField(fields, ", "); b += '}'
    case VectorType(tpe, size)     => s(tpe, lastEmittedConst); b += '['; b ++= size.toString; b += ']'
    case ClockType                 => b ++= "Clock"
    case ResetType                 => b ++= "Reset"
    case AsyncResetType            => b ++= "AsyncReset"
    case AnalogType(width)         => b ++= "Analog"; s(width)
    case IntegerPropertyType       => b ++= "Integer"
    case DoublePropertyType        => b ++= "Double"
    case StringPropertyType        => b ++= "String"
    case BooleanPropertyType       => b ++= "Bool"
    case PathPropertyType          => b ++= "Path"
    case SequencePropertyType(tpe) => b ++= "List<"; s(tpe, lastEmittedConst); b += '>'
<<<<<<< HEAD
    case MapPropertyType(tpe)      => b ++= "Map<"; s(tpe, lastEmittedConst); b += '>'
    case ClassPropertyType(name)   => b ++= "Inst<"; b ++= name; b += '>'
    case AliasType(name)           => b ++= name
    case UnknownType               => b += '?'
    case other                     => b ++= other.serialize // Handle user-defined nodes
=======
    case MapPropertyType(k, v)     => b ++= "Map<"; s(k, lastEmittedConst); b ++= ", "; s(v, lastEmittedConst); b += '>'
    case TuplePropertyType(types) =>
      val lastIdx = types.size - 1
      b ++= "Tuple<"
      types.zipWithIndex.foreach {
        case (tpe, i) =>
          s(tpe, lastEmittedConst)
          if (i != lastIdx) b ++= ", "
      }
      b += '>'
    case ClassPropertyType(name) => b ++= "Inst<"; b ++= name; b += '>'
    case AnyRefPropertyType      => b ++= "AnyRef"
    case UnknownType             => b += '?'
    case other                   => b ++= other.serialize // Handle user-defined nodes
>>>>>>> ce5c7b9f
  }

  private def s(node: Direction)(implicit b: StringBuilder, indent: Int): Unit = node match {
    case Input  => b ++= "input"
    case Output => b ++= "output"
    case other  => b ++= other.serialize // Handle user-defined nodes
  }

  private def s(node: Port)(implicit b: StringBuilder, indent: Int): Unit = node match {
    case Port(info, name, direction, tpe) =>
      s(direction); b += ' '; b ++= legalize(name); b ++= " : "; s(tpe); s(info)
  }

  private def s(node: Param)(implicit b: StringBuilder, indent: Int): Unit = node match {
    case IntParam(name, value)    => b ++= "parameter "; b ++= name; b ++= " = "; b ++= value.toString
    case DoubleParam(name, value) => b ++= "parameter "; b ++= name; b ++= " = "; b ++= value.toString
    case StringParam(name, value) => b ++= "parameter "; b ++= name; b ++= " = "; b ++= value.escape
    case RawStringParam(name, value) =>
      b ++= "parameter "; b ++= name; b ++= " = "
      b += '\''; b ++= value.replace("'", "\\'"); b += '\''
    case other => b ++= other.serialize // Handle user-defined nodes
  }

  private def sIt(node: DefModule)(implicit indent: Int): Iterator[String] = node match {
    case Module(info, name, ports, body) =>
      val start = {
        implicit val b = new StringBuilder
        doIndent(0); b ++= "module "; b ++= legalize(name); b ++= " :"; s(info)
        ports.foreach { p => newLineAndIndent(1); s(p) }
        newLineNoIndent() // add a blank line between port declaration and body
        newLineNoIndent() // newline for body, sIt will indent
        b.toString
      }
      Iterator(start) ++ sIt(body)(indent + 1)
    case ExtModule(info, name, ports, defname, params) =>
      implicit val b = new StringBuilder
      doIndent(0); b ++= "extmodule "; b ++= legalize(name); b ++= " :"; s(info)
      ports.foreach { p => newLineAndIndent(1); s(p) }
      newLineAndIndent(1); b ++= "defname = "; b ++= defname
      params.foreach { p => newLineAndIndent(1); s(p) }
      Iterator(b.toString)
    case IntModule(info, name, ports, intrinsic, params) =>
      implicit val b = new StringBuilder
      doIndent(0); b ++= "intmodule "; b ++= legalize(name); b ++= " :"; s(info)
      ports.foreach { p => newLineAndIndent(1); s(p) }
      newLineAndIndent(1); b ++= "intrinsic = "; b ++= intrinsic
      params.foreach { p => newLineAndIndent(1); s(p) }
      Iterator(b.toString)
    case DefClass(info, name, ports, body) =>
      val start = {
        implicit val b = new StringBuilder
        doIndent(0); b ++= "class "; b ++= name; b ++= " :"; s(info)
        ports.foreach { p => newLineAndIndent(1); s(p) }
        newLineNoIndent() // add a blank line between port declaration and body
        newLineNoIndent() // newline for body, sIt will indent
        b.toString
      }
      Iterator(start) ++ sIt(body)(indent + 1)
    case other =>
      Iterator(Indent * indent, other.serialize) // Handle user-defined nodes
  }

  private def sIt(node: Circuit)(implicit indent: Int): Iterator[String] =
    sIt(CircuitWithAnnos(node, Nil))

  // TODO make Annotation serialization lazy
  private def sIt(node: CircuitWithAnnos)(implicit indent: Int): Iterator[String] = {
    val CircuitWithAnnos(circuit, annotations) = node
    val prelude = {
      implicit val b = new StringBuilder
      b ++= s"FIRRTL version ${version.serialize}\n"
      b ++= "circuit "; b ++= legalize(circuit.main); b ++= " :";
      if (annotations.nonEmpty) {
        b ++= "%["; b ++= JsonProtocol.serialize(annotations); b ++= "]";
      }
      s(circuit.info)
      Iterator(b.toString)
    }
    val typeAliases = if (circuit.typeAliases.nonEmpty) {
      implicit val b = new StringBuilder
      circuit.typeAliases.foreach(ta => { b ++= s"${NewLine}"; doIndent(1); s(ta) })
      b ++= s"${NewLine}"
      Iterator(b.toString)
    } else Iterator.empty
    prelude ++
      typeAliases ++
      circuit.modules.iterator.zipWithIndex.flatMap {
        case (m, i) =>
          val newline = Iterator(if (i == 0) s"$NewLine" else s"${NewLine}${NewLine}")
          newline ++ sIt(m)(indent + 1)
      } ++
      Iterator(s"$NewLine")
  }

  /** create a new line with the appropriate indent */
  private def newLineAndIndent(inc: Int = 0)(implicit b: StringBuilder, indent: Int): Unit = {
    b += NewLine; doIndent(inc)
  }

  private def newLineNoIndent()(implicit b: StringBuilder): Unit = b += NewLine

  /** create indent, inc allows for a temporary increment */
  private def doIndent(inc: Int = 0)(implicit b: StringBuilder, indent: Int): Unit = {
    (0 until (indent + inc)).foreach { _ => b ++= Indent }
  }

  /** serialize firrtl Expression nodes with a custom separator and the option to include the separator at the end */
  private def s(
    nodes:      Iterable[Expression],
    sep:        String,
    noFinalSep: Boolean = true
  )(
    implicit b: StringBuilder,
    indent:     Int
  ): Unit = {
    val it = nodes.iterator
    while (it.hasNext) {
      s(it.next())
      if (!noFinalSep || it.hasNext) b ++= sep
    }
  }

  /** serialize firrtl Field nodes with a custom separator and the option to include the separator at the end */
  @inline
  private def sField(nodes: Iterable[Field], sep: String)(implicit b: StringBuilder, indent: Int): Unit = {
    val it = nodes.iterator
    while (it.hasNext) {
      s(it.next())
      if (it.hasNext) b ++= sep
    }
  }

  /** serialize BigInts with a custom separator */
  private def s(consts: Iterable[BigInt], sep: String)(implicit b: StringBuilder): Unit = {
    val it = consts.iterator
    while (it.hasNext) {
      b ++= it.next().toString()
      if (it.hasNext) b ++= sep
    }
  }
}<|MERGE_RESOLUTION|>--- conflicted
+++ resolved
@@ -414,13 +414,6 @@
     case BooleanPropertyType       => b ++= "Bool"
     case PathPropertyType          => b ++= "Path"
     case SequencePropertyType(tpe) => b ++= "List<"; s(tpe, lastEmittedConst); b += '>'
-<<<<<<< HEAD
-    case MapPropertyType(tpe)      => b ++= "Map<"; s(tpe, lastEmittedConst); b += '>'
-    case ClassPropertyType(name)   => b ++= "Inst<"; b ++= name; b += '>'
-    case AliasType(name)           => b ++= name
-    case UnknownType               => b += '?'
-    case other                     => b ++= other.serialize // Handle user-defined nodes
-=======
     case MapPropertyType(k, v)     => b ++= "Map<"; s(k, lastEmittedConst); b ++= ", "; s(v, lastEmittedConst); b += '>'
     case TuplePropertyType(types) =>
       val lastIdx = types.size - 1
@@ -433,9 +426,9 @@
       b += '>'
     case ClassPropertyType(name) => b ++= "Inst<"; b ++= name; b += '>'
     case AnyRefPropertyType      => b ++= "AnyRef"
+    case AliasType(name)           => b ++= name
     case UnknownType             => b += '?'
     case other                   => b ++= other.serialize // Handle user-defined nodes
->>>>>>> ce5c7b9f
   }
 
   private def s(node: Direction)(implicit b: StringBuilder, indent: Int): Unit = node match {
