// SPDX-License-Identifier: Apache-2.0

package firrtl.ir

import firrtl.annotations.{Annotation, JsonProtocol}

case class Version(major: Int, minor: Int, patch: Int) {
  def serialize: String = s"$major.$minor.$patch"
  def incompatible(that: Version): Boolean =
    this.major > that.major || (this.major == that.major && this.minor > that.minor)
}

object Serializer {
  val NewLine = '\n'
  val Indent = "  "

  // The version supported by the serializer.
  val version = Version(3, 1, 0)

  /** Converts a `FirrtlNode` into its string representation with
    * default indentation.
    */
  def serialize(node: FirrtlNode): String = {
    serialize(node, 0)
  }

  /** Converts a `FirrtlNode` into its string representation. */
  def serialize(node: FirrtlNode, indent: Int): String = {
    val builder = new StringBuilder()
    node match {
      case n: Info             => s(n)(builder, indent)
      case n: StringLit        => s(n)(builder, indent)
      case n: Expression       => s(n)(builder, indent)
      case n: Statement        => builder ++= lazily(n, indent).mkString
      case n: Width            => s(n)(builder, indent)
      case n: Orientation      => s(n)(builder, indent)
      case n: Field            => s(n)(builder, indent)
      case n: Type             => s(n)(builder, indent)
      case n: Direction        => s(n)(builder, indent)
      case n: Port             => s(n)(builder, indent)
      case n: Param            => s(n)(builder, indent)
      case n: DefModule        => builder ++= lazily(n, indent).mkString
      case n: Circuit          => builder ++= lazily(n, indent).mkString
      case n: CircuitWithAnnos => builder ++= lazily(n, indent).mkString
      case other => builder ++= other.serialize // Handle user-defined nodes
    }
    builder.toString()
  }

  /** Converts a `FirrtlNode` to an Iterable of Strings
    *
    * The Strings in the Iterable can be concatenated to give the String representation of the
    * `FirrtlNode`. This is useful for buffered emission, especially for large Circuits that
    * encroach on the JVM limit on String size (2 GiB).
    */
  def lazily(node: FirrtlNode): Iterable[String] = lazily(node, 0)

  /** Converts a `FirrtlNode` to an Iterable of Strings
    *
    * The Strings in the Iterable can be concatenated to give the String representation of the
    * `FirrtlNode`. This is useful for buffered emission, especially for large Circuits that
    * encroach on the JVM limit on String size (2 GiB).
    */
  def lazily(node: FirrtlNode, indent: Int): Iterable[String] = new Iterable[String] {
    def iterator = node match {
      case n: Statement        => sIt(n)(indent)
      case n: DefModule        => sIt(n)(indent)
      case n: Circuit          => sIt(n)(indent)
      case n: CircuitWithAnnos => sIt(n)(indent)
      case other => Iterator(serialize(other, indent))
    }
  }.view // TODO replace .view with constructing a view directly above, but must drop 2.12 first.

  private def flattenInfo(infos: Seq[Info]): Seq[FileInfo] = infos.flatMap {
    case NoInfo => Seq()
    case f: FileInfo => Seq(f)
  }

  private def s(node: Info)(implicit b: StringBuilder, indent: Int): Unit = node match {
    case f: FileInfo => b ++= " @["; b ++= f.escaped; b ++= "]"
    case NoInfo => // empty string
    case other  => b ++= other.serialize // Handle user-defined nodes
  }

  /** Hash map containing names that were changed due to legalization. */
  private val legalizedNames = scala.collection.mutable.HashMap.empty[String, String]

  /** Generate a legal FIRRTL name. */
  private def legalize(name: String): String = name match {
    // If the name starts with a digit, then escape it with backticks.
    case _ if name.head.isDigit => legalizedNames.getOrElseUpdate(name, s"`$name`")
    case _                      => name
  }

  private def s(str: StringLit)(implicit b: StringBuilder, indent: Int): Unit = b ++= str.serialize

  private def s(node: Expression)(implicit b: StringBuilder, indent: Int): Unit = node match {
    case Reference(name, _) => b ++= legalize(name)
    case DoPrim(op, args, consts, _) =>
      b ++= op.toString; b += '('; s(args, ", ", consts.isEmpty); s(consts, ", "); b += ')'
    case UIntLiteral(value, width) =>
      b ++= "UInt"; s(width); b ++= "(0h"; b ++= value.toString(16); b ++= ")"
    case SubField(expr, name, _)   => s(expr); b += '.'; b ++= legalize(name)
    case SubIndex(expr, value, _)  => s(expr); b += '['; b ++= value.toString; b += ']'
    case SubAccess(expr, index, _) => s(expr); b += '['; s(index); b += ']'
    case Mux(cond, tval, fval, _) =>
      b ++= "mux("; s(cond); b ++= ", "; s(tval); b ++= ", "; s(fval); b += ')'
    case ValidIf(cond, value, _) => b ++= "validif("; s(cond); b ++= ", "; s(value); b += ')'
    case SIntLiteral(value, width) =>
      b ++= "SInt"; s(width); b ++= "(0h"; b ++= value.toString(16); b ++= ")"
    case IntegerPropertyLiteral(value) =>
      b ++= "Integer("; b ++= value.toString(10); b ++= ")"
    case DoublePropertyLiteral(value) =>
      b ++= "Double("; b ++= value.toString(); b ++= ")"
    case StringPropertyLiteral(value) =>
      b ++= "String(\""; b ++= value; b ++= "\")"
    case BooleanPropertyLiteral(value) =>
      b ++= s"Bool(${value})"
    case PathPropertyLiteral(value) =>
      b ++= "path(\""; b ++= value; b ++= "\")"
    case SequencePropertyValue(tpe, values) =>
      b ++= "List<"; s(tpe); b ++= ">(";
      val lastIdx = values.size - 1
      values.zipWithIndex.foreach {
        case (value, idx) =>
          s(value)
          if (idx != lastIdx) b ++= ", "
      }
      b += ')'
    case MapPropertyValue(tpe, values) =>
      b ++= "Map<"; s(tpe); b ++= ">(";
      val lastIdx = values.size - 1
      values.zipWithIndex.foreach {
        case ((key, value), idx) =>
          b ++= StringLit(key).escape; b ++= " -> "; s(value)
          if (idx != lastIdx) b ++= ", "
      }
      b += ')'
    case ProbeExpr(expr, _)   => b ++= "probe("; s(expr); b += ')'
    case RWProbeExpr(expr, _) => b ++= "rwprobe("; s(expr); b += ')'
    case ProbeRead(expr, _)   => b ++= "read("; s(expr); b += ')'
    case other                => b ++= other.serialize // Handle user-defined nodes
  }

  // Helper for some not-real Statements that only exist for Serialization
  private abstract class PseudoStatement extends Statement {
    def foreachExpr(f:   Expression => Unit):       Unit = ???
    def foreachInfo(f:   Info => Unit):             Unit = ???
    def foreachStmt(f:   Statement => Unit):        Unit = ???
    def foreachString(f: String => Unit):           Unit = ???
    def foreachType(f:   Type => Unit):             Unit = ???
    def mapExpr(f:       Expression => Expression): Statement = ???
    def mapInfo(f:       Info => Info):             Statement = ???
    def mapStmt(f:       Statement => Statement):   Statement = ???
    def mapString(f:     String => String):         Statement = ???
    def mapType(f:       Type => Type):             Statement = ???
    def serialize: String = ???
  }

  // To treat Statments as Iterable, we need to flatten out when scoping
  private case class WhenBegin(info: Info, pred: Expression) extends PseudoStatement
  private case object AltBegin extends PseudoStatement
  private case object WhenEnd extends PseudoStatement

  // This does not extend Iterator[Statement] because
  //  1. It is extended by StmtsSerializer which extends Iterator[String]
  //  2. Flattening out whens introduces fake Statements needed for [un]indenting
  private abstract class FlatStmtsIterator(stmts: Iterable[Statement]) {
    private var underlying: Iterator[Statement] = stmts.iterator

    protected def hasNextStmt = underlying.hasNext

    protected def nextStmt(): Statement = {
      var next: Statement = null
      while (next == null && hasNextStmt) {
        val head = underlying
        head.next() match {
          case b: Block if b.stmts.isEmpty =>
            next = EmptyStmt
          case b: Block =>
            val first = b.stmts.iterator
            val last = underlying
            underlying = first ++ last
          case Conditionally(info, pred, conseq, alt) =>
            val begin = WhenBegin(info, pred)
            val stmts = if (alt == EmptyStmt) {
              Iterator(begin, conseq, WhenEnd)
            } else {
              Iterator(begin, conseq, AltBegin, alt, WhenEnd)
            }
            val last = underlying
            underlying = stmts ++ last
          case other =>
            next = other
        }
      }
      next
    }
  }

  // Extend FlatStmtsIterator directly (rather than wrapping a FlatStmtsIterator object) to reduce
  // the boxing overhead
  private class StmtsSerializer(stmts: Iterable[Statement], initialIndent: Int)
      extends FlatStmtsIterator(stmts)
      with Iterator[String] {

    private def bufferSize = 2048

    // We could initialze the StringBuilder size, but this is bad for small modules which may not
    // even reach the bufferSize.
    private implicit val b = new StringBuilder

    // The flattening of Whens into WhenBegin and friends requires us to keep track of the
    // indention level
    private implicit var indent: Int = initialIndent

    def hasNext: Boolean = this.hasNextStmt

    def next(): String = {
      def consumeStmt(stmt: Statement): Unit = {
        stmt match {
          case wb: WhenBegin =>
            doIndent()
            b ++= "when "; s(wb.pred); b ++= " :"; s(wb.info)
            indent += 1
          case AltBegin =>
            indent -= 1
            doIndent()
            b ++= "else :"
            indent += 1
          case WhenEnd =>
            indent -= 1
          case other =>
            doIndent()
            s(other)
        }
        if (this.hasNext && stmt != WhenEnd) {
          newLineNoIndent()
        }
      }
      b.clear()
      // There must always be at least 1 Statement because we're nonEmpty
      var stmt: Statement = nextStmt()
      while (stmt != null && b.size < bufferSize) {
        consumeStmt(stmt)
        stmt = nextStmt()
      }
      if (stmt != null) {
        consumeStmt(stmt)
      }
      b.toString
    }
  }

  private def sIt(node: Statement)(implicit indent: Int): Iterator[String] = node match {
    case b: Block =>
      if (b.stmts.isEmpty) sIt(EmptyStmt)
      else new StmtsSerializer(b.stmts, indent)
    case cond: Conditionally => new StmtsSerializer(Seq(cond), indent)
    case other =>
      implicit val b = new StringBuilder
      doIndent()
      s(other)
      Iterator(b.toString)
  }

  private def s(node: Statement)(implicit b: StringBuilder, indent: Int): Unit = node match {
    case DefNode(info, name, value)  => b ++= "node "; b ++= legalize(name); b ++= " = "; s(value); s(info)
    case Connect(info, loc, expr)    => b ++= "connect "; s(loc); b ++= ", "; s(expr); s(info)
    case PropAssign(info, loc, expr) => b ++= "propassign "; s(loc); b ++= ", "; s(expr); s(info)
    case c: Conditionally => b ++= sIt(c).mkString
    case EmptyStmt => b ++= "skip"
    case bb: Block => b ++= sIt(bb).mkString
    case stop @ Stop(info, ret, clk, en) =>
      b ++= "stop("; s(clk); b ++= ", "; s(en); b ++= ", "; b ++= ret.toString; b += ')'
      sStmtName(stop.name); s(info)
    case print @ Print(info, string, args, clk, en) =>
      b ++= "printf("; s(clk); b ++= ", "; s(en); b ++= ", "; b ++= string.escape
      if (args.nonEmpty) b ++= ", "; s(args, ", "); b += ')'
      sStmtName(print.name); s(info)
    case IsInvalid(info, expr)    => b ++= "invalidate "; s(expr); s(info)
    case DefWire(info, name, tpe) => b ++= "wire "; b ++= legalize(name); b ++= " : "; s(tpe); s(info)
    case DefRegister(info, name, tpe, clock) =>
      b ++= "reg "; b ++= legalize(name); b ++= " : "; s(tpe); b ++= ", "; s(clock); s(info)
    case DefRegisterWithReset(info, name, tpe, clock, reset, init) =>
      b ++= "regreset "; b ++= legalize(name); b ++= " : "; s(tpe); b ++= ", "; s(clock); b ++= ", "; s(reset);
      b ++= ", ";
      s(init); s(info)
    case DefInstance(info, name, module, _) =>
      b ++= "inst "; b ++= legalize(name); b ++= " of "; b ++= legalize(module); s(info)
    case DefObject(info, name, cls) =>
      b ++= "object "; b ++= legalize(name); b ++= " of "; b ++= legalize(cls); s(info)
    case DefMemory(
          info,
          name,
          dataType,
          depth,
          writeLatency,
          readLatency,
          readers,
          writers,
          readwriters,
          readUnderWrite
        ) =>
      b ++= "mem "; b ++= legalize(name); b ++= " :"; s(info); newLineAndIndent(1)
      b ++= "data-type => "; s(dataType); newLineAndIndent(1)
      b ++= "depth => "; b ++= depth.toString(); newLineAndIndent(1)
      b ++= "read-latency => "; b ++= readLatency.toString; newLineAndIndent(1)
      b ++= "write-latency => "; b ++= writeLatency.toString; newLineAndIndent(1)
      readers.foreach { r => b ++= "reader => "; b ++= legalize(r); newLineAndIndent(1) }
      writers.foreach { w => b ++= "writer => "; b ++= legalize(w); newLineAndIndent(1) }
      readwriters.foreach { r => b ++= "readwriter => "; b ++= legalize(r); newLineAndIndent(1) }
      b ++= "read-under-write => "; b ++= readUnderWrite.toString
    case DefTypeAlias(info, name, tpe) =>
      b ++= "type "; b ++= name; b ++= " = ";
      s(tpe) //; s(info) TODO: Uncomment once firtool accepts infos for type aliases
    case Attach(info, exprs) =>
      // exprs should never be empty since the attach statement takes *at least* two signals according to the spec
      b ++= "attach ("; s(exprs, ", "); b += ')'; s(info)
    case veri @ Verification(op, info, clk, pred, en, msg) =>
      b ++= op.toString; b += '('; s(List(clk, pred, en), ", ", false); b ++= msg.escape
      b += ')'; sStmtName(veri.name); s(info)

    // WIR
    case firrtl.CDefMemory(info, name, tpe, size, seq, readUnderWrite) =>
      if (seq) b ++= "smem " else b ++= "cmem "
      b ++= legalize(name); b ++= " : "; s(tpe); b ++= " ["; b ++= size.toString(); b += ']'
      if (readUnderWrite != ReadUnderWrite.Undefined) { // undefined is the default
        b += ' '; b ++= readUnderWrite.toString
      }
      s(info)
    case firrtl.CDefMPort(info, name, _, mem, exps, direction) =>
      b ++= direction.serialize; b ++= " mport "; b ++= legalize(name); b ++= " = "; b ++= legalize(mem)
      b += '['; s(exps.head); b ++= "], "; s(exps(1)); s(info)
    case ProbeDefine(info, sink, probeExpr) =>
      b ++= "define "; s(sink); b ++= " = "; s(probeExpr); s(info)
    case ProbeForceInitial(info, probe, value) =>
      b ++= "force_initial("; s(probe); b ++= ", "; s(value); b += ')'; s(info)
    case ProbeReleaseInitial(info, probe) =>
      b ++= "release_initial("; s(probe); b += ')'; s(info)
    case ProbeForce(info, clock, cond, probe, value) =>
      b ++= "force("; s(clock); b ++= ", "; s(cond); b ++= ", "; s(probe); b ++= ", "; s(value); b += ')'; s(info)
    case ProbeRelease(info, clock, cond, probe) =>
      b ++= "release("; s(clock); b ++= ", "; s(cond); b ++= ", "; s(probe); b += ')'; s(info)
    case other => b ++= other.serialize // Handle user-defined nodes
  }

  private def sStmtName(lbl: String)(implicit b: StringBuilder): Unit = {
    if (lbl.nonEmpty) { b ++= s" : ${legalize(lbl)}" }
  }

  private def s(node: Width)(implicit b: StringBuilder, indent: Int): Unit = node match {
    case IntWidth(width) => b += '<'; b ++= width.toString(); b += '>'
    case UnknownWidth    => // empty string
    case other           => b ++= other.serialize // Handle user-defined nodes
  }

  private def sPoint(node: Width)(implicit b: StringBuilder, indent: Int): Unit = node match {
    case IntWidth(width) => b ++= "<<"; b ++= width.toString(); b ++= ">>"
    case UnknownWidth    => // empty string
    case other           => b ++= other.serialize // Handle user-defined nodes
  }

  private def s(node: Orientation)(implicit b: StringBuilder, indent: Int): Unit = node match {
    case Default => // empty string
    case Flip    => b ++= "flip "
    case other   => b ++= other.serialize // Handle user-defined nodes
  }

  private def s(node: Field)(implicit b: StringBuilder, indent: Int): Unit = node match {
    case Field(name, flip, tpe) => s(flip); b ++= legalize(name); b ++= " : "; s(tpe)
  }

  private def s(node: Type)(implicit b: StringBuilder, indent: Int): Unit = s(node, false)

  private def s(node: Type, lastEmittedConst: Boolean)(implicit b: StringBuilder, indent: Int): Unit = node match {
    // Types
    case ProbeType(underlying: Type) => b ++= "Probe<"; s(underlying); b += '>'
    case RWProbeType(underlying: Type) => b ++= "RWProbe<"; s(underlying); b += '>'
    case ConstType(underlying: Type) => {
      // Avoid emitting multiple consecurive 'const', which can otherwise occur for const vectors of const elements
      if (!lastEmittedConst) {
        b ++= "const "
      }
      s(underlying, true)(b, indent)
    }
    case UIntType(width: Width) => b ++= "UInt"; s(width)
    case SIntType(width: Width) => b ++= "SInt"; s(width)
<<<<<<< HEAD
    case BundleType(fields)    => b ++= "{ "; sField(fields, ", "); b += '}'
    case VectorType(tpe, size) => s(tpe, lastEmittedConst); b += '['; b ++= size.toString; b += ']'
    case ClockType             => b ++= "Clock"
    case ResetType             => b ++= "Reset"
    case AsyncResetType        => b ++= "AsyncReset"
    case AnalogType(width)     => b ++= "Analog"; s(width)
    case AliasType(name)       => b ++= name
    case UnknownType           => b += '?'
    case other                 => b ++= other.serialize // Handle user-defined nodes
=======
    case BundleType(fields)        => b ++= "{ "; sField(fields, ", "); b += '}'
    case VectorType(tpe, size)     => s(tpe, lastEmittedConst); b += '['; b ++= size.toString; b += ']'
    case ClockType                 => b ++= "Clock"
    case ResetType                 => b ++= "Reset"
    case AsyncResetType            => b ++= "AsyncReset"
    case AnalogType(width)         => b ++= "Analog"; s(width)
    case IntegerPropertyType       => b ++= "Integer"
    case DoublePropertyType        => b ++= "Double"
    case StringPropertyType        => b ++= "String"
    case BooleanPropertyType       => b ++= "Bool"
    case PathPropertyType          => b ++= "Path"
    case SequencePropertyType(tpe) => b ++= "List<"; s(tpe, lastEmittedConst); b += '>'
    case MapPropertyType(tpe)      => b ++= "Map<"; s(tpe, lastEmittedConst); b += '>'
    case ClassPropertyType(name)   => b ++= "Inst<"; b ++= name; b += '>'
    case UnknownType               => b += '?'
    case other                     => b ++= other.serialize // Handle user-defined nodes
>>>>>>> 2fd6f40a
  }

  private def s(node: Direction)(implicit b: StringBuilder, indent: Int): Unit = node match {
    case Input  => b ++= "input"
    case Output => b ++= "output"
    case other  => b ++= other.serialize // Handle user-defined nodes
  }

  private def s(node: Port)(implicit b: StringBuilder, indent: Int): Unit = node match {
    case Port(info, name, direction, tpe) =>
      s(direction); b += ' '; b ++= legalize(name); b ++= " : "; s(tpe); s(info)
  }

  private def s(node: Param)(implicit b: StringBuilder, indent: Int): Unit = node match {
    case IntParam(name, value)    => b ++= "parameter "; b ++= name; b ++= " = "; b ++= value.toString
    case DoubleParam(name, value) => b ++= "parameter "; b ++= name; b ++= " = "; b ++= value.toString
    case StringParam(name, value) => b ++= "parameter "; b ++= name; b ++= " = "; b ++= value.escape
    case RawStringParam(name, value) =>
      b ++= "parameter "; b ++= name; b ++= " = "
      b += '\''; b ++= value.replace("'", "\\'"); b += '\''
    case other => b ++= other.serialize // Handle user-defined nodes
  }

  private def sIt(node: DefModule)(implicit indent: Int): Iterator[String] = node match {
    case Module(info, name, ports, body) =>
      val start = {
        implicit val b = new StringBuilder
        doIndent(0); b ++= "module "; b ++= legalize(name); b ++= " :"; s(info)
        ports.foreach { p => newLineAndIndent(1); s(p) }
        newLineNoIndent() // add a blank line between port declaration and body
        newLineNoIndent() // newline for body, sIt will indent
        b.toString
      }
      Iterator(start) ++ sIt(body)(indent + 1)
    case ExtModule(info, name, ports, defname, params) =>
      implicit val b = new StringBuilder
      doIndent(0); b ++= "extmodule "; b ++= legalize(name); b ++= " :"; s(info)
      ports.foreach { p => newLineAndIndent(1); s(p) }
      newLineAndIndent(1); b ++= "defname = "; b ++= defname
      params.foreach { p => newLineAndIndent(1); s(p) }
      Iterator(b.toString)
    case IntModule(info, name, ports, intrinsic, params) =>
      implicit val b = new StringBuilder
      doIndent(0); b ++= "intmodule "; b ++= legalize(name); b ++= " :"; s(info)
      ports.foreach { p => newLineAndIndent(1); s(p) }
      newLineAndIndent(1); b ++= "intrinsic = "; b ++= intrinsic
      params.foreach { p => newLineAndIndent(1); s(p) }
      Iterator(b.toString)
    case DefClass(info, name, ports, body) =>
      val start = {
        implicit val b = new StringBuilder
        doIndent(0); b ++= "class "; b ++= name; b ++= " :"; s(info)
        ports.foreach { p => newLineAndIndent(1); s(p) }
        newLineNoIndent() // add a blank line between port declaration and body
        newLineNoIndent() // newline for body, sIt will indent
        b.toString
      }
      Iterator(start) ++ sIt(body)(indent + 1)
    case other =>
      Iterator(Indent * indent, other.serialize) // Handle user-defined nodes
  }

  private def sIt(node: Circuit)(implicit indent: Int): Iterator[String] =
    sIt(CircuitWithAnnos(node, Nil))

  // TODO make Annotation serialization lazy
  private def sIt(node: CircuitWithAnnos)(implicit indent: Int): Iterator[String] = {
    val CircuitWithAnnos(circuit, annotations) = node
    val prelude = {
      implicit val b = new StringBuilder
      b ++= s"FIRRTL version ${version.serialize}\n"
      b ++= "circuit "; b ++= legalize(circuit.main); b ++= " :";
      if (annotations.nonEmpty) {
        b ++= "%["; b ++= JsonProtocol.serialize(annotations); b ++= "]";
      }
      s(circuit.info)
      Iterator(b.toString)
    }
    val typeAliases = if (circuit.typeAliases.nonEmpty) {
      implicit val b = new StringBuilder
      circuit.typeAliases.foreach(ta => { b ++= s"${NewLine}"; doIndent(1); s(ta) })
      b ++= s"${NewLine}"
      Iterator(b.toString)
    } else Iterator.empty
    prelude ++
      typeAliases ++
      circuit.modules.iterator.zipWithIndex.flatMap {
        case (m, i) =>
          val newline = Iterator(if (i == 0) s"$NewLine" else s"${NewLine}${NewLine}")
          newline ++ sIt(m)(indent + 1)
      } ++
      Iterator(s"$NewLine")
  }

  /** create a new line with the appropriate indent */
  private def newLineAndIndent(inc: Int = 0)(implicit b: StringBuilder, indent: Int): Unit = {
    b += NewLine; doIndent(inc)
  }

  private def newLineNoIndent()(implicit b: StringBuilder): Unit = b += NewLine

  /** create indent, inc allows for a temporary increment */
  private def doIndent(inc: Int = 0)(implicit b: StringBuilder, indent: Int): Unit = {
    (0 until (indent + inc)).foreach { _ => b ++= Indent }
  }

  /** serialize firrtl Expression nodes with a custom separator and the option to include the separator at the end */
  private def s(
    nodes:      Iterable[Expression],
    sep:        String,
    noFinalSep: Boolean = true
  )(
    implicit b: StringBuilder,
    indent:     Int
  ): Unit = {
    val it = nodes.iterator
    while (it.hasNext) {
      s(it.next())
      if (!noFinalSep || it.hasNext) b ++= sep
    }
  }

  /** serialize firrtl Field nodes with a custom separator and the option to include the separator at the end */
  @inline
  private def sField(nodes: Iterable[Field], sep: String)(implicit b: StringBuilder, indent: Int): Unit = {
    val it = nodes.iterator
    while (it.hasNext) {
      s(it.next())
      if (it.hasNext) b ++= sep
    }
  }

  /** serialize BigInts with a custom separator */
  private def s(consts: Iterable[BigInt], sep: String)(implicit b: StringBuilder): Unit = {
    val it = consts.iterator
    while (it.hasNext) {
      b ++= it.next().toString()
      if (it.hasNext) b ++= sep
    }
  }
}<|MERGE_RESOLUTION|>--- conflicted
+++ resolved
@@ -386,17 +386,6 @@
     }
     case UIntType(width: Width) => b ++= "UInt"; s(width)
     case SIntType(width: Width) => b ++= "SInt"; s(width)
-<<<<<<< HEAD
-    case BundleType(fields)    => b ++= "{ "; sField(fields, ", "); b += '}'
-    case VectorType(tpe, size) => s(tpe, lastEmittedConst); b += '['; b ++= size.toString; b += ']'
-    case ClockType             => b ++= "Clock"
-    case ResetType             => b ++= "Reset"
-    case AsyncResetType        => b ++= "AsyncReset"
-    case AnalogType(width)     => b ++= "Analog"; s(width)
-    case AliasType(name)       => b ++= name
-    case UnknownType           => b += '?'
-    case other                 => b ++= other.serialize // Handle user-defined nodes
-=======
     case BundleType(fields)        => b ++= "{ "; sField(fields, ", "); b += '}'
     case VectorType(tpe, size)     => s(tpe, lastEmittedConst); b += '['; b ++= size.toString; b += ']'
     case ClockType                 => b ++= "Clock"
@@ -411,9 +400,9 @@
     case SequencePropertyType(tpe) => b ++= "List<"; s(tpe, lastEmittedConst); b += '>'
     case MapPropertyType(tpe)      => b ++= "Map<"; s(tpe, lastEmittedConst); b += '>'
     case ClassPropertyType(name)   => b ++= "Inst<"; b ++= name; b += '>'
+    case AliasType(name)           => b ++= name
     case UnknownType               => b += '?'
     case other                     => b ++= other.serialize // Handle user-defined nodes
->>>>>>> 2fd6f40a
   }
 
   private def s(node: Direction)(implicit b: StringBuilder, indent: Int): Unit = node match {
