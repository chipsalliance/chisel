--- conflicted
+++ resolved
@@ -189,7 +189,7 @@
 ##  Concept 4: You can use <> or := to assign DontCare to directioned things (IOs)
 When assigning `DontCare` to something that is directioned, should you use `:=` or `<>`? 
 We will find out using the sample codes below:
-( Scastie link for the experiment:https://scastie.scala-lang.org/Shorla/ZIGsWcylRqKJhZCkKWlSIA/1)
+( Scastie link for the ecperiment:https://scastie.scala-lang.org/Shorla/ZIGsWcylRqKJhZCkKWlSIA/1)
 
 ```scala mdoc:silent:reset
 import chisel3._
@@ -230,7 +230,7 @@
 
 ##  Concept 5:  `<>` Cannot be used to connect two non-directioned things (Wires)
 The goal is to check if `<>` can connect two `Wire`s using the Experiment code above.
-( Scastie link for the experiment:https://scastie.scala-lang.org/Shorla/ZIGsWcylRqKJhZCkKWlSIA/1)
+( Scastie link for the ecperiment:https://scastie.scala-lang.org/Shorla/ZIGsWcylRqKJhZCkKWlSIA/1)
 
 ```scala mdoc:silent:reset
 import chisel3._
@@ -273,7 +273,7 @@
 
 ## Concept 6: `<>`  works between things with at least one known flow (An IO or child's IO). 
 If there is at least one known flow what will <> do? This will be showed using the experiment code.
-( Scastie link for the experiment:https://scastie.scala-lang.org/Shorla/gKx9ReLVTTqDTk9vmw5ozg)
+( Scastie link for the ecperiment:https://scastie.scala-lang.org/Shorla/gKx9ReLVTTqDTk9vmw5ozg)
 
 ```scala mdoc:silent:reset
 import chisel3._
@@ -317,7 +317,7 @@
 
 ## Concept 7: <> and := connects signals by field name.
 This experiment creates a MockDecoupledIO which has the same fields by name as a DecoupledIO. Chisel lets us connect it and produces the same verilog, even though MockDecoupledIO and DecoupledIO are different types.
-( Scastie link for the experiment:https://scastie.scala-lang.org/Uf4tQquvQYigZAW705NFIQ)
+( Scastie link for the ecperiment:https://scastie.scala-lang.org/Uf4tQquvQYigZAW705NFIQ)
 
 ```scala mdoc:silent:reset
 import chisel3._
@@ -355,7 +355,7 @@
 ChiselStage.emitVerilog(new Wrapper)
 ```
 And here is another experiment, where we remove one of the fields of MockDecoupledIO:
-( Scastie link for the experiment:https://scastie.scala-lang.org/ChtkhKCpS9CvJkjjqpdeIA)
+( Scastie link for the ecperiment:https://scastie.scala-lang.org/ChtkhKCpS9CvJkjjqpdeIA)
 
 ```scala mdoc:silent:reset
 import chisel3._
@@ -396,10 +396,4 @@
 
 ### Conclusion:
 It doesn't matter the order of the fields, they need to be the same.
-<<<<<<< HEAD
-Same is true for ':=', the Scala types do not need to match but all the signals must match up.
-
-Note: when viewing `Chisel._` code, the `:=` operates as a bidirectional connect with different rules than the chisel3. `<>` bidirectional connect operator.
-=======
-For ':=', the Scala types do not need to match but all the signals on the LHS must be provided by the RHS or you will get a Chisel elaboration error. There may be additional signals on the RHS, these will be ignored.
->>>>>>> cccdbaf0
+For ':=', the Scala types do not need to match but all the signals on the LHS must be provided by the RHS or you will get a Chisel elaboration error. There may be additional signals on the RHS, these will be ignored.