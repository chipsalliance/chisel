---

layout: docs

title:  "Deep Dive into Connection Operators"

section: "chisel3"

---

# Further Explanation for the := and  <> Operators

Chisel contains two connection operators, `:=` and `<>`. This document provides a deeper explanation of the differences of the two and when to use one or the other. The differences are demonstrated with experiments using Scastie examples + DecoupledIO examples.



### Experiment Setup

```scala mdoc
// Imports used by the following examples
import chisel3._
import chisel3.stage.ChiselStage
import chisel3.util.DecoupledIO
```

The diagram for the experiment can be viewed [here](https://docs.google.com/document/d/14C918Hdahk2xOGSJJBT-ZVqAx99_hg3JQIq-vaaifQU/edit?usp=sharing).
![Experiment Image](https://raw.githubusercontent.com/chipsalliance/chisel3/master/docs/src/images/chisel_01.png?sanitize=true)

```scala mdoc:silent

class Wrapper extends Module{
  val io = IO(new Bundle {
  val in = Flipped(DecoupledIO(UInt(8.W)))
  val out = DecoupledIO(UInt(8.W))
  })
  val p = Module(new PipelineStage)
  val c = Module(new PipelineStage) 
  // connect Producer to IO
  p.io.a <> io.in
  // connect producer to consumer
  c.io.a <> p.io.b
  // connect consumer to IO
  io.out <> c.io.b
}
class PipelineStage extends Module{
  val io = IO(new Bundle{
    val a = Flipped(DecoupledIO(UInt(8.W)))
    val b = DecoupledIO(UInt(8.W))
  })
  io.b <> io.a
}
```
Below we can see the resulting Verilog for this example:
```scala mdoc
ChiselStage.emitVerilog(new Wrapper)
```
## Concept 1: <> is Commutative



This experiment is set up to test for the function of `<>` using the experiment above.

Achieving this involves flipping the RHS and LHS of each arrow and seeing how '<>'  will react.
( Scastie link for the experiment:https://scastie.scala-lang.org/Shorla/LVhlbkFQQnq7X3trHfgZZQ )




```scala mdoc:silent:reset
import chisel3._
import chisel3.stage.ChiselStage
import chisel3.util.DecoupledIO

class Wrapper extends Module{
  val io = IO(new Bundle {
  val in = Flipped(DecoupledIO(UInt(8.W)))
  val out = DecoupledIO(UInt(8.W))
  })
  val p = Module(new PipelineStage)
  val c = Module(new PipelineStage) 
  // connect Producer to IO
  io.in <> p.io.a
  // connect producer to consumer
  p.io.b <> c.io.a
  // connect consumer to IO
  c.io.b <> io.out
}

class PipelineStage extends Module{
  val io = IO(new Bundle{
    val a = Flipped(DecoupledIO(UInt(8.W)))
    val b = DecoupledIO(UInt(8.W))
  })
  io.a <> io.b
}
```
Below we can see the resulting Verilog for this example:
```scala mdoc
ChiselStage.emitVerilog(new Wrapper)
```
### Conclusion: 
The Verilog remained the same without incurring errors, showing that the `<>` operator is commutative.




## Concept 2: `:=` means assign ALL LHS signals from the RHS, regardless of the direction on the LHS.
Using the same experiment code as above, we set to test for the function of `:=`
We replace all instances of `<>` with `:=` in the sample code above.
(Scastie link to the experiment:https://scastie.scala-lang.org/Shorla/o1ShdaY3RWKf0IIFwwQ1UQ)

```scala mdoc:silent:reset
import chisel3._
import chisel3.stage.ChiselStage
import chisel3.util.DecoupledIO

class Wrapper extends Module{
  val io = IO(new Bundle {
  val in = Flipped(DecoupledIO(UInt(8.W)))
  val out = DecoupledIO(UInt(8.W))
  })
  val p = Module(new PipelineStage)
  val c = Module(new PipelineStage) 
  // connect Producer to IO
  p.io.a <> io.in
  // connect producer to consumer
  c.io.b <> p.io.b
  // connect consumer to IO
  io.out <> c.io.b
}
class PipelineStage extends Module{
  val io = IO(new Bundle{
    val a = Flipped(DecoupledIO(UInt(8.W)))
    val b = DecoupledIO(UInt(8.W))
  })
  io.b := io.a
}
```
Below we can see the resulting error message for this example:
```scala mdoc:crash
ChiselStage.emitVerilog(new Wrapper)
```
###Conclusion:
The := operator goes field-by-field on the LHS and attempts to connect it to the same-named signal from the RHS. If something on the LHS is actually an Input, or the corresponding signal on the RHS is an Output, you will get an error as shown above.
## Concept 3: Always Use := to assign DontCare to Wires

When assigning `DontCare` to something that is not directioned, should you use `:=` or `<>`? 
We will find out using the sample codes below:
( Scastie link for the experiment:https://scastie.scala-lang.org/Shorla/ZIGsWcylRqKJhZCkKWlSIA/1)
```scala mdoc:silent:reset
import chisel3._
import chisel3.stage.ChiselStage
import chisel3.util.DecoupledIO

class Wrapper extends Module{
  val io = IO(new Bundle {
  val in = Flipped(DecoupledIO(UInt(8.W)))
  val out = DecoupledIO(UInt(8.W))
  })
  val p = Module(new PipelineStage)
  val c = Module(new PipelineStage) 
  //connect Producer to IO
  io.in := DontCare
  p.io.a <> DontCare
  val tmp = Wire(Flipped(DecoupledIO(UInt(8.W))))
  tmp := DontCare
  p.io.a <> io.in
  // connect producer to consumer
  c.io.a <> p.io.b
  //connect consumer to IO
  io.out <> c.io.b
}
class PipelineStage extends Module{
  val io = IO(new Bundle{
    val a = Flipped(DecoupledIO(UInt(8.W)))
    val b = DecoupledIO(UInt(8.W))
  })
  io.b <> io.a
}
```
Below we can see the resulting error for this example:
```scala mdoc
ChiselStage.emitVerilog(new Wrapper)
```
### Conclusion:
When `<>` was used to assign the unidrectioned wire `tmp` to DontCare, we got an error.
But when `:=` was used to assign the wire to DontCare, no errors will occur.

Thus, when assigning `DontCare` to a `Wire`, always use `:=`.


##  Concept 4: You can use <> or := to assign DontCare to directioned things (IOs)
When assigning `DontCare` to something that is directioned, should you use `:=` or `<>`? 
We will find out using the sample codes below:
( Scastie link for the experiment:https://scastie.scala-lang.org/Shorla/ZIGsWcylRqKJhZCkKWlSIA/1)

```scala mdoc:silent:reset
import chisel3._
import chisel3.stage.ChiselStage
import chisel3.util.DecoupledIO

class Wrapper extends Module{
  val io = IO(new Bundle {
  val in = Flipped(DecoupledIO(UInt(8.W)))
  val out = DecoupledIO(UInt(8.W))
  })
  val p = Module(new PipelineStage)
  val c = Module(new PipelineStage) 
  //connect Producer to IO
  io.in := DontCare
  p.io.a <> DontCare
  val tmp = Wire(Flipped(DecoupledIO(UInt(8.W))))
  tmp := DontCare
  p.io.a <> io.in
  // connect producer to consumer
  c.io.a <> p.io.b
  //connect consumer to IO
  io.out <> c.io.b
}
class PipelineStage extends Module{
  val io = IO(new Bundle{
    val a = Flipped(DecoupledIO(UInt(8.W)))
    val b = DecoupledIO(UInt(8.W))
  })
  io.b <> io.a
}
```
Below we can see the resulting Verilog for this example:
```scala mdoc
ChiselStage.emitVerilog(new Wrapper)
```
### Conclusion: 
Both `<>` and `:=` can be used to assign directioned things (IOs) to DontCare as shown in `io.in` and `p.io.a` respectively. This is basically equivalent because in this case both `<>` and `:=` will determine the direction from the LHS.

## Concept 5: `<>`  works between things with at least one known flow (An IO or child's IO). 
If there is at least one known flow what will <> do? This will be showed using the experiment code.
( Scastie link for the experiment:https://scastie.scala-lang.org/Shorla/gKx9ReLVTTqDTk9vmw5ozg)

```scala mdoc:silent:reset
import chisel3._
import chisel3.stage.ChiselStage
import chisel3.util.DecoupledIO

class Wrapper extends Module{
  val io = IO(new Bundle {
  val in = Flipped(DecoupledIO(UInt(8.W)))
  val out = DecoupledIO(UInt(8.W))
  })
  val p = Module(new PipelineStage)
  val c = Module(new PipelineStage) 
  //connect Producer to IO
    // For this experiment, we add a temporary wire and see if it works...
  //p.io.a <> io.in
  val tmp = Wire(DecoupledIO(UInt(8.W)))
  // connect intermediate wire
  tmp <> io.in
  p.io.a <> tmp
  //p.io.a <> io.in
  // connect producer to consumer
  c.io.a <> p.io.b
  //connect consumer to IO
  io.out <> c.io.b
}
class PipelineStage extends Module{
  val io = IO(new Bundle{
    val a = Flipped(DecoupledIO(UInt(8.W)))
    val b = DecoupledIO(UInt(8.W))
  })
  io.b <> io.a
}
```
Below we can see the resulting Verilog for this example:
```scala mdoc
ChiselStage.emitVerilog(new Wrapper)
```
### Conclusion:
The connection above went smoothly with no errors, this goes to show `<>` will work as long as there is at least one directioned thing (IO or submodule's IO) to "fix" the direction.


<<<<<<< HEAD
## Concept 6: <> and := connects signals by field name.
=======
## Concept 7: `<>` and `:=` connect signals by field name.
>>>>>>> c55fa873
This experiment creates a MockDecoupledIO which has the same fields by name as a DecoupledIO. Chisel lets us connect it and produces the same verilog, even though MockDecoupledIO and DecoupledIO are different types.
( Scastie link for the experiment:https://scastie.scala-lang.org/Uf4tQquvQYigZAW705NFIQ)

```scala mdoc:silent:reset
import chisel3._
import chisel3.stage.ChiselStage
import chisel3.util.DecoupledIO

class MockDecoupledIO extends Bundle {
  val valid = Output(Bool())
  val ready = Input(Bool())
  val bits = Output(UInt(8.W))
}
class Wrapper extends Module{
  val io = IO(new Bundle {
  val in = Flipped(new MockDecoupledIO())
  val out = new MockDecoupledIO()
  })
  val p = Module(new PipelineStage)
  val c = Module(new PipelineStage) 
  // connect producer to I/O
  p.io.a <> io.in
  // connect producer  to consumer
  c.io.a <> p.io.b
  // connect consumer to I/O
  io.out <> c.io.b
}
class PipelineStage extends Module{
  val io = IO(new Bundle{
    val a = Flipped(DecoupledIO(UInt(8.W)))
    val b = DecoupledIO(UInt(8.W))
  })
  io.a <> io.b
}
```
Below we can see the resulting Verilog for this example:
```scala mdoc
ChiselStage.emitVerilog(new Wrapper)
```
And here is another experiment, where we remove one of the fields of MockDecoupledIO:
( Scastie link for the experiment:https://scastie.scala-lang.org/ChtkhKCpS9CvJkjjqpdeIA)

```scala mdoc:silent:reset
import chisel3._
import chisel3.stage.ChiselStage
import chisel3.util.DecoupledIO

class MockDecoupledIO extends Bundle {
  val valid = Output(Bool())
  val ready = Input(Bool())
  //val bits = Output(UInt(8.W))
}
class Wrapper extends Module{
  val io = IO(new Bundle {
  val in = Flipped(new MockDecoupledIO())
  val out = new MockDecoupledIO()
  })
  val p = Module(new PipelineStage)
  val c = Module(new PipelineStage) 
  // connect producer to I/O
  p.io.a <> io.in
  // connect producer  to consumer
  c.io.a <> p.io.b
  // connect consumer to I/O
  io.out <> c.io.b
}
class PipelineStage extends Module{
  val io = IO(new Bundle{
    val a = Flipped(DecoupledIO(UInt(8.W)))
    val b = DecoupledIO(UInt(8.W))
  })
  io.a <> io.b
}
```
Below we can see the resulting Verilog for this example:
```scala mdoc:crash
ChiselStage.emitVerilog(new Wrapper)
```
This one fails because there is a field `bits` missing.

### Conclusion:
It doesn't matter the order of the fields, they need to be the same.
For `:=`, the Scala types do not need to match but all the signals on the LHS must be provided by the RHS or you will get a Chisel elaboration error. There may be additional signals on the RHS, these will be ignored.<|MERGE_RESOLUTION|>--- conflicted
+++ resolved
@@ -19,11 +19,10 @@
 ```scala mdoc
 // Imports used by the following examples
 import chisel3._
-import chisel3.stage.ChiselStage
-import chisel3.util.DecoupledIO
-```
-
-The diagram for the experiment can be viewed [here](https://docs.google.com/document/d/14C918Hdahk2xOGSJJBT-ZVqAx99_hg3JQIq-vaaifQU/edit?usp=sharing).
+import chisel3.util.DecoupledIO
+```
+
+The diagram for the experiment can be viewed **[here](https://docs.google.com/document/d/14C918Hdahk2xOGSJJBT-ZVqAx99_hg3JQIq-vaaifQU/edit?usp=sharing)**
 ![Experiment Image](https://raw.githubusercontent.com/chipsalliance/chisel3/master/docs/src/images/chisel_01.png?sanitize=true)
 
 ```scala mdoc:silent
@@ -68,7 +67,6 @@
 
 ```scala mdoc:silent:reset
 import chisel3._
-import chisel3.stage.ChiselStage
 import chisel3.util.DecoupledIO
 
 class Wrapper extends Module{
@@ -79,11 +77,11 @@
   val p = Module(new PipelineStage)
   val c = Module(new PipelineStage) 
   // connect Producer to IO
-  io.in <> p.io.a
-  // connect producer to consumer
-  p.io.b <> c.io.a
+  io.in := p.io.a
+  // connect producer to consumer
+  p.io.b := c.io.a
   // connect consumer to IO
-  c.io.b <> io.out
+  c.io.b := io.out
 }
 
 class PipelineStage extends Module{
@@ -99,19 +97,18 @@
 ChiselStage.emitVerilog(new Wrapper)
 ```
 ### Conclusion: 
-The Verilog remained the same without incurring errors, showing that the `<>` operator is commutative.
-
-
-
-
-## Concept 2: `:=` means assign ALL LHS signals from the RHS, regardless of the direction on the LHS.
+The Verilog remained the same without incurring errors, showing that the `<>` operator is generally commutative.
+
+
+
+
+## Concept 2: := means assign ALL signals from the RHS to the LHS, regardless of their direction.
 Using the same experiment code as above, we set to test for the function of `:=`
-We replace all instances of `<>` with `:=` in the sample code above.
+To achieve this, `<>` is being replaced with `:=` in the sample code above.
 (Scastie link to the experiment:https://scastie.scala-lang.org/Shorla/o1ShdaY3RWKf0IIFwwQ1UQ)
 
 ```scala mdoc:silent:reset
 import chisel3._
-import chisel3.stage.ChiselStage
 import chisel3.util.DecoupledIO
 
 class Wrapper extends Module{
@@ -141,15 +138,15 @@
 ChiselStage.emitVerilog(new Wrapper)
 ```
 ###Conclusion:
-The := operator goes field-by-field on the LHS and attempts to connect it to the same-named signal from the RHS. If something on the LHS is actually an Input, or the corresponding signal on the RHS is an Output, you will get an error as shown above.
+The := operator goes field-by-field and attempts to connect the RHS to the LHS. If something on the LHS is actually an Input, or something on the RHS is an Output, you will get an error as shown above.
 ## Concept 3: Always Use := to assign DontCare to Wires
 
 When assigning `DontCare` to something that is not directioned, should you use `:=` or `<>`? 
 We will find out using the sample codes below:
 ( Scastie link for the experiment:https://scastie.scala-lang.org/Shorla/ZIGsWcylRqKJhZCkKWlSIA/1)
-```scala mdoc:silent:reset
-import chisel3._
-import chisel3.stage.ChiselStage
+
+```scala mdoc:silent:reset
+import chisel3._
 import chisel3.util.DecoupledIO
 
 class Wrapper extends Module{
@@ -179,14 +176,14 @@
 }
 ```
 Below we can see the resulting error for this example:
-```scala mdoc
+```scala mdoc:crash
 ChiselStage.emitVerilog(new Wrapper)
 ```
 ### Conclusion:
 When `<>` was used to assign the unidrectioned wire `tmp` to DontCare, we got an error.
 But when `:=` was used to assign the wire to DontCare, no errors will occur.
 
-Thus, when assigning `DontCare` to a `Wire`, always use `:=`.
+Thus, when assigning DontCare to a wire, always use `:=`.
 
 
 ##  Concept 4: You can use <> or := to assign DontCare to directioned things (IOs)
@@ -196,7 +193,47 @@
 
 ```scala mdoc:silent:reset
 import chisel3._
-import chisel3.stage.ChiselStage
+import chisel3.util.DecoupledIO
+
+class Wrapper extends Module{
+  val io = IO(new Bundle {
+  val in = Flipped(DecoupledIO(UInt(8.W)))
+  val out = DecoupledIO(UInt(8.W))
+  })
+  val p = Module(new PipelineStage)
+  val c = Module(new PipelineStage) 
+  //connect Producer to IO
+  io.in := DontCare
+  p.io.a <> DontCare
+  val tmp = Wire(Flipped(DecoupledIO(UInt(8.W))))
+  tmp <> DontCare
+  p.io.a <> io.in
+  // connect producer to consumer
+  c.io.a <> p.io.b
+  //connect consumer to IO
+  io.out <> c.io.b
+}
+class PipelineStage extends Module{
+  val io = IO(new Bundle{
+    val a = Flipped(DecoupledIO(UInt(8.W)))
+    val b = DecoupledIO(UInt(8.W))
+  })
+  io.b <> io.a
+}
+```
+Below we can see the resulting Verilog for this example:
+```scala mdoc
+ChiselStage.emitVerilog(new Wrapper)
+```
+### Conclusion: 
+Both `<>` and `:=` can be used to assign directioned things (IOs) to DontCare as shown in `io.in` and `p.io.a` respectively. This is basically equivalent because in this case both `<>` and `:=` will determine the direction from the LHS.
+
+##  Concept 5:  `<>` Cannot be used to connect two non-directioned things (Wires)
+The goal is to check if `<>` can connect two `Wire`s using the Experiment code above.
+( Scastie link for the experiment:https://scastie.scala-lang.org/Shorla/ZIGsWcylRqKJhZCkKWlSIA/1)
+
+```scala mdoc:silent:reset
+import chisel3._
 import chisel3.util.DecoupledIO
 
 class Wrapper extends Module{
@@ -226,19 +263,20 @@
 }
 ```
 Below we can see the resulting Verilog for this example:
-```scala mdoc
-ChiselStage.emitVerilog(new Wrapper)
-```
-### Conclusion: 
-Both `<>` and `:=` can be used to assign directioned things (IOs) to DontCare as shown in `io.in` and `p.io.a` respectively. This is basically equivalent because in this case both `<>` and `:=` will determine the direction from the LHS.
-
-## Concept 5: `<>`  works between things with at least one known flow (An IO or child's IO). 
+```scala mdoc:crash
+ChiselStage.emitVerilog(new Wrapper)
+```
+### Conclusion:
+
+The code above shows that `<>` can't connect two `Wire`s, this is because Chisel can't figure out which way things flow. If it is used this is the expected error.
+
+
+## Concept 6: `<>`  works between things with at least one known flow (An IO or child's IO). 
 If there is at least one known flow what will <> do? This will be showed using the experiment code.
 ( Scastie link for the experiment:https://scastie.scala-lang.org/Shorla/gKx9ReLVTTqDTk9vmw5ozg)
 
 ```scala mdoc:silent:reset
 import chisel3._
-import chisel3.stage.ChiselStage
 import chisel3.util.DecoupledIO
 
 class Wrapper extends Module{
@@ -274,20 +312,15 @@
 ChiselStage.emitVerilog(new Wrapper)
 ```
 ### Conclusion:
-The connection above went smoothly with no errors, this goes to show `<>` will work as long as there is at least one directioned thing (IO or submodule's IO) to "fix" the direction.
-
-
-<<<<<<< HEAD
-## Concept 6: <> and := connects signals by field name.
-=======
-## Concept 7: `<>` and `:=` connect signals by field name.
->>>>>>> c55fa873
+The connection above went smoothly with no errors, this goes to show <> will work as long as there is at least one directioned thing (IO or submodule's IO) to "fix" the direction.
+
+
+## Concept 7: <> and := connects signals by field name.
 This experiment creates a MockDecoupledIO which has the same fields by name as a DecoupledIO. Chisel lets us connect it and produces the same verilog, even though MockDecoupledIO and DecoupledIO are different types.
 ( Scastie link for the experiment:https://scastie.scala-lang.org/Uf4tQquvQYigZAW705NFIQ)
 
 ```scala mdoc:silent:reset
 import chisel3._
-import chisel3.stage.ChiselStage
 import chisel3.util.DecoupledIO
 
 class MockDecoupledIO extends Bundle {
@@ -326,7 +359,6 @@
 
 ```scala mdoc:silent:reset
 import chisel3._
-import chisel3.stage.ChiselStage
 import chisel3.util.DecoupledIO
 
 class MockDecoupledIO extends Bundle {
@@ -360,8 +392,8 @@
 ```scala mdoc:crash
 ChiselStage.emitVerilog(new Wrapper)
 ```
-This one fails because there is a field `bits` missing.
+This one fails because there is a field 'bits' missing.
 
 ### Conclusion:
 It doesn't matter the order of the fields, they need to be the same.
-For `:=`, the Scala types do not need to match but all the signals on the LHS must be provided by the RHS or you will get a Chisel elaboration error. There may be additional signals on the RHS, these will be ignored.+For ':=', the Scala types do not need to match but all the signals on the LHS must be provided by the RHS or you will get a Chisel elaboration error. There may be additional signals on the RHS, these will be ignored.