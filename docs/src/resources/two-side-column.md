<!Doctype html>
<html>
<title> Two side column </title>

```scala mdoc:invisible
import Chisel.Queue
import chisel3._
import chisel3.util.{DecoupledIO, switch, is}
import chisel3.stage.ChiselStage
import chisel3.experimental.ChiselEnum
import chisel3.util.{Cat, Fill, DecoupledIO}
```

<body>
    <script src="https://cdn.mathjax.org/mathjax/latest/MathJax.js?config=TeX-AMS-MML_HTMLorMML" type="text/javascript"></script>
    <table border ="0">
        <h1>Creating a Module</h1>
        <tr>
            <td><b style="font-size:30px">Verilog</b></td>
            <td><b style="font-size:30px">Chisel</b></td>
         </tr>
<tr>
<td>

```
module Foo (
  input  a,
  output b
);
  assign b = a;
endmodule
```

</td>
    <td>

```scala mdoc
class Foo extends Module {
  val a = Input(Bool())
  val b = Output(Bool())
  b := a
}

</td>
<<<<<<< HEAD
</tr>
<tr>
=======
    <td>Text comes here</td>
         </tr>
    <tr>
<td>
Text comes here
</td>
<td>



```scala mdoc:silent
class PassthroughGenerator(width: Int) extends Module {
  val io = IO(new Bundle {
    val in = Input(UInt(width.W))
    val out = Output(UInt(width.W))
  })
  io.out := io.in
}
```
```scala mdoc
ChiselStage.emitVerilog(new PassthroughGenerator(10))
ChiselStage.emitVerilog(new PassthroughGenerator(20))
```
</td>
>>>>>>> d6dde9c0
<td>

```
module PassthroughGenerator(
  input        clock,
  input        reset,
  input  [9:0] io_in,
  output [9:0] io_out
);
  assign io_out = io_in; // @[main.scala 13:10]
endmodule

module PassthroughGenerator(
input         clock,
input         reset,
input  [19:0] io_in,
output [19:0] io_out
);
assign io_out = io_in; // @[main.scala 13:10]
endmodule
```
</td>
<td>

```scala mdoc:silent
class PassthroughGenerator(width: Int) extends Module {
val io = IO(new Bundle {
val in = Input(UInt(width.W))
val out = Output(UInt(width.W))
})
io.out := io.in
}
```
```scala mdoc
ChiselStage.emitVerilog(new PassthroughGenerator(10))
ChiselStage.emitVerilog(new PassthroughGenerator(20))
```
</td>
         </tr>
    </table>
</body>
</html>

# Parameterizing a Module

<html>
<body>
    <table border ="0">
          <tr>
            <td><b style="font-size:30px">Verilog</b></td>
            <td><b style="font-size:30px">Chisel</b></td>
         </tr>
         <tr>
<td>

```
module ParameterizedWidthAdder(
  input [in0Width-1:0] in0,
  input [in1Width-1:0] in1,
  output [sumWidth-1:0] sum
);
  parameter in0Width = 8;
  parameter in1Width = 1;
  parameter sumWidth = 9;

  assign sum = in0 + in1;

endmodule
```

</td>
<td>

```
class ParameterizedWidthAdder(in0Width: Int, in1Width: Int, sumWidth: Int) extends Module {
  require(in0Width >= 0)
  require(in1Width >= 0)
  require(sumWidth >= 0)
  val io = IO(new Bundle {
    val in0 = Input(UInt(in0Width.W))
    val in1 = Input(UInt(in1Width.W))
    val sum = Output(UInt(sumWidth.W))
  })
  // a +& b includes the carry, a + b does not
  io.sum := io.in0 +& io.in1
}
```
</td>

</tr>
<tr>
<td>

```
module TestBench;
wire [31:0] sum;
ParameterizedWidthAdder  #(32, 32, 32) my32BitAdderWithTruncation (32'b0, 32'b0, sum);
endmodule
```
</td>
            <td>

```
val my32BitAdderWithTruncation = Module(new ParameterizedWidthAdder(32, 32, 32)
```
</td>
 <tr>
<td>

```scala mdoc:silent
class MyModule extends Module {
  val io = IO(new Bundle {
    val in  = Input(UInt(4.W))
    val out = Output(UInt(4.W))
  })

val two  = 1 + 1
println(two)
val utwo = 1.U + 1.U
println(utwo)

io.out := io.in
}
```
```scala mdoc:invisible
ChiselStage.emitVerilog(new MyModule)
```
</td>
<td>

```
2
UInt<1>(OpResult in MyModule)
module MyModule(
  input        clock,
  input        reset,
  input  [3:0] io_in,
  output [3:0] io_out
);
  assign io_out = io_in; // @[main.scala 19:10]
endmodule
```
</td>
         </tr>
    </table>
<html>
<body>

# Wire assignment

<html>
<body>
    <table border ="0">
          <tr>
            <td><b style="font-size:30px">Verilog</b></td>
            <td><b style="font-size:30px">Chisel</b></td>
         </tr>
         <tr>
<td>

```
wire [31:0] 
a = 32'd42; 
wire [31:0] 
b = 32'hbabecafe; 
wire [15:0] c; 
assign c = 16'b1;
```

</td>
<td>

```scala mdoc:silent


class MyWireAssignmentModule extends Module {
 val a = WireDefault(42.U(32.W))
 val b = WireDefault("hbabecafe".U(32.W))  
 val c = Wire(UInt(16.W)) 
  c := "b1".U;
}
```
```scala mdoc:invisible
ChiselStage.emitVerilog(new MyWireAssignmentModule)
```
</td> 
</tr>
<tr>
<td>

```
module MyWireAssignmentModule(
  input   clock,
  input   reset
);
endmodule
```


</td>
<td>

```scala mdoc:silent
class MyWireAssignmentModule2 extends Module {
 val a = WireDefault(42.U(32.W))
 val aa = 42.U(32.W)
 val b = WireDefault("hbabecafe".U(32.W))  
 val c = Wire(UInt(16.W)) 
 val d = Wire(Bool())
 val e = Wire(UInt())
 val f = WireDefault("hdead".U)
 val g = Wire(SInt(64.W))
 val h = WireDefault(5.asSInt(32.W))
 val i = WireDefault((3.S(16.W)))

c := "b1".U;
d := true.B
e := "b1".U(3.W);
g := -5.S
}
```
```scala mdoc:invisible
ChiselStage.emitVerilog(new MyWireAssignmentModule2)
```

</td>

</tr>
    </table>
<html>
<body>

# Register assignment

<html>
<body>
    <table border ="0">
          <tr>
            <td><b style="font-size:30px">Verilog</b></td>
            <td><b style="font-size:30px">Chisel</b></td>
         </tr>
         <tr>
<td>

```
module RegisterModule(
  input         clock,
  input         reset,
  input  [11:0] io_in,
  output [11:0] io_out
);
  assign io_out = io_in; // @[main.scala 18:10]
endmodule
```
</td>
<td>

```scala mdoc:silent
class RegisterModule extends Module {
  val io = IO(new Bundle {
    val in  = Input(UInt(12.W))
    val out = Output(UInt(12.W))
  })

  val registerWithInit = RegInit(42.U(12.W))
  registerWithInit := registerWithInit - 1.U
  io.out := io.in
}
```
```scala mdoc:invisible
ChiselStage.emitVerilog(new RegisterModule)
```
</td>
</tr>
</table>
<html>
<body>

# Case statement

<html>
<body>
    <table border ="0">
          <tr>
            <td><b style="font-size:30px">Verilog</b></td>
            <td><b style="font-size:30px">Chisel</b></td>
         </tr>
         <tr>
<td>

```
module CaseStatementModule(
  input        clock,
  input        reset,
  input  [2:0] a,
  input  [2:0] b,
  input  [2:0] c,
  input  [1:0] sel,
  output [2:0] out
);
  wire [2:0] _GEN_0 = 2'h2 == sel ? c : 3'h0; // @[main.scala 16:16 28:8 14:9]
  wire [2:0] _GEN_1 = 2'h1 == sel ? b : _GEN_0; // @[main.scala 16:16 24:8]
  assign out = 2'h0 == sel ? a : _GEN_1; // @[main.scala 16:16 19:8]
endmodule
```
</td>
<td>

```scala mdoc:silent
class CaseStatementModule extends Module {
  val a, b, c= IO(Input(UInt(3.W)))
  val sel = IO(Input(UInt(2.W)))
  val out = IO(Output(UInt(3.W)))
  out := 0.U

  switch (sel) {
    is ("b00".U) {
      out := a 
    }
    is ("b01".U) { 
      out := b
    }
    is ("b10".U) {
      out := c
    }
  }
};
```
```scala mdoc:invisible
ChiselStage.emitVerilog(new CaseStatementModule)
```
</td>
         </tr>
    </table>
<html>
<body>

# Case statement Enum Module 

<html>
<body>
    <table border ="0">
          <tr>
            <td><b style="font-size:30px">Verilog</b></td>
            <td><b style="font-size:30px">Chisel</b></td>
         </tr>
         <tr>
<td>

```
module CaseStatementModule(
  input        clock,
  input        reset,
  input  [2:0] a,
  input  [2:0] b,
  input        sel,
  output [2:0] out
);
  wire [2:0] _GEN_0 = sel ? b : 3'h0; // @[main.scala 22:16 30:8 20:9]
  assign out = ~sel ? a : _GEN_0; // @[main.scala 22:16 25:8]
endmodule
```
</td>
<td>


```scala mdoc:silent
class CaseStatementEnumModule1 extends Module {
  
  object AluMux1Sel extends ChiselEnum {
  val selectRS1, selectPC = Value
  }
  
import AluMux1Sel._
   val a, b = IO(Input(UInt(3.W)))
    val sel = IO(Input(AluMux1Sel()))
  val out = IO(Output(UInt(3.W)))
    out := 0.U
    
  switch (sel) {
  is (selectRS1) {
   out := a
  }
  is (selectPC) {
   out := b
  }
}
  };
```
```scala mdoc:invisible
ChiselStage.emitVerilog(new CaseStatementEnumModule1)
```
</td>
         </tr>
  <tr>
<td>

```
module CaseStatementEnumModule2 (input clk);
 
  typedef enum {INIT, IDLE, START, READY} t_state;
    t_state state;
    
    
 
    always @(posedge clk) begin
        case (state)
            IDLE    : state = START;
            START   : state = READY;
            READY   : state = IDLE ;
            default : state = IDLE ;
        endcase
    end
    
endmodule
```
</td>
<td>

```scala mdoc:silent
class CaseStatementEnumModule2 extends Module {
  
  object AluMux1Sel extends ChiselEnum {
   val INIT  = Value(0x03.U) 
    val IDLE  = Value(0x13.U) 
    val START = Value(0x17.U) 
    val READY = Value(0x23.U) 
  }
   import AluMux1Sel._
    val state = RegInit(INIT)
  val nextState = IO(Output(AluMux1Sel()))
  nextState := state

  
  switch (state) {
  is (INIT) {
   state := IDLE   
  }
  is (IDLE) {  
   state := START
  }
  is (START) { 
   state := READY
  }
 is (READY) { 
   state := IDLE
  }
  }
}
```
```scala mdoc:invisible
ChiselStage.emitVerilog(new CaseStatementEnumModule2)
```
</td>
<td>

```
module CaseStatementModule(
  input        clock,
  input        reset,
  output [5:0] nextState
);
`ifdef RANDOMIZE_REG_INIT
  reg [31:0] _RAND_0;
`endif // RANDOMIZE_REG_INIT
  reg [5:0] state; // @[main.scala 20:24]
  wire [5:0] _GEN_0 = 6'h23 == state ? 6'h13 : state; // @[main.scala 25:18 41:10 20:24]
  assign nextState = state; // @[main.scala 22:13]
  always @(posedge clock) begin
    if (reset) begin // @[main.scala 20:24]
      state <= 6'h3; // @[main.scala 20:24]
    end else if (6'h3 == state) begin // @[main.scala 25:18]
      state <= 6'h13; // @[main.scala 28:10]
    end else if (6'h13 == state) begin // @[main.scala 25:18]
      state <= 6'h17; // @[main.scala 33:10]
    end else if (6'h17 == state) begin // @[main.scala 25:18]
      state <= 6'h23; // @[main.scala 37:10]
    end else begin
      state <= _GEN_0;
    end
  end
// Register and memory initialization
`ifdef RANDOMIZE_GARBAGE_ASSIGN
`define RANDOMIZE
`endif
`ifdef RANDOMIZE_INVALID_ASSIGN
`define RANDOMIZE
`endif
`ifdef RANDOMIZE_REG_INIT
`define RANDOMIZE
`endif
`ifdef RANDOMIZE_MEM_INIT
`define RANDOMIZE
`endif
`ifndef RANDOM
`define RANDOM $random
`endif
`ifdef RANDOMIZE_MEM_INIT
  integer initvar;
`endif
`ifndef SYNTHESIS
`ifdef FIRRTL_BEFORE_INITIAL
`FIRRTL_BEFORE_INITIAL
`endif
initial begin
  `ifdef RANDOMIZE
    `ifdef INIT_RANDOM
      `INIT_RANDOM
    `endif
    `ifndef VERILATOR
      `ifdef RANDOMIZE_DELAY
        #`RANDOMIZE_DELAY begin end
      `else
        #0.002 begin end
      `endif
    `endif
`ifdef RANDOMIZE_REG_INIT
  _RAND_0 = {1{`RANDOM}};
  state = _RAND_0[5:0];
`endif // RANDOMIZE_REG_INIT
  `endif // RANDOMIZE
end // initial
`ifdef FIRRTL_AFTER_INITIAL
`FIRRTL_AFTER_INITIAL
`endif
`endif // SYNTHESIS
endmodule
```
</td>
         </tr>
    </table>
<html>
<body>

# SystemVerilog Interfaces

<html>
<body>
    <table border ="0">
          <tr>
            <td><b style="font-size:30px">Verilog</b></td>
            <td><b style="font-size:30px">Chisel</b></td>
            <td><b style="font-size:30px">Generated Verilog</b></td>
         </tr>
         <tr>
<td>Text comes here</td>
<td>

```scala mdoc:silent
class MyInterfaceModule extends Module {
val io = IO(new Bundle {
val in = Flipped(DecoupledIO(UInt(8.W)))
val out = DecoupledIO(UInt(8.W))
})

val tmp = Wire(DecoupledIO(UInt(8.W)))
tmp <> io.in
io.out <> tmp
io.out <> io.in
}
```
```scala mdoc:invisible
ChiselStage.emitVerilog(new MyInterfaceModule)
```
</td>
<td>

```
module MyInterfaceModule(
  input        clock,
  input        reset,
  output       io_in_ready,
  input        io_in_valid,
  input  [7:0] io_in_bits,
  input        io_out_ready,
  output       io_out_valid,
  output [7:0] io_out_bits
);
  assign io_in_ready = io_out_ready; // @[main.scala 17:12]
  assign io_out_valid = io_in_valid; // @[main.scala 17:12]
  assign io_out_bits = io_in_bits; // @[main.scala 17:12]
endmodule
```
</td>
         </tr>
    </table>
<html>
<body>

# Memory Modules

<html>
<body>
    <table border ="0">
          <tr>
            <td><b style="font-size:30px">Verilog</b></td>
            <td><b style="font-size:30px">Chisel</b></td>
            <td><b style="font-size:30px">Generated Verilog</b></td>
         </tr>
         <tr>
<td>Text comes here</td>

<td>

```scala mdoc:silent
class ReadWriteSmem extends Module {
  val width: Int = 32
  val io = IO(new Bundle {
    val enable = Input(Bool())
    val write = Input(Bool())
    val addr = Input(UInt(10.W))
    val dataIn = Input(UInt(width.W))
    val dataOut = Output(UInt(width.W))
  })
  val mem = SyncReadMem(1024, UInt(width.W))
  // Create one write port and one read port
  mem.write(io.addr, io.dataIn)
  io.dataOut := mem.read(io.addr, io.enable)
}
class ReadWriteMem extends Module {
  val width: Int = 32
  val io = IO(new Bundle {
    val enable = Input(Bool())
    val write = Input(Bool())
    val addr = Input(UInt(10.W))
    val dataIn = Input(UInt(width.W))
    val dataOut = Output(UInt(width.W))
  })
  val mem = Mem(1024, UInt(width.W))
  // Create one write port and one read port
  mem.write(io.addr, io.dataIn)
  io.dataOut := mem.read(io.addr)
}
```
```scala mdoc:invisible
ChiselStage.emitVerilog(new ReadWriteSmem)
ChiselStage.emitVerilog(new ReadWriteMem)
```
</td>

<td>

```
module ReadWriteSmem(
input         clock,
input         reset,
input         io_enable,
input         io_write,
input  [9:0]  io_addr,
input  [31:0] io_dataIn,
output [31:0] io_dataOut
);
`ifdef RANDOMIZE_MEM_INIT
reg [31:0] _RAND_0;
`endif // RANDOMIZE_MEM_INIT
`ifdef RANDOMIZE_REG_INIT
reg [31:0] _RAND_1;
reg [31:0] _RAND_2;
`endif // RANDOMIZE_REG_INIT
reg [31:0] mem [0:1023]; // @[main.scala 15:24]
wire  mem_io_dataOut_MPORT_en; // @[main.scala 15:24]
wire [9:0] mem_io_dataOut_MPORT_addr; // @[main.scala 15:24]
wire [31:0] mem_io_dataOut_MPORT_data; // @[main.scala 15:24]
wire [31:0] mem_MPORT_data; // @[main.scala 15:24]
wire [9:0] mem_MPORT_addr; // @[main.scala 15:24]
wire  mem_MPORT_mask; // @[main.scala 15:24]
wire  mem_MPORT_en; // @[main.scala 15:24]
reg  mem_io_dataOut_MPORT_en_pipe_0;
reg [9:0] mem_io_dataOut_MPORT_addr_pipe_0;
assign mem_io_dataOut_MPORT_en = mem_io_dataOut_MPORT_en_pipe_0;
assign mem_io_dataOut_MPORT_addr = mem_io_dataOut_MPORT_addr_pipe_0;
assign mem_io_dataOut_MPORT_data = mem[mem_io_dataOut_MPORT_addr]; // @[main.scala 15:24]
assign mem_MPORT_data = io_dataIn;
assign mem_MPORT_addr = io_addr;
assign mem_MPORT_mask = 1'h1;
assign mem_MPORT_en = 1'h1;
assign io_dataOut = mem_io_dataOut_MPORT_data; // @[main.scala 18:14]
always @(posedge clock) begin
if (mem_MPORT_en & mem_MPORT_mask) begin
mem[mem_MPORT_addr] <= mem_MPORT_data; // @[main.scala 15:24]
end
mem_io_dataOut_MPORT_en_pipe_0 <= io_enable;
if (io_enable) begin
mem_io_dataOut_MPORT_addr_pipe_0 <= io_addr;
end
end
// Register and memory initialization
`ifdef RANDOMIZE_GARBAGE_ASSIGN
`define RANDOMIZE
`endif
`ifdef RANDOMIZE_INVALID_ASSIGN
`define RANDOMIZE
`endif
`ifdef RANDOMIZE_REG_INIT
`define RANDOMIZE
`endif
`ifdef RANDOMIZE_MEM_INIT
`define RANDOMIZE
`endif
`ifndef RANDOM
`define RANDOM $random
`endif
`ifdef RANDOMIZE_MEM_INIT
integer initvar;
`endif
`ifndef SYNTHESIS
`ifdef FIRRTL_BEFORE_INITIAL
`FIRRTL_BEFORE_INITIAL
`endif
initial begin
`ifdef RANDOMIZE
`ifdef INIT_RANDOM
`INIT_RANDOM
`endif
`ifndef VERILATOR
`ifdef RANDOMIZE_DELAY
#`RANDOMIZE_DELAY begin end
`else
#0.002 begin end
`endif
`endif
`ifdef RANDOMIZE_MEM_INIT
_RAND_0 = {1{`RANDOM}};
for (initvar = 0; initvar < 1024; initvar = initvar+1)
mem[initvar] = _RAND_0[31:0];
`endif // RANDOMIZE_MEM_INIT
`ifdef RANDOMIZE_REG_INIT
_RAND_1 = {1{`RANDOM}};
mem_io_dataOut_MPORT_en_pipe_0 = _RAND_1[0:0];
_RAND_2 = {1{`RANDOM}};
mem_io_dataOut_MPORT_addr_pipe_0 = _RAND_2[9:0];
`endif // RANDOMIZE_REG_INIT
`endif // RANDOMIZE
end // initial
`ifdef FIRRTL_AFTER_INITIAL
`FIRRTL_AFTER_INITIAL
`endif
`endif // SYNTHESIS
endmodule
module ReadWriteMem(
input         clock,
input         reset,
input         io_enable,
input         io_write,
input  [9:0]  io_addr,
input  [31:0] io_dataIn,
output [31:0] io_dataOut
);
`ifdef RANDOMIZE_MEM_INIT
reg [31:0] _RAND_0;
`endif // RANDOMIZE_MEM_INIT
reg [31:0] mem [0:1023]; // @[main.scala 32:16]
wire  mem_io_dataOut_MPORT_en; // @[main.scala 32:16]
wire [9:0] mem_io_dataOut_MPORT_addr; // @[main.scala 32:16]
wire [31:0] mem_io_dataOut_MPORT_data; // @[main.scala 32:16]
wire [31:0] mem_MPORT_data; // @[main.scala 32:16]
wire [9:0] mem_MPORT_addr; // @[main.scala 32:16]
wire  mem_MPORT_mask; // @[main.scala 32:16]
wire  mem_MPORT_en; // @[main.scala 32:16]
assign mem_io_dataOut_MPORT_en = 1'h1;
assign mem_io_dataOut_MPORT_addr = io_addr;
assign mem_io_dataOut_MPORT_data = mem[mem_io_dataOut_MPORT_addr]; // @[main.scala 32:16]
assign mem_MPORT_data = io_dataIn;
assign mem_MPORT_addr = io_addr;
assign mem_MPORT_mask = 1'h1;
assign mem_MPORT_en = 1'h1;
assign io_dataOut = mem_io_dataOut_MPORT_data; // @[main.scala 35:14]
always @(posedge clock) begin
if (mem_MPORT_en & mem_MPORT_mask) begin
mem[mem_MPORT_addr] <= mem_MPORT_data; // @[main.scala 32:16]
end
end
// Register and memory initialization
`ifdef RANDOMIZE_GARBAGE_ASSIGN
`define RANDOMIZE
`endif
`ifdef RANDOMIZE_INVALID_ASSIGN
`define RANDOMIZE
`endif
`ifdef RANDOMIZE_REG_INIT
`define RANDOMIZE
`endif
`ifdef RANDOMIZE_MEM_INIT
`define RANDOMIZE
`endif
`ifndef RANDOM
`define RANDOM $random
`endif
`ifdef RANDOMIZE_MEM_INIT
integer initvar;
`endif
`ifndef SYNTHESIS
`ifdef FIRRTL_BEFORE_INITIAL
`FIRRTL_BEFORE_INITIAL
`endif
initial begin
`ifdef RANDOMIZE
`ifdef INIT_RANDOM
`INIT_RANDOM
`endif
`ifndef VERILATOR
`ifdef RANDOMIZE_DELAY
#`RANDOMIZE_DELAY begin end
`else
#0.002 begin end
`endif
`endif
`ifdef RANDOMIZE_MEM_INIT
_RAND_0 = {1{`RANDOM}};
for (initvar = 0; initvar < 1024; initvar = initvar+1)
mem[initvar] = _RAND_0[31:0];
`endif // RANDOMIZE_MEM_INIT
`endif // RANDOMIZE
end // initial
`ifdef FIRRTL_AFTER_INITIAL
`FIRRTL_AFTER_INITIAL
`endif
`endif // SYNTHESIS
endmodule
```
</td>
         </tr>
    </table>
<html>
<body>

# Operators

<html>
<body>
    <table border ="0">
          <tr>
            <td><b style="font-size:30px">Verilog</b></td>
            <td><b style="font-size:30px">Chisel</b></td>
            <td><b style="font-size:30px">Generated Verilog</b></td>
         </tr>
         <tr>
<td>text here
</td>
<td>

```scala mdoc:silent
class OperatorExampleModule extends Module {

  val x, y = IO(Input(UInt(32.W)))

  val a, b, c, d , e, f, g, h, i, j, k, l, m, n, o, p, q, r, s, t, u, v, w, xx, yy,  z, zz, zzz, zzzz, zzzzz = IO(Output(UInt(32.W)))
  val aa, bb= IO(Output(Bool()))
  
  a := x + y
  b := x - y 
  c := x % y
  d := x * y
  e := x / y
  f := x % y
  g := x +% y
  h := x -% y
  i := x -& y
  j := x === y
  k := DontCare//x != y This one is a bit nonsensical -- this is a Scala comparison. This might be a bug in the cheat sheet.
  l := x =/= y 
  m := x & y
  n := x | y
  o := x ^ y
  p :=  ~x
  q := !x
  r := x(0) && y(0) // Must be a Bool type
  s := x(0) || y(0) // Must be a Bool type
  t := Cat(x, y)
  u := Mux(c(0), x, y)  // Selector must be a Bool type
  v := x >> y(2, 0)
  w := x << y(2, 0) // Can't do a 32-bit shift operator
  xx := x > y
  yy := x >= y
  z := x <= y
  zz := x(1) 
  zzz := x(1, 0) 
  zzzz:= Fill(3,x)
  zzzzz := x.andR
  aa := x.orR
  bb := x.xorR
} 
```
```scala mdoc:invisible
ChiselStage.emitVerilog(new OperatorExampleModule)
```
</td>
<td>

```
module OperatorExampleModule(
  input         clock,
  input         reset,
  input  [31:0] x,
  input  [31:0] y,
  output [31:0] a,
  output [31:0] b,
  output [31:0] c,
  output [31:0] d,
  output [31:0] e,
  output [31:0] f,
  output [31:0] g,
  output [31:0] h,
  output [31:0] i,
  output [31:0] j,
  output [31:0] k,
  output [31:0] l,
  output [31:0] m,
  output [31:0] n,
  output [31:0] o,
  output [31:0] p,
  output [31:0] q,
  output [31:0] r,
  output [31:0] s,
  output [31:0] t,
  output [31:0] u,
  output [31:0] v,
  output [31:0] w,
  output [31:0] xx,
  output [31:0] yy,
  output [31:0] z,
  output [31:0] zz,
  output [31:0] zzz,
  output [31:0] zzzz,
  output [31:0] zzzzz,
  output        aa,
  output        bb
);
  wire [32:0] _b_T = x - y; // @[main.scala 16:10]
  wire [63:0] _d_T = x * y; // @[main.scala 18:10]
  wire  _r_T_2 = x[0] & y[0]; // @[main.scala 32:13]
  wire  _s_T_2 = x[0] | y[0]; // @[main.scala 33:13]
  wire [63:0] _t_T = {x,y}; // @[Cat.scala 30:58]
  wire [38:0] _GEN_0 = {{7'd0}, x}; // @[main.scala 37:10]
  wire [38:0] _w_T_1 = _GEN_0 << y[2:0]; // @[main.scala 37:10]
  wire [95:0] _zzzz_T_1 = {x,x,x}; // @[Cat.scala 30:58]
  wire [31:0] _GEN_1 = x % y; // @[main.scala 17:10]
  wire [31:0] _GEN_2 = x % y; // @[main.scala 20:10]
  assign a = x + y; // @[main.scala 15:10]
  assign b = x - y; // @[main.scala 16:10]
  assign c = _GEN_1[31:0]; // @[main.scala 17:10]
  assign d = _d_T[31:0]; // @[main.scala 18:5]
  assign e = x / y; // @[main.scala 19:10]
  assign f = _GEN_2[31:0]; // @[main.scala 20:10]
  assign g = x + y; // @[main.scala 21:10]
  assign h = x - y; // @[main.scala 22:10]
  assign i = _b_T[31:0]; // @[main.scala 23:5]
  assign j = {{31'd0}, x == y}; // @[main.scala 24:5]
  assign k = 32'h0;
  assign l = {{31'd0}, x != y}; // @[main.scala 26:5]
  assign m = x & y; // @[main.scala 27:10]
  assign n = x | y; // @[main.scala 28:10]
  assign o = x ^ y; // @[main.scala 29:10]
  assign p = ~x; // @[main.scala 30:9]
  assign q = {{31'd0}, x == 32'h0}; // @[main.scala 31:5]
  assign r = {{31'd0}, _r_T_2}; // @[main.scala 32:5]
  assign s = {{31'd0}, _s_T_2}; // @[main.scala 33:5]
  assign t = _t_T[31:0]; // @[main.scala 34:5]
  assign u = c[0] ? x : y; // @[main.scala 35:11]
  assign v = x >> y[2:0]; // @[main.scala 36:10]
  assign w = _w_T_1[31:0]; // @[main.scala 37:5]
  assign xx = {{31'd0}, x > y}; // @[main.scala 38:6]
  assign yy = {{31'd0}, x >= y}; // @[main.scala 39:6]
  assign z = {{31'd0}, x <= y}; // @[main.scala 40:5]
  assign zz = {{31'd0}, x[1]}; // @[main.scala 41:6]
  assign zzz = {{30'd0}, x[1:0]}; // @[main.scala 42:7]
  assign zzzz = _zzzz_T_1[31:0]; // @[main.scala 43:7]
  assign zzzzz = {{31'd0}, &x}; // @[main.scala 44:9]
  assign aa = |x; // @[main.scala 45:11]
  assign bb = ^x; // @[main.scala 46:11]
endmodule
```
</td>
         </tr>
    </table>
<html>
<body><|MERGE_RESOLUTION|>--- conflicted
+++ resolved
@@ -18,8 +18,9 @@
         <tr>
             <td><b style="font-size:30px">Verilog</b></td>
             <td><b style="font-size:30px">Chisel</b></td>
-         </tr>
-<tr>
+            <td><b style="font-size:30px">Generated Verilog</b></td>
+         </tr>
+         <tr>
 <td>
 
 ```
@@ -42,10 +43,6 @@
 }
 
 </td>
-<<<<<<< HEAD
-</tr>
-<tr>
-=======
     <td>Text comes here</td>
          </tr>
     <tr>
@@ -70,7 +67,6 @@
 ChiselStage.emitVerilog(new PassthroughGenerator(20))
 ```
 </td>
->>>>>>> d6dde9c0
 <td>
 
 ```
@@ -93,22 +89,6 @@
 endmodule
 ```
 </td>
-<td>
-
-```scala mdoc:silent
-class PassthroughGenerator(width: Int) extends Module {
-val io = IO(new Bundle {
-val in = Input(UInt(width.W))
-val out = Output(UInt(width.W))
-})
-io.out := io.in
-}
-```
-```scala mdoc
-ChiselStage.emitVerilog(new PassthroughGenerator(10))
-ChiselStage.emitVerilog(new PassthroughGenerator(20))
-```
-</td>
          </tr>
     </table>
 </body>
@@ -122,6 +102,7 @@
           <tr>
             <td><b style="font-size:30px">Verilog</b></td>
             <td><b style="font-size:30px">Chisel</b></td>
+            <td><b style="font-size:30px">Generated Verilog</b></td>
          </tr>
          <tr>
 <td>
@@ -159,7 +140,7 @@
 }
 ```
 </td>
-
+             <td>Text comes here</td>
 </tr>
 <tr>
 <td>
@@ -177,7 +158,12 @@
 val my32BitAdderWithTruncation = Module(new ParameterizedWidthAdder(32, 32, 32)
 ```
 </td>
+             <td>Text comes here</td>
+         </tr>
  <tr>
+<td>
+Text comes here
+</td>
 <td>
 
 ```scala mdoc:silent
@@ -227,6 +213,7 @@
           <tr>
             <td><b style="font-size:30px">Verilog</b></td>
             <td><b style="font-size:30px">Chisel</b></td>
+            <td><b style="font-size:30px">Generated Verilog</b></td>
          </tr>
          <tr>
 <td>
@@ -256,9 +243,7 @@
 ```scala mdoc:invisible
 ChiselStage.emitVerilog(new MyWireAssignmentModule)
 ```
-</td> 
-</tr>
-<tr>
+</td>
 <td>
 
 ```
@@ -267,10 +252,12 @@
   input   reset
 );
 endmodule
-```
-
-
-</td>
+
+```
+</td>
+         </tr>
+<tr>
+<td>text here</td>
 <td>
 
 ```scala mdoc:silent
@@ -297,7 +284,18 @@
 ```
 
 </td>
-
+<td>
+
+```
+module MyWireAssignmentModule(
+  input   clock,
+  input   reset
+);
+endmodule
+```
+
+
+</td>
 </tr>
     </table>
 <html>
@@ -311,21 +309,10 @@
           <tr>
             <td><b style="font-size:30px">Verilog</b></td>
             <td><b style="font-size:30px">Chisel</b></td>
+            <td><b style="font-size:30px">Generated Verilog</b></td>
          </tr>
          <tr>
-<td>
-
-```
-module RegisterModule(
-  input         clock,
-  input         reset,
-  input  [11:0] io_in,
-  output [11:0] io_out
-);
-  assign io_out = io_in; // @[main.scala 18:10]
-endmodule
-```
-</td>
+<td>Text comes here</td>
 <td>
 
 ```scala mdoc:silent
@@ -344,8 +331,21 @@
 ChiselStage.emitVerilog(new RegisterModule)
 ```
 </td>
-</tr>
-</table>
+<td>
+
+```
+module RegisterModule(
+  input         clock,
+  input         reset,
+  input  [11:0] io_in,
+  output [11:0] io_out
+);
+  assign io_out = io_in; // @[main.scala 18:10]
+endmodule
+```
+</td>
+         </tr>
+    </table>
 <html>
 <body>
 
@@ -357,26 +357,10 @@
           <tr>
             <td><b style="font-size:30px">Verilog</b></td>
             <td><b style="font-size:30px">Chisel</b></td>
+            <td><b style="font-size:30px">Generated Verilog</b></td>
          </tr>
          <tr>
-<td>
-
-```
-module CaseStatementModule(
-  input        clock,
-  input        reset,
-  input  [2:0] a,
-  input  [2:0] b,
-  input  [2:0] c,
-  input  [1:0] sel,
-  output [2:0] out
-);
-  wire [2:0] _GEN_0 = 2'h2 == sel ? c : 3'h0; // @[main.scala 16:16 28:8 14:9]
-  wire [2:0] _GEN_1 = 2'h1 == sel ? b : _GEN_0; // @[main.scala 16:16 24:8]
-  assign out = 2'h0 == sel ? a : _GEN_1; // @[main.scala 16:16 19:8]
-endmodule
-```
-</td>
+<td>Text comes here</td>
 <td>
 
 ```scala mdoc:silent
@@ -403,21 +387,6 @@
 ChiselStage.emitVerilog(new CaseStatementModule)
 ```
 </td>
-         </tr>
-    </table>
-<html>
-<body>
-
-# Case statement Enum Module 
-
-<html>
-<body>
-    <table border ="0">
-          <tr>
-            <td><b style="font-size:30px">Verilog</b></td>
-            <td><b style="font-size:30px">Chisel</b></td>
-         </tr>
-         <tr>
 <td>
 
 ```
@@ -426,14 +395,33 @@
   input        reset,
   input  [2:0] a,
   input  [2:0] b,
-  input        sel,
+  input  [2:0] c,
+  input  [1:0] sel,
   output [2:0] out
 );
-  wire [2:0] _GEN_0 = sel ? b : 3'h0; // @[main.scala 22:16 30:8 20:9]
-  assign out = ~sel ? a : _GEN_0; // @[main.scala 22:16 25:8]
-endmodule
-```
-</td>
+  wire [2:0] _GEN_0 = 2'h2 == sel ? c : 3'h0; // @[main.scala 16:16 28:8 14:9]
+  wire [2:0] _GEN_1 = 2'h1 == sel ? b : _GEN_0; // @[main.scala 16:16 24:8]
+  assign out = 2'h0 == sel ? a : _GEN_1; // @[main.scala 16:16 19:8]
+endmodule
+```
+</td>
+         </tr>
+    </table>
+<html>
+<body>
+
+# Case statement Enum Module 
+
+<html>
+<body>
+    <table border ="0">
+          <tr>
+            <td><b style="font-size:30px">Verilog</b></td>
+            <td><b style="font-size:30px">Chisel</b></td>
+            <td><b style="font-size:30px">Generated Verilog</b></td>
+         </tr>
+         <tr>
+<td>Text comes here</td>
 <td>
 
 
@@ -462,6 +450,22 @@
 ```
 ```scala mdoc:invisible
 ChiselStage.emitVerilog(new CaseStatementEnumModule1)
+```
+</td>
+<td>
+
+```
+module CaseStatementModule(
+  input        clock,
+  input        reset,
+  input  [2:0] a,
+  input  [2:0] b,
+  input        sel,
+  output [2:0] out
+);
+  wire [2:0] _GEN_0 = sel ? b : 3'h0; // @[main.scala 22:16 30:8 20:9]
+  assign out = ~sel ? a : _GEN_0; // @[main.scala 22:16 25:8]
+endmodule
 ```
 </td>
          </tr>
