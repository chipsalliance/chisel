// See LICENSE for license details.

enablePlugins(SiteScaladocPlugin)

addCommandAlias("fmt", "; scalafmtAll ; scalafmtSbt")
addCommandAlias("fmtCheck", "; scalafmtCheckAll ; scalafmtSbtCheck")

lazy val firtoolVersion = settingKey[Option[String]]("Determine the version of firtool on the PATH")
ThisBuild / firtoolVersion := {
  import scala.sys.process._
  val Version = """^CIRCT firtool-(\S+)$""".r
  try {
    val lines = Process(Seq("firtool", "--version")).lineStream
    lines.collectFirst { case Version(v) => v }
  } catch {
    case e: java.io.IOException => None
  }
}

// Previous versions are read from project/previous-versions.txt
// If this file is empty or does not exist, no binary compatibility checking will be done
// Add waivers to the directory defined by key `mimaFiltersDirectory` in files named: <since version>.backwards.excludes
//   eg. unipublish/src/main/mima-filters/5.0.0.backwards.excludes
val previousVersions = settingKey[Set[String]]("Previous versions for binary compatibility checking")
ThisBuild / previousVersions := {
  val file = new java.io.File("project", "previous-versions.txt")
  if (file.isFile) {
    scala.io.Source.fromFile(file).getLines.toSet
  } else {
    Set()
  }
}

val emitVersion = taskKey[Unit]("Write the version to version.txt")
emitVersion := {
  IO.write(new java.io.File("version.txt"), version.value)
}

lazy val minimalSettings = Seq(
  organization := "org.chipsalliance",
  scalacOptions := Seq("-deprecation", "-feature"),
  scalaVersion := "2.13.10",
  crossScalaVersions := Seq("2.13.10", "2.12.17")
)

lazy val commonSettings = minimalSettings ++ Seq(
  resolvers ++= Resolver.sonatypeOssRepos("snapshots"),
  resolvers ++= Resolver.sonatypeOssRepos("releases"),
  autoAPIMappings := true,
  libraryDependencies += "org.scala-lang" % "scala-reflect" % scalaVersion.value,
  // Macros paradise is integrated into 2.13 but requires a scalacOption
  scalacOptions ++= {
    CrossVersion.partialVersion(scalaVersion.value) match {
      case Some((2, n)) if n >= 13 => "-Ymacro-annotations" :: Nil
      case _                       => Nil
    }
  },
  libraryDependencies ++= {
    CrossVersion.partialVersion(scalaVersion.value) match {
      case Some((2, n)) if n >= 13 => Nil
      case _                       => compilerPlugin(("org.scalamacros" % "paradise" % "2.1.1").cross(CrossVersion.full)) :: Nil
    }
  }
)

lazy val fatalWarningsSettings = Seq(
  scalacOptions ++= {
    CrossVersion.partialVersion(scalaVersion.value) match {
      case Some((2, n)) if n >= 13 =>
        if (sys.props.contains("disableFatalWarnings")) {
          Nil
        } else {
          "-Werror" :: Nil
        }

      case _ => Nil
    }
  }
)

lazy val warningSuppression = Seq(
  scalacOptions += "-Wconf:" + Seq(
    "msg=APIs in chisel3.internal:s",
    "msg=Importing from firrtl:s",
    "msg=migration to the MLIR:s",
    "msg=method hasDefiniteSize in trait IterableOnceOps is deprecated:s", // replacement `knownSize` is not in 2.12
    "msg=object JavaConverters in package collection is deprecated:s",
    "msg=undefined in comment for method cf in class PrintableHelper:s",
    // This is deprecated for external users but not internal use
    "cat=deprecation&origin=firrtl\\.options\\.internal\\.WriteableCircuitAnnotation:s"
  ).mkString(",")
)

// This should only be mixed in by projects that are published
// See 'unipublish' project below
lazy val publishSettings = Seq(
  versionScheme := Some("semver-spec"),
  publishMavenStyle := true,
  Test / publishArtifact := false,
  pomIncludeRepository := { x => false },
  homepage := Some(url("https://www.chisel-lang.org")),
  organizationHomepage := Some(url("https://www.chipsalliance.org")),
  licenses := List(License.Apache2),
  developers := List(
    Developer("jackkoenig", "Jack Koenig", "jack.koenig3@gmail.com", url("https://github.com/jackkoenig")),
    Developer("azidar", "Adam Izraelevitz", "azidar@gmail.com", url("https://github.com/azidar")),
    Developer("seldridge", "Schuyler Eldridge", "schuyler.eldridge@gmail.com", url("https://github.com/seldridge"))
  ),
  sonatypeCredentialHost := "s01.oss.sonatype.org",
  sonatypeRepository := "https://s01.oss.sonatype.org/service/local",
  // We are just using 'publish / skip' as a hook to run checks required for publishing,
  // but that are not necessarily required for local development or running testing in CI
  publish / skip := {
    // Check that SBT Dynver can properly derive a version which requires unshallow clone
    val v = version.value
    if (dynverGitDescribeOutput.value.hasNoTags) {
      sys.error(s"Failed to derive version from git tags. Maybe run `git fetch --unshallow`? Version: $v")
    }
    // Check that firtool exists on the PATH so Chisel can use the version it was tested against
    // in error messages
    if (firtoolVersion.value.isEmpty) {
      sys.error(s"Failed to determine firtool version. Make sure firtool is found on the PATH.")
    }
    (publish / skip).value
  },
  publishTo := {
    val v = version.value
    val nexus = "https://s01.oss.sonatype.org/"
    if (v.trim.endsWith("SNAPSHOT")) {
      Some("snapshots".at(nexus + "content/repositories/snapshots"))
    } else {
      Some("releases".at(nexus + "service/local/staging/deploy/maven2"))
    }
  }
)

// FIRRTL SETTINGS

lazy val isAtLeastScala213 = Def.setting {
  import Ordering.Implicits._
  CrossVersion.partialVersion(scalaVersion.value).exists(_ >= (2, 13))
}

lazy val firrtlSettings = Seq(
  name := "firrtl",
  addCompilerPlugin(scalafixSemanticdb),
  scalacOptions := Seq(
    "-deprecation",
    "-unchecked",
    "-language:reflectiveCalls",
    "-language:existentials",
    "-language:implicitConversions",
    "-Yrangepos" // required by SemanticDB compiler plugin
  ),
  // Always target Java8 for maximum compatibility
  javacOptions ++= Seq("-source", "1.8", "-target", "1.8"),
  libraryDependencies ++= Seq(
    "org.scala-lang" % "scala-reflect" % scalaVersion.value,
    "org.scalatest" %% "scalatest" % "3.2.14" % "test",
    "org.scalatestplus" %% "scalacheck-1-15" % "3.2.11.0" % "test",
    "com.github.scopt" %% "scopt" % "3.7.1",
    "net.jcazevedo" %% "moultingyaml" % "0.4.2",
    "org.json4s" %% "json4s-native" % "4.0.6",
    "org.apache.commons" % "commons-text" % "1.10.0",
    "io.github.alexarchambault" %% "data-class" % "0.2.6",
    "com.lihaoyi" %% "os-lib" % "0.8.1"
  ),
  // macros for the data-class library
  libraryDependencies ++= {
    if (isAtLeastScala213.value) Nil
    else Seq(compilerPlugin(("org.scalamacros" % "paradise" % "2.1.1").cross(CrossVersion.full)))
  },
  scalacOptions ++= {
    if (isAtLeastScala213.value) Seq("-Ymacro-annotations")
    else Nil
  },
  // starting with scala 2.13 the parallel collections are separate from the standard library
  libraryDependencies ++= {
    CrossVersion.partialVersion(scalaVersion.value) match {
      case Some((2, major)) if major <= 12 => Seq()
      case _                               => Seq("org.scala-lang.modules" %% "scala-parallel-collections" % "1.0.4")
    }
  }
)

lazy val assemblySettings = Seq(
  assembly / assemblyJarName := "firrtl.jar",
  assembly / test := {},
  assembly / assemblyOutputPath := file("./utils/bin/firrtl.jar")
)

lazy val testAssemblySettings = Seq(
  Test / assembly / test := {}, // Ditto above
  Test / assembly / assemblyMergeStrategy := {
    case PathList("firrtlTests", xs @ _*) => MergeStrategy.discard
    case x =>
      val oldStrategy = (Test / assembly / assemblyMergeStrategy).value
      oldStrategy(x)
  },
  Test / assembly / assemblyJarName := s"firrtl-test.jar",
  Test / assembly / assemblyOutputPath := file("./utils/bin/" + (Test / assembly / assemblyJarName).value)
)

lazy val svsim = (project in file("svsim"))
  .settings(minimalSettings)
  .settings(
    // Published as part of unipublish
    publish / skip := true,
    libraryDependencies ++= Seq(
      "org.scalatest" %% "scalatest" % "3.2.15" % "test",
      "org.scalatestplus" %% "scalacheck-1-15" % "3.2.11.0" % "test"
    )
  )

lazy val firrtl = (project in file("firrtl"))
  .enablePlugins(ScalaUnidocPlugin)
  .settings(
    fork := true,
    Test / testForkedParallel := true
  )
  .settings(commonSettings)
  .settings(firrtlSettings)
  .settings(assemblySettings)
  .settings(inConfig(Test)(baseAssemblySettings))
  .settings(testAssemblySettings)
  .settings(
    // Published as part of unipublish
    publish / skip := true
  )
  .enablePlugins(BuildInfoPlugin)
  .settings(
    buildInfoPackage := name.value,
    buildInfoUsePackageAsPath := true,
    buildInfoKeys := Seq[BuildInfoKey](buildInfoPackage, version, scalaVersion, sbtVersion)
  )
  .settings(warningSuppression: _*)
  .settings(fatalWarningsSettings: _*)

lazy val chiselSettings = Seq(
  name := "chisel",
  libraryDependencies ++= Seq(
    "org.scalatest" %% "scalatest" % "3.2.15" % "test",
<<<<<<< HEAD
    "org.scalatestplus" %% "scalacheck-1-14" % "3.2.2.0" % "test",
    "com.lihaoyi" %% "upickle" % "3.1.0"
=======
    "org.scalatestplus" %% "scalacheck-1-15" % "3.2.11.0" % "test",
    "com.lihaoyi" %% "upickle" % "2.0.0"
>>>>>>> 8609ecd6
  )
) ++ (
  // Tests from other projects may still run concurrently
  //  if we're not running with -DminimalResources.
  // Another option would be to experiment with:
  //  concurrentRestrictions in Global += Tags.limit(Tags.Test, 1),
  sys.props.contains("minimalResources") match {
    case true  => Seq(Test / parallelExecution := false)
    case false => Seq(fork := true, Test / testForkedParallel := true)
  }
)

autoCompilerPlugins := true
autoAPIMappings := true

// Plugin must be fully cross-versioned (published for Scala minor version)
// The plugin only works in Scala 2.12+
lazy val pluginScalaVersions = Seq(
  // scalamacros paradise version used is not published for 2.12.0 and 2.12.1
  "2.12.2",
  "2.12.3",
  // 2.12.4 is broken in newer versions of Zinc: https://github.com/sbt/sbt/issues/6838
  "2.12.5",
  "2.12.6",
  "2.12.7",
  "2.12.8",
  "2.12.9",
  "2.12.10",
  "2.12.11",
  "2.12.12",
  "2.12.13",
  "2.12.14",
  "2.12.15",
  "2.12.16",
  "2.12.17",
  "2.13.0",
  "2.13.1",
  "2.13.2",
  "2.13.3",
  "2.13.4",
  "2.13.5",
  "2.13.6",
  "2.13.7",
  "2.13.8",
  "2.13.9",
  "2.13.10"
)

lazy val plugin = (project in file("plugin"))
  .settings(name := "chisel-plugin")
  .settings(commonSettings: _*)
  .settings(publishSettings: _*)
  .settings(
    libraryDependencies += "org.scala-lang" % "scala-compiler" % scalaVersion.value,
    crossScalaVersions := pluginScalaVersions,
    // Must be published for Scala minor version
    crossVersion := CrossVersion.full,
    crossTarget := {
      // workaround for https://github.com/sbt/sbt/issues/5097
      target.value / s"scala-${scalaVersion.value}"
    }
  )
  .settings(fatalWarningsSettings: _*)
  .settings(
    mimaPreviousArtifacts := previousVersions.value.map { version =>
      (organization.value % name.value % version).cross(CrossVersion.full)
    }
  )

lazy val usePluginSettings = Seq(
  Compile / scalacOptions ++= {
    val jar = (plugin / Compile / Keys.`package`).value
    val addPlugin = "-Xplugin:" + jar.getAbsolutePath
    // add plugin timestamp to compiler options to trigger recompile of
    // main after editing the plugin. (Otherwise a 'clean' is needed.)
    val dummy = "-Jdummy=" + jar.lastModified
    Seq(addPlugin, dummy)
  }
)

lazy val macros = (project in file("macros"))
  .settings(name := "chisel-macros")
  .settings(commonSettings: _*)
  .settings(
    // Published as part of unipublish
    publish / skip := true
  )

lazy val core = (project in file("core"))
  .settings(commonSettings: _*)
  .enablePlugins(BuildInfoPlugin)
  .settings(
    buildInfoPackage := "chisel3",
    buildInfoUsePackageAsPath := true,
    buildInfoKeys := Seq[BuildInfoKey](buildInfoPackage, version, scalaVersion, sbtVersion, firtoolVersion)
  )
  .settings(
    // Published as part of unipublish
    publish / skip := true
  )
  .settings(warningSuppression: _*)
  .settings(fatalWarningsSettings: _*)
  .settings(
    name := "chisel-core",
    libraryDependencies ++= Seq(
      "com.lihaoyi" %% "upickle" % "3.1.0",
      "com.lihaoyi" %% "os-lib" % "0.8.1"
    ),
    scalacOptions := scalacOptions.value ++ Seq(
      "-explaintypes",
      "-feature",
      "-language:reflectiveCalls",
      "-unchecked",
      "-Xcheckinit",
      "-Xlint:infer-any"
//      , "-Xlint:missing-interpolator"
    )
  )
  .dependsOn(macros)
  .dependsOn(firrtl)

// This will always be the root project, even if we are a sub-project.
lazy val root = RootProject(file("."))

lazy val chisel = (project in file("."))
  .settings(commonSettings: _*)
  .settings(chiselSettings: _*)
  .settings(
    // Published as part of unipublish
    publish / skip := true
  )
  .settings(usePluginSettings: _*)
  .dependsOn(macros)
  .dependsOn(core)
  .dependsOn(firrtl)
  .dependsOn(svsim)
  .aggregate(macros, core, plugin, firrtl, svsim)
  .settings(warningSuppression: _*)
  .settings(fatalWarningsSettings: _*)
  .settings(
    Test / scalacOptions ++= Seq("-language:reflectiveCalls")
  )

def addUnipublishDeps(proj: Project)(deps: Project*): Project = {
  def inTestScope(module: ModuleID): Boolean = module.configurations.exists(_ == "test")
  deps.foldLeft(proj) {
    case (p, dep) =>
      p.settings(
        libraryDependencies ++= (dep / libraryDependencies).value.filterNot(inTestScope),
        Compile / packageBin / mappings ++= (dep / Compile / packageBin / mappings).value,
        Compile / packageSrc / mappings ++= (dep / Compile / packageSrc / mappings).value
      )
  }
}

// This is a pseudo-project that unifies all compilation units (excluding the plugin) into a single artifact
// It should be used for all publishing and MiMa binary compatibility checking
lazy val unipublish =
  addUnipublishDeps(project in file("unipublish"))(
    firrtl,
    svsim,
    macros,
    core,
    chisel
  )
    .aggregate(plugin) // Also publish the plugin when publishing this project
    .settings(name := (chisel / name).value)
    .enablePlugins(ScalaUnidocPlugin)
    .settings(commonSettings: _*)
    .settings(publishSettings: _*)
    .settings(usePluginSettings: _*)
    .settings(warningSuppression: _*)
    .settings(fatalWarningsSettings: _*)
    .settings(
      mimaPreviousArtifacts := previousVersions.value.map { version =>
        organization.value %% name.value % version
      },
      // This is a pseudo-project with no class files, use the package jar instead
      mimaCurrentClassfiles := (Compile / packageBin).value,
      // Forward doc command to unidoc
      Compile / doc := (ScalaUnidoc / doc).value,
      // Include unidoc as the ScalaDoc for publishing
      Compile / packageDoc / mappings := (ScalaUnidoc / packageDoc / mappings).value,
      Compile / doc / scalacOptions ++= Seq(
        "-diagrams",
        "-groups",
        "-skip-packages",
        "chisel3.internal",
        "-diagrams-max-classes",
        "25",
        "-doc-version",
        version.value,
        "-doc-title",
        name.value,
        "-doc-root-content",
        baseDirectory.value + "/root-doc.txt",
        "-sourcepath",
        (ThisBuild / baseDirectory).value.toString,
        "-doc-source-url", {
          val branch =
            if (version.value.endsWith("-SNAPSHOT")) {
              "master"
            } else {
              s"v${version.value}"
            }
          s"https://github.com/chipsalliance/chisel/tree/$branch€{FILE_PATH_EXT}#L€{FILE_LINE}"
        },
        "-language:implicitConversions"
      ) ++
        // Suppress compiler plugin for source files in core
        // We don't need this in regular compile because we just don't add the chisel-plugin to core's scalacOptions
        // This works around an issue where unidoc uses the exact same arguments for all source files.
        // This is probably fundamental to how ScalaDoc works so there may be no solution other than this workaround.
        // See https://github.com/sbt/sbt-unidoc/issues/107
        (core / Compile / sources).value.map("-P:chiselplugin:INTERNALskipFile:" + _)
        ++ {
          CrossVersion.partialVersion(scalaVersion.value) match {
            case Some((2, n)) if n >= 13 => "-implicits" :: Nil
            case _                       => Nil
          }
        }
    )

// End-to-end tests that check the functionality of the emitted design with simulation
lazy val integrationTests = (project in file("integration-tests"))
  .dependsOn(chisel % "compile->compile;test->test")
  .dependsOn(firrtl) // SBT doesn't seem to be propagating transitive library dependencies...
  .dependsOn(standardLibrary)
  .settings(commonSettings: _*)
  .settings(warningSuppression: _*)
  .settings(fatalWarningsSettings: _*)
  .settings(chiselSettings: _*)
  .settings(usePluginSettings: _*)

// the chisel standard library
lazy val standardLibrary = (project in file("stdlib"))
  .dependsOn(chisel)
  .settings(commonSettings: _*)
  .settings(chiselSettings: _*)
  .settings(usePluginSettings: _*)

lazy val docs = project // new documentation project
  .in(file("docs-target")) // important: it must not be docs/
  .dependsOn(chisel)
  .enablePlugins(MdocPlugin)
  .settings(usePluginSettings: _*)
  .settings(commonSettings)
  .settings(
    scalacOptions ++= Seq(
      "-language:reflectiveCalls",
      "-language:implicitConversions",
      "-Wconf:msg=firrtl:s"
    ),
    mdocIn := file("docs/src"),
    mdocOut := file("docs/generated"),
    // None of our links are hygienic because they're primarily used on the website with .html
    mdocExtraArguments := Seq("--cwd", "docs", "--no-link-hygiene"),
    mdocVariables := Map(
      "BUILD_DIR" -> "docs-target" // build dir for mdoc programs to dump temp files
    )
  )
  .settings(fatalWarningsSettings: _*)<|MERGE_RESOLUTION|>--- conflicted
+++ resolved
@@ -240,13 +240,8 @@
   name := "chisel",
   libraryDependencies ++= Seq(
     "org.scalatest" %% "scalatest" % "3.2.15" % "test",
-<<<<<<< HEAD
-    "org.scalatestplus" %% "scalacheck-1-14" % "3.2.2.0" % "test",
+    "org.scalatestplus" %% "scalacheck-1-15" % "3.2.11.0" % "test",
     "com.lihaoyi" %% "upickle" % "3.1.0"
-=======
-    "org.scalatestplus" %% "scalacheck-1-15" % "3.2.11.0" % "test",
-    "com.lihaoyi" %% "upickle" % "2.0.0"
->>>>>>> 8609ecd6
   )
 ) ++ (
   // Tests from other projects may still run concurrently
