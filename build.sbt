// See LICENSE for license details.

enablePlugins(SiteScaladocPlugin)

def scalacOptionsVersion(scalaVersion: String): Seq[String] = {
  Seq() ++ {
    // If we're building with Scala > 2.11, enable the compile option
    //  switch to support our anonymous Bundle definitions:
    //  https://github.com/scala/bug/issues/10047
    CrossVersion.partialVersion(scalaVersion) match {
      case Some((2, scalaMajor: Long)) if scalaMajor < 12 => Seq()
      case _ => Seq("-Xsource:2.11")
    }
  }
}

def javacOptionsVersion(scalaVersion: String): Seq[String] = {
  Seq() ++ {
    // Scala 2.12 requires Java 8. We continue to generate
    //  Java 7 compatible code for Scala 2.11
    //  for compatibility with old clients.
    CrossVersion.partialVersion(scalaVersion) match {
      case Some((2, scalaMajor: Long)) if scalaMajor < 12 =>
        Seq("-source", "1.7", "-target", "1.7")
      case _ =>
        Seq("-source", "1.8", "-target", "1.8")
    }
  }
}

val defaultVersions = Map("firrtl" -> "1.4-SNAPSHOT")

lazy val commonSettings = Seq (
  resolvers ++= Seq(
    Resolver.sonatypeRepo("snapshots"),
    Resolver.sonatypeRepo("releases")
  ),
  organization := "edu.berkeley.cs",
  version := "3.4-SNAPSHOT",
  autoAPIMappings := true,
<<<<<<< HEAD
  scalaVersion := "2.12.10",
  crossScalaVersions := Seq("2.12.10", "2.11.12"),
  scalacOptions := Seq("-deprecation", "-feature", "-Ywarn-unused") ++ scalacOptionsVersion(scalaVersion.value),
=======
  scalaVersion := "2.12.11",
  crossScalaVersions := Seq("2.12.11", "2.11.12"),
  scalacOptions := Seq("-deprecation", "-feature") ++ scalacOptionsVersion(scalaVersion.value),
>>>>>>> 99ac8a13
  libraryDependencies += "org.scala-lang" % "scala-reflect" % scalaVersion.value,
  addCompilerPlugin("org.scalamacros" % "paradise" % "2.1.1" cross CrossVersion.full),
  (scalastyleConfig in Test) := (baseDirectory in root).value / "scalastyle-test-config.xml",
  // Use the root project's unmanaged base for all sub-projects.
  unmanagedBase := (unmanagedBase in root).value,
  // Since we want to examine the classpath to determine if a dependency on firrtl is required,
  //  this has to be a Task setting.
  //  Fortunately, allDependencies is a Task Setting, so we can modify that.
  allDependencies := {
    allDependencies.value ++ Seq("firrtl").collect {
      // If we have an unmanaged jar file on the classpath, assume we're to use that,
      case dep: String if !(unmanagedClasspath in Compile).value.toString.contains(s"$dep.jar") =>
        //  otherwise let sbt fetch the appropriate version.
        "edu.berkeley.cs" %% dep % sys.props.getOrElse(dep + "Version", defaultVersions(dep))
    }
  }
)

lazy val publishSettings = Seq (
  publishMavenStyle := true,
  publishArtifact in Test := false,
  pomIncludeRepository := { x => false },
  // Don't add 'scm' elements if we have a git.remoteRepo definition,
  //  but since we don't (with the removal of ghpages), add them in below.
  pomExtra := <url>http://chisel.eecs.berkeley.edu/</url>
    <licenses>
      <license>
        <name>BSD-style</name>
        <url>http://www.opensource.org/licenses/bsd-license.php</url>
        <distribution>repo</distribution>
      </license>
    </licenses>
    <scm>
      <url>https://github.com/freechipsproject/chisel3.git</url>
      <connection>scm:git:github.com/freechipsproject/chisel3.git</connection>
    </scm>
    <developers>
      <developer>
        <id>jackbackrack</id>
        <name>Jonathan Bachrach</name>
        <url>http://www.eecs.berkeley.edu/~jrb/</url>
      </developer>
    </developers>,

  publishTo := {
    val v = version.value
    val nexus = "https://oss.sonatype.org/"
    if (v.trim.endsWith("SNAPSHOT")) {
      Some("snapshots" at nexus + "content/repositories/snapshots")
    }
    else {
      Some("releases" at nexus + "service/local/staging/deploy/maven2")
    }
  }
)

lazy val chiselSettings = Seq (
  name := "chisel3",

// sbt 1.2.6 fails with `Symbol 'term org.junit' is missing from the classpath`
// when compiling tests under 2.11.12
// An explicit dependency on junit seems to alleviate this.
  libraryDependencies ++= Seq(
    "junit" % "junit" % "4.13" % "test",
    "org.scalatest" %% "scalatest" % "3.1.2" % "test",
    "org.scalatestplus" %% "scalacheck-1-14" % "3.1.1.1" % "test",
    "com.github.scopt" %% "scopt" % "3.7.1"
  ),
  javacOptions ++= javacOptionsVersion(scalaVersion.value)
) ++ (
  // Tests from other projects may still run concurrently
  //  if we're not running with -DminimalResources.
  // Another option would be to experiment with:
  //  concurrentRestrictions in Global += Tags.limit(Tags.Test, 1),
  sys.props.contains("minimalResources") match {
    case true  => Seq( Test / parallelExecution := false )
    case false => Seq( fork := true,
                       Test / testForkedParallel := true )
  }
)

lazy val macros = (project in file("macros")).
  settings(name := "chisel3-macros").
  settings(commonSettings: _*).
  settings(publishSettings: _*)

lazy val core = (project in file("core")).
  settings(commonSettings: _*).
  settings(publishSettings: _*).
  settings(
    name := "chisel3-core",
    scalacOptions := scalacOptions.value ++ Seq(
      "-deprecation",
      "-explaintypes",
      "-feature",
      "-language:reflectiveCalls",
      "-unchecked",
      "-Xcheckinit",
      "-Xlint:infer-any"
//      , "-Xlint:missing-interpolator"
    )
  ).
  dependsOn(macros)

// This will always be the root project, even if we are a sub-project.
lazy val root = RootProject(file("."))

lazy val chisel = (project in file(".")).
  enablePlugins(BuildInfoPlugin).
  enablePlugins(ScalaUnidocPlugin).
  settings(
    buildInfoPackage := name.value,
    buildInfoUsePackageAsPath := true,
    buildInfoKeys := Seq[BuildInfoKey](buildInfoPackage, version, scalaVersion, sbtVersion)
  ).
  settings(commonSettings: _*).
  settings(chiselSettings: _*).
  settings(publishSettings: _*).
  dependsOn(macros).
  dependsOn(core).
  aggregate(macros, core).
  settings(
    scalacOptions in Test ++= Seq("-language:reflectiveCalls"),
    scalacOptions in Compile in doc ++= Seq(
      "-diagrams",
      "-groups",
      "-skip-packages", "chisel3.internal",
      "-diagrams-max-classes", "25",
      "-doc-version", version.value,
      "-doc-title", name.value,
      "-doc-root-content", baseDirectory.value+"/root-doc.txt",
      "-sourcepath", (baseDirectory in ThisBuild).value.toString,
      "-doc-source-url",
      {
        val branch =
          if (version.value.endsWith("-SNAPSHOT")) {
            "master"
          } else {
            s"v${version.value}"
          }
        s"https://github.com/freechipsproject/chisel3/tree/$branch/€{FILE_PATH}.scala"
      }
<<<<<<< HEAD
    ),
    // Include macro classes, resources, and sources main JAR since we don't create subproject JARs.
    mappings in (Compile, packageBin) ++= (mappings in (coreMacros, Compile, packageBin)).value,
    mappings in (Compile, packageSrc) ++= (mappings in (coreMacros, Compile, packageSrc)).value,
    mappings in (Compile, packageBin) ++= (mappings in (chiselFrontend, Compile, packageBin)).value,
    mappings in (Compile, packageSrc) ++= (mappings in (chiselFrontend, Compile, packageSrc)).value,
    // Export the packaged JAR so projects that depend directly on Chisel project (rather than the
    // published artifact) also see the stuff in coreMacros and chiselFrontend.
    exportJars := true
  )

addCommandAlias("com", "all compile")
addCommandAlias("lint", "; compile:scalafix --check ; test:scalafix --check")
addCommandAlias("fix", "all compile:scalafix test:scalafix")
=======
    )
  )
>>>>>>> 99ac8a13
<|MERGE_RESOLUTION|>--- conflicted
+++ resolved
@@ -38,15 +38,9 @@
   organization := "edu.berkeley.cs",
   version := "3.4-SNAPSHOT",
   autoAPIMappings := true,
-<<<<<<< HEAD
-  scalaVersion := "2.12.10",
-  crossScalaVersions := Seq("2.12.10", "2.11.12"),
-  scalacOptions := Seq("-deprecation", "-feature", "-Ywarn-unused") ++ scalacOptionsVersion(scalaVersion.value),
-=======
   scalaVersion := "2.12.11",
   crossScalaVersions := Seq("2.12.11", "2.11.12"),
   scalacOptions := Seq("-deprecation", "-feature") ++ scalacOptionsVersion(scalaVersion.value),
->>>>>>> 99ac8a13
   libraryDependencies += "org.scala-lang" % "scala-reflect" % scalaVersion.value,
   addCompilerPlugin("org.scalamacros" % "paradise" % "2.1.1" cross CrossVersion.full),
   (scalastyleConfig in Test) := (baseDirectory in root).value / "scalastyle-test-config.xml",
@@ -189,22 +183,9 @@
           }
         s"https://github.com/freechipsproject/chisel3/tree/$branch/€{FILE_PATH}.scala"
       }
-<<<<<<< HEAD
-    ),
-    // Include macro classes, resources, and sources main JAR since we don't create subproject JARs.
-    mappings in (Compile, packageBin) ++= (mappings in (coreMacros, Compile, packageBin)).value,
-    mappings in (Compile, packageSrc) ++= (mappings in (coreMacros, Compile, packageSrc)).value,
-    mappings in (Compile, packageBin) ++= (mappings in (chiselFrontend, Compile, packageBin)).value,
-    mappings in (Compile, packageSrc) ++= (mappings in (chiselFrontend, Compile, packageSrc)).value,
-    // Export the packaged JAR so projects that depend directly on Chisel project (rather than the
-    // published artifact) also see the stuff in coreMacros and chiselFrontend.
-    exportJars := true
+    )
   )
 
 addCommandAlias("com", "all compile")
 addCommandAlias("lint", "; compile:scalafix --check ; test:scalafix --check")
-addCommandAlias("fix", "all compile:scalafix test:scalafix")
-=======
-    )
-  )
->>>>>>> 99ac8a13
+addCommandAlias("fix", "all compile:scalafix test:scalafix")