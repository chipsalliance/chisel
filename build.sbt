// See LICENSE for license details.

enablePlugins(SiteScaladocPlugin)

addCommandAlias("fmt", "; scalafmtAll ; scalafmtSbt")
addCommandAlias("fmtCheck", "; scalafmtCheckAll ; scalafmtSbtCheck")

// Previous versions are read from project/previous-versions.txt
// If this file is empty or does not exist, no binary compatibility checking will be done
// Add waivers to the directory defined by key `mimaFiltersDirectory` in files named: <since version>.backwards.excludes
//   eg. unipublish/src/main/mima-filters/5.0.0.backwards.excludes
val previousVersions = settingKey[Set[String]]("Previous versions for binary compatibility checking")
ThisBuild / previousVersions := {
  val file = new java.io.File("project", "previous-versions.txt")
  if (file.isFile) {
    scala.io.Source.fromFile(file).getLines.toSet
  } else {
    Set()
  }
}

val emitVersion = taskKey[Unit]("Write the version to version.txt")
emitVersion := {
  IO.write(new java.io.File("version.txt"), version.value)
}

val emitLatestVersion = taskKey[Unit]("Write the latest stable version to latest-version.txt")
emitLatestVersion := {
  import Version.SemanticVersion
  val latest = Releases.getLatest(Releases.releases(streams.value.log))
  IO.write(new java.io.File("latest-version.txt"), latest.serialize)
}

lazy val minimalSettings = Seq(
  organization := "org.chipsalliance",
  scalacOptions := Seq("-deprecation", "-feature"),
  scalaVersion := "2.13.14"
)

lazy val commonSettings = minimalSettings ++ Seq(
  resolvers ++= Resolver.sonatypeOssRepos("snapshots"),
  resolvers ++= Resolver.sonatypeOssRepos("releases"),
  autoAPIMappings := true,
  libraryDependencies += "org.scala-lang" % "scala-reflect" % scalaVersion.value,
  // Macros paradise is integrated into 2.13 but requires a scalacOption
  scalacOptions += "-Ymacro-annotations"
)

lazy val fatalWarningsSettings = Seq(
  scalacOptions ++= {
    if (sys.props.contains("disableFatalWarnings")) {
      Nil
    } else {
      "-Werror" :: Nil
    }
  }
)

lazy val warningSuppression = Seq(
  scalacOptions += "-Wconf:" + Seq(
    "msg=APIs in chisel3.internal:s",
    "msg=Importing from firrtl:s",
    "msg=migration to the MLIR:s",
    "msg=method hasDefiniteSize in trait IterableOnceOps is deprecated:s", // replacement `knownSize` is not in 2.12
    "msg=object JavaConverters in package collection is deprecated:s",
    "msg=undefined in comment for method cf in class PrintableHelper:s",
    // This is deprecated for external users but not internal use
    "cat=deprecation&origin=firrtl\\.options\\.internal\\.WriteableCircuitAnnotation:s",
    "cat=deprecation&origin=chisel3\\.util\\.experimental\\.BoringUtils.*:s",
    "cat=deprecation&origin=chisel3\\.experimental\\.IntrinsicModule:s"
  ).mkString(",")
)

// This should only be mixed in by projects that are published
// See 'unipublish' project below
lazy val publishSettings = Seq(
  versionScheme := Some("semver-spec"),
  publishMavenStyle := true,
  Test / publishArtifact := false,
  pomIncludeRepository := { x => false },
  homepage := Some(url("https://www.chisel-lang.org")),
  organizationHomepage := Some(url("https://www.chipsalliance.org")),
  licenses := List(License.Apache2),
  developers := List(
    Developer("jackkoenig", "Jack Koenig", "jack.koenig3@gmail.com", url("https://github.com/jackkoenig")),
    Developer("azidar", "Adam Izraelevitz", "azidar@gmail.com", url("https://github.com/azidar")),
    Developer("seldridge", "Schuyler Eldridge", "schuyler.eldridge@gmail.com", url("https://github.com/seldridge"))
  ),
  sonatypeCredentialHost := "s01.oss.sonatype.org",
  sonatypeRepository := "https://s01.oss.sonatype.org/service/local",
  // We are just using 'publish / skip' as a hook to run checks required for publishing,
  // but that are not necessarily required for local development or running testing in CI
  publish / skip := {
    // Check that SBT Dynver can properly derive a version which requires unshallow clone
    val v = version.value
    if (dynverGitDescribeOutput.value.hasNoTags) {
      sys.error(s"Failed to derive version from git tags. Maybe run `git fetch --unshallow`? Version: $v")
    }
    (publish / skip).value
  },
  publishTo := {
    val v = version.value
    val nexus = "https://s01.oss.sonatype.org/"
    if (v.trim.endsWith("SNAPSHOT")) {
      Some("snapshots".at(nexus + "content/repositories/snapshots"))
    } else {
      Some("releases".at(nexus + "service/local/staging/deploy/maven2"))
    }
  }
)

// FIRRTL SETTINGS

lazy val firrtlSettings = Seq(
  name := "firrtl",
  addCompilerPlugin(scalafixSemanticdb),
  scalacOptions := Seq(
    "-deprecation",
    "-unchecked",
    "-language:reflectiveCalls",
    "-language:existentials",
    "-language:implicitConversions",
    "-Yrangepos" // required by SemanticDB compiler plugin
  ),
  // Always target Java8 for maximum compatibility
  javacOptions ++= Seq("-source", "1.8", "-target", "1.8"),
  libraryDependencies ++= Seq(
    "org.scala-lang" % "scala-reflect" % scalaVersion.value,
<<<<<<< HEAD
    "org.scalatest" %% "scalatest" % "3.2.18" % "test",
    "org.scalatestplus" %% "scalacheck-1-18" % "3.2.19.0" % "test",
=======
    "org.scalatest" %% "scalatest" % "3.2.19" % "test",
    "org.scalatestplus" %% "scalacheck-1-18" % "3.2.18.0" % "test",
>>>>>>> ef7128c1
    "com.github.scopt" %% "scopt" % "4.1.0",
    "org.json4s" %% "json4s-native" % "4.0.7",
    "org.apache.commons" % "commons-text" % "1.12.0",
    "io.github.alexarchambault" %% "data-class" % "0.2.6",
    "com.lihaoyi" %% "os-lib" % "0.10.0"
  ),
  scalacOptions += "-Ymacro-annotations",
  // starting with scala 2.13 the parallel collections are separate from the standard library
  libraryDependencies += "org.scala-lang.modules" %% "scala-parallel-collections" % "1.0.4"
)

lazy val assemblySettings = Seq(
  assembly / assemblyJarName := "firrtl.jar",
  assembly / test := {},
  assembly / assemblyOutputPath := file("./utils/bin/firrtl.jar")
)

lazy val testAssemblySettings = Seq(
  Test / assembly / test := {}, // Ditto above
  Test / assembly / assemblyMergeStrategy := {
    case PathList("firrtlTests", xs @ _*) => MergeStrategy.discard
    case x =>
      val oldStrategy = (Test / assembly / assemblyMergeStrategy).value
      oldStrategy(x)
  },
  Test / assembly / assemblyJarName := s"firrtl-test.jar",
  Test / assembly / assemblyOutputPath := file("./utils/bin/" + (Test / assembly / assemblyJarName).value)
)

lazy val svsim = (project in file("svsim"))
  .settings(minimalSettings)
  .settings(
    // Published as part of unipublish
    publish / skip := true,
    libraryDependencies ++= Seq(
<<<<<<< HEAD
      "org.scalatest" %% "scalatest" % "3.2.18" % "test",
      "org.scalatestplus" %% "scalacheck-1-18" % "3.2.19.0" % "test"
=======
      "org.scalatest" %% "scalatest" % "3.2.19" % "test",
      "org.scalatestplus" %% "scalacheck-1-18" % "3.2.18.0" % "test"
>>>>>>> ef7128c1
    )
  )

lazy val firrtl = (project in file("firrtl"))
  .enablePlugins(ScalaUnidocPlugin)
  .settings(
    fork := true,
    Test / testForkedParallel := true
  )
  .settings(commonSettings)
  .settings(firrtlSettings)
  .settings(assemblySettings)
  .settings(inConfig(Test)(baseAssemblySettings))
  .settings(testAssemblySettings)
  .settings(
    // Published as part of unipublish
    publish / skip := true
  )
  .enablePlugins(BuildInfoPlugin)
  .settings(
    buildInfoPackage := name.value,
    buildInfoUsePackageAsPath := true,
    buildInfoKeys := Seq[BuildInfoKey](buildInfoPackage, version, scalaVersion, sbtVersion)
  )
  .settings(warningSuppression: _*)
  .settings(fatalWarningsSettings: _*)

lazy val chiselSettings = Seq(
  name := "chisel",
  libraryDependencies ++= Seq(
<<<<<<< HEAD
    "org.scalatest" %% "scalatest" % "3.2.18" % "test",
    "org.scalatestplus" %% "scalacheck-1-18" % "3.2.19.0" % "test",
=======
    "org.scalatest" %% "scalatest" % "3.2.19" % "test",
    "org.scalatestplus" %% "scalacheck-1-18" % "3.2.18.0" % "test",
>>>>>>> ef7128c1
    "com.lihaoyi" %% "upickle" % "3.3.0",
    "org.chipsalliance" %% "firtool-resolver" % "2.0.0"
  )
) ++ (
  // Tests from other projects may still run concurrently
  //  if we're not running with -DminimalResources.
  // Another option would be to experiment with:
  //  concurrentRestrictions in Global += Tags.limit(Tags.Test, 1),
  sys.props.contains("minimalResources") match {
    case true  => Seq(Test / parallelExecution := false)
    case false => Seq(fork := true, Test / testForkedParallel := true)
  }
)

autoCompilerPlugins := true
autoAPIMappings := true

// Plugin must be fully cross-versioned (published for Scala minor version)
lazy val pluginScalaVersions = Seq(
  "2.13.0",
  "2.13.1",
  "2.13.2",
  "2.13.3",
  "2.13.4",
  "2.13.5",
  "2.13.6",
  "2.13.7",
  "2.13.8",
  "2.13.9",
  "2.13.10",
  "2.13.11",
  "2.13.12",
  "2.13.13",
  "2.13.14"
)

lazy val plugin = (project in file("plugin"))
  .settings(name := "chisel-plugin")
  .settings(commonSettings: _*)
  .settings(publishSettings: _*)
  .settings(
    libraryDependencies += "org.scala-lang" % "scala-compiler" % scalaVersion.value,
    crossScalaVersions := pluginScalaVersions,
    // Must be published for Scala minor version
    crossVersion := CrossVersion.full,
    crossTarget := {
      // workaround for https://github.com/sbt/sbt/issues/5097
      target.value / s"scala-${scalaVersion.value}"
    }
  )
  .settings(fatalWarningsSettings: _*)
  .settings(
    mimaPreviousArtifacts := previousVersions.value.map { version =>
      (organization.value % name.value % version).cross(CrossVersion.full)
    }
  )

lazy val usePluginSettings = Seq(
  Compile / scalacOptions ++= {
    val jar = (plugin / Compile / Keys.`package`).value
    val addPlugin = "-Xplugin:" + jar.getAbsolutePath
    // add plugin timestamp to compiler options to trigger recompile of
    // main after editing the plugin. (Otherwise a 'clean' is needed.)
    val dummy = "-Jdummy=" + jar.lastModified
    Seq(addPlugin, dummy)
  }
)

lazy val macros = (project in file("macros"))
  .settings(name := "chisel-macros")
  .settings(commonSettings: _*)
  .settings(
    // Published as part of unipublish
    publish / skip := true
  )

lazy val core = (project in file("core"))
  .settings(commonSettings: _*)
  .enablePlugins(BuildInfoPlugin)
  .settings(
    buildInfoPackage := "chisel3",
    buildInfoUsePackageAsPath := true,
    buildInfoKeys := {
      // This remains an Option for backwards compatibility reasons
      val firtoolVersion = BuildInfoKey("firtoolVersion", Option(FirtoolVersion.version))
      Seq[BuildInfoKey](buildInfoPackage, version, scalaVersion, sbtVersion, firtoolVersion)
    }
  )
  .settings(
    // Published as part of unipublish
    publish / skip := true
  )
  .settings(warningSuppression: _*)
  .settings(fatalWarningsSettings: _*)
  .settings(
    name := "chisel-core",
    libraryDependencies ++= Seq(
      "com.lihaoyi" %% "upickle" % "3.3.0",
      "com.lihaoyi" %% "os-lib" % "0.10.0"
    ),
    scalacOptions := scalacOptions.value ++ Seq(
      "-explaintypes",
      "-feature",
      "-language:reflectiveCalls",
      "-unchecked",
      "-Xcheckinit",
      "-Xlint:infer-any"
//      , "-Xlint:missing-interpolator"
    )
  )
  .dependsOn(macros)
  .dependsOn(firrtl)

// This will always be the root project, even if we are a sub-project.
lazy val root = RootProject(file("."))

lazy val chisel = (project in file("."))
  .settings(commonSettings: _*)
  .settings(chiselSettings: _*)
  .settings(
    // Published as part of unipublish
    publish / skip := true
  )
  .settings(usePluginSettings: _*)
  .dependsOn(macros)
  .dependsOn(core)
  .dependsOn(firrtl)
  .dependsOn(svsim)
  .aggregate(macros, core, plugin, firrtl, svsim)
  .settings(
    // Suppress Scala 3 behavior requiring explicit types on implicit definitions
    // Note this must come before the -Wconf is warningSuppression
    Test / scalacOptions += "-Wconf:cat=other-implicit-type:s"
  )
  .settings(warningSuppression: _*)
  .settings(fatalWarningsSettings: _*)
  .settings(
    Test / scalacOptions ++= Seq("-language:reflectiveCalls")
  )

def addUnipublishDeps(proj: Project)(deps: Project*): Project = {
  def inTestScope(module: ModuleID): Boolean = module.configurations.exists(_ == "test")
  deps.foldLeft(proj) {
    case (p, dep) =>
      p.settings(
        libraryDependencies ++= (dep / libraryDependencies).value.filterNot(inTestScope),
        Compile / packageBin / mappings ++= (dep / Compile / packageBin / mappings).value,
        Compile / packageSrc / mappings ++= (dep / Compile / packageSrc / mappings).value
      )
  }
}

// This is a pseudo-project that unifies all compilation units (excluding the plugin) into a single artifact
// It should be used for all publishing and MiMa binary compatibility checking
lazy val unipublish =
  addUnipublishDeps(project in file("unipublish"))(
    firrtl,
    svsim,
    macros,
    core,
    chisel
  )
    .aggregate(plugin) // Also publish the plugin when publishing this project
    .settings(name := (chisel / name).value)
    .enablePlugins(ScalaUnidocPlugin)
    .settings(
      // Plugin isn't part of Chisel's public API, exclude from ScalaDoc
      // Even though this project doesn't depend on docs, Unidoc pulls it in unless we exclude it
      ScalaUnidoc / unidoc / unidocProjectFilter := inAnyProject -- inProjects(plugin) -- inProjects(docs)
    )
    .settings(commonSettings: _*)
    .settings(publishSettings: _*)
    .settings(usePluginSettings: _*)
    .settings(warningSuppression: _*)
    .settings(fatalWarningsSettings: _*)
    .settings(
      mimaPreviousArtifacts := previousVersions.value.map { version =>
        organization.value %% name.value % version
      },
      // This is a pseudo-project with no class files, use the package jar instead
      mimaCurrentClassfiles := (Compile / packageBin).value,
      // Forward doc command to unidoc
      Compile / doc := (ScalaUnidoc / doc).value,
      // Include unidoc as the ScalaDoc for publishing
      Compile / packageDoc / mappings := (ScalaUnidoc / packageDoc / mappings).value,
      Compile / doc / scalacOptions ++= Seq(
        "-diagrams",
        "-groups",
        "-skip-packages",
        "chisel3.internal",
        "-diagrams-max-classes",
        "25",
        "-doc-version",
        version.value,
        "-doc-title",
        name.value,
        "-doc-root-content",
        baseDirectory.value + "/root-doc.txt",
        "-sourcepath",
        (ThisBuild / baseDirectory).value.toString,
        "-doc-source-url", {
          val branch =
            if (version.value.endsWith("-SNAPSHOT")) {
              "main"
            } else {
              s"v${version.value}"
            }
          s"https://github.com/chipsalliance/chisel/tree/$branch/€{FILE_PATH_EXT}#L€{FILE_LINE}"
        },
        "-language:implicitConversions"
      ) ++
        // Suppress compiler plugin for source files in core
        // We don't need this in regular compile because we just don't add the chisel-plugin to core's scalacOptions
        // This works around an issue where unidoc uses the exact same arguments for all source files.
        // This is probably fundamental to how ScalaDoc works so there may be no solution other than this workaround.
        // See https://github.com/sbt/sbt-unidoc/issues/107
        (core / Compile / sources).value.map("-P:chiselplugin:INTERNALskipFile:" + _)
        ++ Seq("-implicits")
    )

// End-to-end tests that check the functionality of the emitted design with simulation
lazy val integrationTests = (project in file("integration-tests"))
  .dependsOn(chisel % "compile->compile;test->test")
  .dependsOn(firrtl) // SBT doesn't seem to be propagating transitive library dependencies...
  .dependsOn(standardLibrary)
  .settings(commonSettings: _*)
  .settings(warningSuppression: _*)
  .settings(fatalWarningsSettings: _*)
  .settings(chiselSettings: _*)
  .settings(usePluginSettings: _*)

// the chisel standard library
lazy val standardLibrary = (project in file("stdlib"))
  .dependsOn(chisel)
  .settings(commonSettings: _*)
  .settings(chiselSettings: _*)
  .settings(usePluginSettings: _*)

val determineContributors = taskKey[Unit]("determine contributors for subprojects")
val generateScalaDocLinks = taskKey[Unit]("generate links to API Docs for releases")
val firtoolVersionsTableTask = taskKey[Seq[File]]("generate markdown table mapping Chisel versions to firtool versions")

import Version._

lazy val docs = project // new documentation project
  .in(file("docs-target")) // important: it must not be docs/
  .dependsOn(chisel)
  .enablePlugins(MdocPlugin)
  .settings(usePluginSettings: _*)
  .settings(commonSettings)
  .settings(
    libraryDependencies += "org.scalatest" %% "scalatest" % "3.2.14",
    scalacOptions ++= Seq(
      "-language:reflectiveCalls",
      "-language:implicitConversions",
      "-Wconf:msg=firrtl:s,cat=other-implicit-type:s"
    ),
    mdocIn := file("docs/src"),
    mdocOut := file("docs/generated"),
    // None of our links are hygienic because they're primarily used on the website with .html
    mdocExtraArguments := Seq("--cwd", "docs", "--no-link-hygiene"),
    mdocVariables := Map(
      "BUILD_DIR" -> "docs-target" // build dir for mdoc programs to dump temp files
    )
  )
  .settings(fatalWarningsSettings: _*)
  .settings(
    firtoolVersionsTableTask / fileInputs ++= {
      val rootGlob = (root / baseDirectory).value.toGlob
      Seq(rootGlob / "build.sbt", rootGlob / "project" / "*.sbt", rootGlob / "project" / "*.scala")
    },
    firtoolVersionsTableTask := {
      val logger = streams.value.log
      val file = (Compile / sourceManaged).value / "FirtoolVersionsTable.scala"
      // Only write the file if an input has changed
      if (!file.exists || firtoolVersionsTableTask.inputFileChanges.hasChanges) {
        // Escaping newlines makes it easier to generate the file
        val releaseTable = FirtoolVersionsTable.generateTable(true, logger).replaceAll("\n", "\\\\n")
        val prereleaseTable = FirtoolVersionsTable.generateTable(false, logger).replaceAll("\n", "\\\\n")
        logger.info(s"Writing $file...")
        IO.write(
          file,
          s"""|object FirtoolVersionsTable {
              |  def releaseTable = "$releaseTable"
              |  def prereleaseTable = "$prereleaseTable"
              |}""".stripMargin
        )
      }
      Seq(file)
    },
    Compile / sourceGenerators += firtoolVersionsTableTask.taskValue
  )
  .settings(
    determineContributors := {
      import java.io.{File, PrintWriter}
      val uniqueContributors =
        // Even though we no longer host all these projects,
        // we still honor their contributions
        Seq(
          GitHubRepository("chipsalliance", "chisel"),
          GitHubRepository("chipsalliance", "chisel-template"),
          GitHubRepository("chipsalliance", "firrtl"),
          GitHubRepository("chipsalliance", "treadle"),
          GitHubRepository("ucb-bar", "chiseltest"),
          GitHubRepository("ucb-bar", "chisel2-deprecated"),
          GitHubRepository("freechipsproject", "chisel-bootcamp"),
          GitHubRepository("freechipsproject", "chisel-testers"),
          GitHubRepository("freechipsproject", "diagrammer"),
          GitHubRepository("freechipsproject", "firrtl-interpreter"),
          GitHubRepository("freechipsproject", "www.chisel-lang.org")
        )
          .flatMap(Contributors.contributors)
          .map(b => (b.login, b.html_url))
          .distinct
      val writer = new PrintWriter(new File("website/src/pages/generated/contributors.md"))
      writer.write(s"""|<!-- Automatically generated by build.sbt 'contributors' task -->
                       |${Contributors.contributorsMarkdown(uniqueContributors)}""".stripMargin)
      writer.close()
    },
    generateScalaDocLinks := {
      import java.io.{File, PrintWriter}
      import java.nio.file.{Files}
      val outputFile = new File(s"website/src/pages/generated/scaladoc_links.md")
      val snapshot = version.value
      val markdown = Releases.generateMarkdown(streams.value.log)(snapshot)
      Files.createDirectories(outputFile.toPath.getParent)
      val writer = new PrintWriter(outputFile)
      writer.write(s"""|<!-- Automatically generated by build.sbt 'generateScalaDocLinks' task -->
                       |$markdown""".stripMargin)
      writer.close()
    }
  )<|MERGE_RESOLUTION|>--- conflicted
+++ resolved
@@ -126,13 +126,8 @@
   javacOptions ++= Seq("-source", "1.8", "-target", "1.8"),
   libraryDependencies ++= Seq(
     "org.scala-lang" % "scala-reflect" % scalaVersion.value,
-<<<<<<< HEAD
-    "org.scalatest" %% "scalatest" % "3.2.18" % "test",
+    "org.scalatest" %% "scalatest" % "3.2.19" % "test",
     "org.scalatestplus" %% "scalacheck-1-18" % "3.2.19.0" % "test",
-=======
-    "org.scalatest" %% "scalatest" % "3.2.19" % "test",
-    "org.scalatestplus" %% "scalacheck-1-18" % "3.2.18.0" % "test",
->>>>>>> ef7128c1
     "com.github.scopt" %% "scopt" % "4.1.0",
     "org.json4s" %% "json4s-native" % "4.0.7",
     "org.apache.commons" % "commons-text" % "1.12.0",
@@ -168,13 +163,8 @@
     // Published as part of unipublish
     publish / skip := true,
     libraryDependencies ++= Seq(
-<<<<<<< HEAD
-      "org.scalatest" %% "scalatest" % "3.2.18" % "test",
+      "org.scalatest" %% "scalatest" % "3.2.19" % "test",
       "org.scalatestplus" %% "scalacheck-1-18" % "3.2.19.0" % "test"
-=======
-      "org.scalatest" %% "scalatest" % "3.2.19" % "test",
-      "org.scalatestplus" %% "scalacheck-1-18" % "3.2.18.0" % "test"
->>>>>>> ef7128c1
     )
   )
 
@@ -205,13 +195,8 @@
 lazy val chiselSettings = Seq(
   name := "chisel",
   libraryDependencies ++= Seq(
-<<<<<<< HEAD
-    "org.scalatest" %% "scalatest" % "3.2.18" % "test",
+    "org.scalatest" %% "scalatest" % "3.2.19" % "test",
     "org.scalatestplus" %% "scalacheck-1-18" % "3.2.19.0" % "test",
-=======
-    "org.scalatest" %% "scalatest" % "3.2.19" % "test",
-    "org.scalatestplus" %% "scalacheck-1-18" % "3.2.18.0" % "test",
->>>>>>> ef7128c1
     "com.lihaoyi" %% "upickle" % "3.3.0",
     "org.chipsalliance" %% "firtool-resolver" % "2.0.0"
   )
