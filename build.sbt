// See LICENSE for license details.

enablePlugins(SiteScaladocPlugin)

enablePlugins(GhpagesPlugin)

def scalacOptionsVersion(scalaVersion: String): Seq[String] = {
  Seq() ++ {
    // If we're building with Scala > 2.11, enable the compile option
    //  switch to support our anonymous Bundle definitions:
    //  https://github.com/scala/bug/issues/10047
    CrossVersion.partialVersion(scalaVersion) match {
      case Some((2, scalaMajor: Long)) if scalaMajor < 12 => Seq()
      case _ => Seq("-Xsource:2.11")
    }
  }
}

def javacOptionsVersion(scalaVersion: String): Seq[String] = {
  Seq() ++ {
    // Scala 2.12 requires Java 8. We continue to generate
    //  Java 7 compatible code for Scala 2.11
    //  for compatibility with old clients.
    CrossVersion.partialVersion(scalaVersion) match {
      case Some((2, scalaMajor: Long)) if scalaMajor < 12 =>
        Seq("-source", "1.7", "-target", "1.7")
      case _ =>
        Seq("-source", "1.8", "-target", "1.8")
    }
  }
}

<<<<<<< HEAD
val defaultVersions = Map(
  "firrtl" -> "1.2-SNAPSHOT",
  "firrtl-interpreter" -> "1.2-SNAPSHOT"
)
=======
val defaultVersions = Map("firrtl" -> "1.2-SNAPSHOT")
>>>>>>> a86e3888

lazy val commonSettings = Seq (
  organization := "edu.berkeley.cs",
  version := "3.2-SNAPSHOT",
  git.remoteRepo := "git@github.com:freechipsproject/chisel3.git",
  autoAPIMappings := true,
  scalaVersion := "2.11.12",
  crossScalaVersions := Seq("2.11.12", "2.12.4"),
  scalacOptions := Seq("-deprecation", "-feature") ++ scalacOptionsVersion(scalaVersion.value),
  libraryDependencies += "org.scala-lang" % "scala-reflect" % scalaVersion.value,
  addCompilerPlugin("org.scalamacros" % "paradise" % "2.1.0" cross CrossVersion.full),
  // Use the root project's unmanaged base for all sub-projects.
  unmanagedBase := (unmanagedBase in root).value,
  // Since we want to examine the classpath to determine if a dependency on firrtl is required,
  //  this has to be a Task setting.
  //  Fortunately, allDependencies is a Task Setting, so we can modify that.
  allDependencies := {
    allDependencies.value ++ defaultVersions.keys.collect {
      // If we have an unmanaged jar file on the classpath, assume we're to use that,
      case dep: String if !(unmanagedClasspath in Compile).value.toString.contains(s"$dep.jar") =>
        //  otherwise let sbt fetch the appropriate version.
        "edu.berkeley.cs" %% dep % sys.props.getOrElse(dep + "Version", defaultVersions(dep))
    }
  }
)

lazy val chiselSettings = Seq (
  name := "chisel3",

  publishMavenStyle := true,
  publishArtifact in Test := false,
  pomIncludeRepository := { x => false },
  pomExtra := <url>http://chisel.eecs.berkeley.edu/</url>
    <licenses>
      <license>
        <name>BSD-style</name>
        <url>http://www.opensource.org/licenses/bsd-license.php</url>
        <distribution>repo</distribution>
      </license>
    </licenses>
    <scm>
      <url>https://github.com/freechipsproject/chisel3.git</url>
      <connection>scm:git:github.com/freechipsproject/chisel3.git</connection>
    </scm>
    <developers>
      <developer>
        <id>jackbackrack</id>
        <name>Jonathan Bachrach</name>
        <url>http://www.eecs.berkeley.edu/~jrb/</url>
      </developer>
    </developers>,

  publishTo := {
    val v = version.value
    val nexus = "https://oss.sonatype.org/"
    if (v.trim.endsWith("SNAPSHOT")) {
      Some("snapshots" at nexus + "content/repositories/snapshots")
    }
    else {
      Some("releases" at nexus + "service/local/staging/deploy/maven2")
    }
  },

  resolvers ++= Seq(
    Resolver.sonatypeRepo("snapshots"),
    Resolver.sonatypeRepo("releases")
  ),

  libraryDependencies ++= Seq(
    "org.scalatest" %% "scalatest" % "3.0.1" % "test",
    "org.scalacheck" %% "scalacheck" % "1.13.4" % "test",
    "com.github.scopt" %% "scopt" % "3.6.0"
  ),

  // Tests from other projects may still run concurrently.
  parallelExecution in Test := true,

  javacOptions ++= javacOptionsVersion(scalaVersion.value)
)

lazy val coreMacros = (project in file("coreMacros")).
  settings(commonSettings: _*).
  settings(publishArtifact := false)

lazy val chiselFrontend = (project in file("chiselFrontend")).
  settings(commonSettings: _*).
  settings(publishArtifact := false).
  dependsOn(coreMacros)

// This will always be the root project, even if we are a sub-project.
lazy val root = RootProject(file("."))

lazy val chisel = (project in file(".")).
  enablePlugins(BuildInfoPlugin).
  enablePlugins(ScalaUnidocPlugin).
  settings(
    buildInfoPackage := name.value,
    buildInfoUsePackageAsPath := true,
    buildInfoKeys := Seq[BuildInfoKey](buildInfoPackage, version, scalaVersion, sbtVersion)
  ).
  settings(commonSettings: _*).
  settings(chiselSettings: _*).
  // Prevent separate JARs from being generated for coreMacros and chiselFrontend.
  dependsOn(coreMacros % "compile-internal;test-internal").
  dependsOn(chiselFrontend % "compile-internal;test-internal").
  settings(
    scalacOptions in Test ++= Seq("-language:reflectiveCalls"),
    scalacOptions in Compile in doc ++= Seq(
      "-diagrams",
      "-diagrams-max-classes", "25",
      "-doc-version", version.value,
      "-doc-title", name.value,
      "-doc-root-content", baseDirectory.value+"/root-doc.txt"
    ),
    // Disable aggregation in general, but enable it for specific tasks.
    // Otherwise we get separate Jar files for each subproject and we
    //  go to great pains to package all chisel3 core code in a single Jar.
    // If you get errors indicating coverageReport is undefined, be sure
    //  you have sbt-scoverage in project/plugins.sbt
    aggregate := false,
    aggregate in coverageReport := true,
    // Include macro classes, resources, and sources main JAR.
    mappings in (Compile, packageBin) ++= (mappings in (coreMacros, Compile, packageBin)).value,
    mappings in (Compile, packageSrc) ++= (mappings in (coreMacros, Compile, packageSrc)).value,
    mappings in (Compile, packageBin) ++= (mappings in (chiselFrontend, Compile, packageBin)).value,
    mappings in (Compile, packageSrc) ++= (mappings in (chiselFrontend, Compile, packageSrc)).value,
    // Export the packaged JAR so projects that depend directly on Chisel project (rather than the
    // published artifact) also see the stuff in coreMacros and chiselFrontend.
    exportJars := true
  )<|MERGE_RESOLUTION|>--- conflicted
+++ resolved
@@ -30,14 +30,10 @@
   }
 }
 
-<<<<<<< HEAD
 val defaultVersions = Map(
   "firrtl" -> "1.2-SNAPSHOT",
   "firrtl-interpreter" -> "1.2-SNAPSHOT"
 )
-=======
-val defaultVersions = Map("firrtl" -> "1.2-SNAPSHOT")
->>>>>>> a86e3888
 
 lazy val commonSettings = Seq (
   organization := "edu.berkeley.cs",
