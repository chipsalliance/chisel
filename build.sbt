--- conflicted
+++ resolved
@@ -137,10 +137,6 @@
   // Prevent separate JARs from being generated for coreMacros and chiselFrontend.
   dependsOn(coreMacros % "compile-internal;test-internal").
   dependsOn(chiselFrontend % "compile-internal;test-internal").
-<<<<<<< HEAD
-  aggregate(coreMacros, chiselFrontend).
-=======
->>>>>>> cb7fcd2b
   settings(
     scalacOptions in Test ++= Seq("-language:reflectiveCalls"),
     scalacOptions in Compile in doc ++= Seq(
