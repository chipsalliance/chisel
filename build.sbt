// See LICENSE for license details.

enablePlugins(SiteScaladocPlugin)

val defaultVersions = Map(
  "firrtl" -> "edu.berkeley.cs" %% "firrtl" % "1.5-SNAPSHOT",
  "treadle" -> "edu.berkeley.cs" %% "treadle" % "1.5-SNAPSHOT"
)

lazy val commonSettings = Seq (
  resolvers ++= Seq(
    Resolver.sonatypeRepo("snapshots"),
    Resolver.sonatypeRepo("releases")
  ),
  organization := "edu.berkeley.cs",
  version := "3.5-SNAPSHOT",
  autoAPIMappings := true,
  scalaVersion := "2.12.12",
  crossScalaVersions := Seq("2.12.12"),
  scalacOptions := Seq("-deprecation", "-feature",
    //  We're building with Scala > 2.11, enable the compile option
    //  switch to support our anonymous Bundle definitions:
    //  https://github.com/scala/bug/issues/10047
    "-Xsource:2.11"
  ),
  libraryDependencies += "org.scala-lang" % "scala-reflect" % scalaVersion.value,
  addCompilerPlugin("org.scalamacros" % "paradise" % "2.1.1" cross CrossVersion.full),
)

lazy val publishSettings = Seq (
  publishMavenStyle := true,
  publishArtifact in Test := false,
  pomIncludeRepository := { x => false },
  pomExtra := <url>http://chisel.eecs.berkeley.edu/</url>
    <licenses>
      <license>
        <name>apache-v2</name>
        <url>https://opensource.org/licenses/Apache-2.0</url>
        <distribution>repo</distribution>
      </license>
    </licenses>
    <developers>
      <developer>
        <id>jackbackrack</id>
        <name>Jonathan Bachrach</name>
        <url>http://www.eecs.berkeley.edu/~jrb/</url>
      </developer>
    </developers>,

  publishTo := {
    val v = version.value
    val nexus = "https://oss.sonatype.org/"
    if (v.trim.endsWith("SNAPSHOT")) {
      Some("snapshots" at nexus + "content/repositories/snapshots")
    }
    else {
      Some("releases" at nexus + "service/local/staging/deploy/maven2")
    }
  }
)

lazy val chiselSettings = Seq (
  name := "chisel3",

  libraryDependencies ++= Seq(
<<<<<<< HEAD
    "junit" % "junit" % "4.13.1" % "test",
    "org.scalatest" %% "scalatest" % "3.1.4" % "test",
=======
    "org.scalatest" %% "scalatest" % "3.1.2" % "test",
>>>>>>> e94d41fc
    "org.scalatestplus" %% "scalacheck-1-14" % "3.1.1.1" % "test",
    "com.github.scopt" %% "scopt" % "3.7.1"
  ),
) ++ (
  // Tests from other projects may still run concurrently
  //  if we're not running with -DminimalResources.
  // Another option would be to experiment with:
  //  concurrentRestrictions in Global += Tags.limit(Tags.Test, 1),
  sys.props.contains("minimalResources") match {
    case true  => Seq( Test / parallelExecution := false )
    case false => Seq( fork := true,
                       Test / testForkedParallel := true )
  }
)

autoCompilerPlugins := true

// Plugin must be fully cross-versioned (published for Scala minor version)
// The plugin only works in Scala 2.12+
lazy val pluginScalaVersions = Seq(
  // scalamacros paradise version used is not published for 2.12.0 and 2.12.1
  "2.12.2",
  "2.12.3",
  "2.12.4",
  "2.12.5",
  "2.12.6",
  "2.12.7",
  "2.12.8",
  "2.12.9",
  "2.12.10",
  "2.12.11",
  "2.12.12",
)

lazy val plugin = (project in file("plugin")).
  settings(name := "chisel3-plugin").
  settings(commonSettings: _*).
  settings(publishSettings: _*).
  settings(
    libraryDependencies += "org.scala-lang" % "scala-compiler" % scalaVersion.value,
    scalacOptions += "-Xfatal-warnings",
    crossScalaVersions := pluginScalaVersions,
    // Must be published for Scala minor version
    crossVersion := CrossVersion.full,
    crossTarget := {
      // workaround for https://github.com/sbt/sbt/issues/5097
      target.value / s"scala-${scalaVersion.value}"
    },
    // Only publish for Scala 2.12
    publish / skip := !scalaVersion.value.startsWith("2.12")
  ).
  settings(
    mimaPreviousArtifacts := {
      Set()
    }
  )

lazy val usePluginSettings = Seq(
  scalacOptions in Compile ++= {
    val jar = (plugin / Compile / Keys.`package`).value
    val addPlugin = "-Xplugin:" + jar.getAbsolutePath
    // add plugin timestamp to compiler options to trigger recompile of
    // main after editing the plugin. (Otherwise a 'clean' is needed.)
    val dummy = "-Jdummy=" + jar.lastModified
    Seq(addPlugin, dummy)
  }
)

lazy val macros = (project in file("macros")).
  settings(name := "chisel3-macros").
  settings(commonSettings: _*).
  settings(publishSettings: _*).
  settings(mimaPreviousArtifacts := Set())

lazy val firrtlRef = ProjectRef(workspaceDirectory / "firrtl", "firrtl")

lazy val core = (project in file("core")).
  sourceDependency(firrtlRef, defaultVersions("firrtl")).
  settings(commonSettings: _*).
  enablePlugins(BuildInfoPlugin).
  settings(
    buildInfoPackage := "chisel3",
    buildInfoUsePackageAsPath := true,
    buildInfoKeys := Seq[BuildInfoKey](buildInfoPackage, version, scalaVersion, sbtVersion)
  ).
  settings(publishSettings: _*).
  settings(mimaPreviousArtifacts := Set()).
  settings(
    name := "chisel3-core",
    scalacOptions := scalacOptions.value ++ Seq(
      "-deprecation",
      "-explaintypes",
      "-feature",
      "-language:reflectiveCalls",
      "-unchecked",
      "-Xcheckinit",
      "-Xlint:infer-any"
//      , "-Xlint:missing-interpolator"
    )
  ).
  dependsOn(macros)

// This will always be the root project, even if we are a sub-project.
lazy val root = RootProject(file("."))

lazy val chisel = (project in file(".")).
  enablePlugins(ScalaUnidocPlugin).
  settings(commonSettings: _*).
  settings(chiselSettings: _*).
  settings(publishSettings: _*).
  settings(usePluginSettings: _*).
  dependsOn(macros).
  dependsOn(core).
  aggregate(macros, core, plugin).
  settings(
    mimaPreviousArtifacts := Set(),
    libraryDependencies += defaultVersions("treadle") % "test",
    scalacOptions in Test ++= Seq("-language:reflectiveCalls"),
    scalacOptions in Compile in doc ++= Seq(
      "-diagrams",
      "-groups",
      "-skip-packages", "chisel3.internal",
      "-diagrams-max-classes", "25",
      "-doc-version", version.value,
      "-doc-title", name.value,
      "-doc-root-content", baseDirectory.value+"/root-doc.txt",
      "-sourcepath", (baseDirectory in ThisBuild).value.toString,
      "-doc-source-url",
      {
        val branch =
          if (version.value.endsWith("-SNAPSHOT")) {
            "master"
          } else {
            s"v${version.value}"
          }
        s"https://github.com/freechipsproject/chisel3/tree/$branch/€{FILE_PATH}.scala"
      }
    )
  )

lazy val docs = project       // new documentation project
  .in(file("docs-target")) // important: it must not be docs/
  .dependsOn(chisel)
  .enablePlugins(MdocPlugin)
  .settings(usePluginSettings: _*)
  .settings(commonSettings)
  .settings(
    scalacOptions += "-language:reflectiveCalls",
    mdocIn := file("docs/src"),
    mdocOut := file("docs/generated"),
    mdocExtraArguments := Seq("--cwd", "docs"),
    mdocVariables := Map(
      "BUILD_DIR" -> "docs-target" // build dir for mdoc programs to dump temp files
    )
  )

addCommandAlias("com", "all compile")
addCommandAlias("lint", "; compile:scalafix --check ; test:scalafix --check")
addCommandAlias("fix", "all compile:scalafix test:scalafix")<|MERGE_RESOLUTION|>--- conflicted
+++ resolved
@@ -63,12 +63,7 @@
   name := "chisel3",
 
   libraryDependencies ++= Seq(
-<<<<<<< HEAD
-    "junit" % "junit" % "4.13.1" % "test",
-    "org.scalatest" %% "scalatest" % "3.1.4" % "test",
-=======
     "org.scalatest" %% "scalatest" % "3.1.2" % "test",
->>>>>>> e94d41fc
     "org.scalatestplus" %% "scalacheck-1-14" % "3.1.1.1" % "test",
     "com.github.scopt" %% "scopt" % "3.7.1"
   ),
