// See LICENSE for license details.

name := "chisel3"

enablePlugins(SiteScaladocPlugin)

enablePlugins(GhpagesPlugin)

val defaultVersions = Map("firrtl" -> "1.1-SNAPSHOT")

def chiselVersion(proj: String): String = {
  sys.props.getOrElse(proj + "Version", defaultVersions(proj))
}

val chiselDeps = chisel.dependencies(Seq(
    ("edu.berkeley.cs" %% "firrtl" % chiselVersion("firrtl"), "firrtl")
))

val dependentProjects = chiselDeps.projects

lazy val commonSettings = ChiselProjectDependenciesPlugin.chiselProjectSettings ++ Seq (
  version := "3.1-SNAPSHOT",
  git.remoteRepo := "git@github.com:freechipsproject/chisel3.git",
  autoAPIMappings := true,
  scalacOptions ++= Seq("-deprecation", "-feature"),
  // Use the root project's unmanaged base for all sub-projects.
  unmanagedBase := (unmanagedBase in root).value,
  // Use the root project's classpath for all sub-projects.
  fullClasspath := (fullClasspath in Compile in root).value,

  scalaVersion := "2.11.12",
  crossScalaVersions := Seq("2.11.12", "2.12.4"),
  libraryDependencies += "org.scala-lang" % "scala-reflect" % scalaVersion.value,
  addCompilerPlugin("org.scalamacros" % "paradise" % "2.1.0" cross CrossVersion.full),
  // Use the root project's unmanaged base for all sub-projects.
  unmanagedBase := (unmanagedBase in root).value,

  libraryDependencies ++= Seq(
    "org.scalatest" %% "scalatest" % "3.0.1" % "test",
    "org.scalacheck" %% "scalacheck" % "1.13.4" % "test",
    "com.github.scopt" %% "scopt" % "3.6.0"
  ) ++ chiselDeps.libraries,


  // Tests from other projects may still run concurrently.
  parallelExecution in Test := true,

  // Since we want to examine the classpath to determine if a dependency on firrtl is required,
  //  this has to be a Task setting.
  //  Fortunately, allDependencies is a Task Setting, so we can modify that.
//  allDependencies := allDependencies.value ++ chiselLibraryDependencies(dependentProjects)

  pomExtra := pomExtra.value ++
    <scm>
      <url>https://github.com/freechipsproject/chisel3.git</url>
      <connection>scm:git:github.com/freechipsproject/chisel3.git</connection>
    </scm>
    <developers>
      <developer>
        <id>jackbackrack</id>
        <name>Jonathan Bachrach</name>
        <url>http://www.eecs.berkeley.edu/~jrb/</url>
      </developer>
    </developers>,

  publishTo := {
    val v = version.value
    val nexus = "https://oss.sonatype.org/"
    if (v.trim.endsWith("SNAPSHOT")) {
      Some("snapshots" at nexus + "content/repositories/snapshots")
    }
    else {
      Some("releases" at nexus + "service/local/staging/deploy/maven2")
    }
  },

  resolvers ++= Seq(
    Resolver.sonatypeRepo("snapshots"),
    Resolver.sonatypeRepo("releases")
  ),

  // Tests from other projects may still run concurrently.
  parallelExecution in Test := true
)

lazy val coreMacros = (project in file("coreMacros")).
  settings(commonSettings: _*).
  settings(publishArtifact := false)

lazy val chiselFrontend = (project in file("chiselFrontend")).
  settings(commonSettings: _*).
  settings(publishArtifact := false).
  dependsOn(coreMacros).
  dependsOn(dependentProjects.map(classpathDependency(_)):_*)

// There will always be a root project.
lazy val root = RootProject(file("."))

lazy val chisel3 = (project in file(".")).
  enablePlugins(BuildInfoPlugin).
  enablePlugins(ScalaUnidocPlugin).
<<<<<<< HEAD
  settings(ChiselProjectDependenciesPlugin.chiselBuildInfoSettings: _*).
=======
  settings(
    buildInfoPackage := name.value,
    buildInfoUsePackageAsPath := true,
    buildInfoKeys := Seq[BuildInfoKey](buildInfoPackage, version, scalaVersion, sbtVersion)
  ).
>>>>>>> 1bfca502
  settings(commonSettings: _*).
  // Prevent separate JARs from being generated for coreMacros and chiselFrontend.
  dependsOn(coreMacros % "compile-internal;test-internal").
  dependsOn(chiselFrontend % "compile-internal;test-internal").
  aggregate(coreMacros, chiselFrontend).
  settings(
    scalacOptions in Test ++= Seq("-language:reflectiveCalls"),
    scalacOptions in Compile in doc ++= Seq(
      "-diagrams",
      "-diagrams-max-classes", "25",
      "-doc-version", version.value,
      "-doc-title", name.value,
      "-doc-root-content", baseDirectory.value+"/root-doc.txt"
    ),
    // Disable aggregation in general, but enable it for specific tasks.
    // Otherwise we get separate Jar files for each subproject and we
    //  go to great pains to package all chisel3 core code in a single Jar.
    // If you get errors indicating coverageReport is undefined, be sure
    //  you have sbt-scoverage in project/plugins.sbt
    aggregate := false,
    aggregate in coverageReport := true,
    // Include macro classes, resources, and sources main JAR.
    mappings in (Compile, packageBin) ++= (mappings in (coreMacros, Compile, packageBin)).value,
    mappings in (Compile, packageSrc) ++= (mappings in (coreMacros, Compile, packageSrc)).value,
    mappings in (Compile, packageBin) ++= (mappings in (chiselFrontend, Compile, packageBin)).value,
    mappings in (Compile, packageSrc) ++= (mappings in (chiselFrontend, Compile, packageSrc)).value,
    // Export the packaged JAR so projects that depend directly on Chisel project (rather than the
    // published artifact) also see the stuff in coreMacros and chiselFrontend.
    exportJars := true
  ).
  dependsOn(dependentProjects.map(classpathDependency(_)):_*)<|MERGE_RESOLUTION|>--- conflicted
+++ resolved
@@ -51,10 +51,6 @@
 //  allDependencies := allDependencies.value ++ chiselLibraryDependencies(dependentProjects)
 
   pomExtra := pomExtra.value ++
-    <scm>
-      <url>https://github.com/freechipsproject/chisel3.git</url>
-      <connection>scm:git:github.com/freechipsproject/chisel3.git</connection>
-    </scm>
     <developers>
       <developer>
         <id>jackbackrack</id>
@@ -99,15 +95,7 @@
 lazy val chisel3 = (project in file(".")).
   enablePlugins(BuildInfoPlugin).
   enablePlugins(ScalaUnidocPlugin).
-<<<<<<< HEAD
   settings(ChiselProjectDependenciesPlugin.chiselBuildInfoSettings: _*).
-=======
-  settings(
-    buildInfoPackage := name.value,
-    buildInfoUsePackageAsPath := true,
-    buildInfoKeys := Seq[BuildInfoKey](buildInfoPackage, version, scalaVersion, sbtVersion)
-  ).
->>>>>>> 1bfca502
   settings(commonSettings: _*).
   // Prevent separate JARs from being generated for coreMacros and chiselFrontend.
   dependsOn(coreMacros % "compile-internal;test-internal").
