// See LICENSE for license details.

enablePlugins(SiteScaladocPlugin)

val defaultVersions = Map(
<<<<<<< HEAD
  "firrtl" -> "edu.berkeley.cs" %% "firrtl" % "1.5-SNAPSHOT",
  "treadle" -> "edu.berkeley.cs" %% "treadle" % "1.5-SNAPSHOT",
  "chiseltest" -> "edu.berkeley.cs" %% "chiseltest" % "0.5-SNAPSHOT"
=======
  "firrtl" -> "edu.berkeley.cs" %% "firrtl" % "1.6-SNAPSHOT",
  "treadle" -> "edu.berkeley.cs" %% "treadle" % "1.6-SNAPSHOT",
  "chiseltest" -> "edu.berkeley.cs" %% "chiseltest" % "0.6-SNAPSHOT",
>>>>>>> c9da3ed1
)

lazy val commonSettings = Seq(
  resolvers ++= Seq(
    Resolver.sonatypeRepo("snapshots"),
    Resolver.sonatypeRepo("releases")
  ),
  organization := "edu.berkeley.cs",
  version := "3.6-SNAPSHOT",
  autoAPIMappings := true,
  scalaVersion := "2.12.15",
  crossScalaVersions := Seq("2.13.6", "2.12.15"),
  scalacOptions := Seq("-deprecation", "-feature"),
  libraryDependencies += "org.scala-lang" % "scala-reflect" % scalaVersion.value,
  // Macros paradise is integrated into 2.13 but requires a scalacOption
  scalacOptions ++= {
    CrossVersion.partialVersion(scalaVersion.value) match {
      case Some((2, n)) if n >= 13 => "-Ymacro-annotations" :: Nil
      case _                       => Nil
    }
  },
  libraryDependencies ++= {
    CrossVersion.partialVersion(scalaVersion.value) match {
      case Some((2, n)) if n >= 13 => Nil
      case _                       => compilerPlugin(("org.scalamacros" % "paradise" % "2.1.1").cross(CrossVersion.full)) :: Nil
    }
  }
)

lazy val publishSettings = Seq(
  publishMavenStyle := true,
  publishArtifact in Test := false,
  pomIncludeRepository := { x => false },
  pomExtra := <url>http://chisel.eecs.berkeley.edu/</url>
    <licenses>
      <license>
        <name>apache-v2</name>
        <url>https://opensource.org/licenses/Apache-2.0</url>
        <distribution>repo</distribution>
      </license>
    </licenses>
    <developers>
      <developer>
        <id>jackbackrack</id>
        <name>Jonathan Bachrach</name>
        <url>http://www.eecs.berkeley.edu/~jrb/</url>
      </developer>
    </developers>,
  publishTo := {
    val v = version.value
    val nexus = "https://oss.sonatype.org/"
    if (v.trim.endsWith("SNAPSHOT")) {
      Some("snapshots".at(nexus + "content/repositories/snapshots"))
    } else {
      Some("releases".at(nexus + "service/local/staging/deploy/maven2"))
    }
  }
)

lazy val chiselSettings = Seq(
  name := "chisel3",
  libraryDependencies ++= Seq(
    "org.scalatest" %% "scalatest" % "3.2.10" % "test",
    "org.scalatestplus" %% "scalacheck-1-14" % "3.2.2.0" % "test",
    "com.lihaoyi" %% "os-lib" % "0.8.0"
  )
) ++ (
  // Tests from other projects may still run concurrently
  //  if we're not running with -DminimalResources.
  // Another option would be to experiment with:
  //  concurrentRestrictions in Global += Tags.limit(Tags.Test, 1),
  sys.props.contains("minimalResources") match {
    case true  => Seq(Test / parallelExecution := false)
    case false => Seq(fork := true, Test / testForkedParallel := true)
  }
)

autoCompilerPlugins := true

// Plugin must be fully cross-versioned (published for Scala minor version)
// The plugin only works in Scala 2.12+
lazy val pluginScalaVersions = Seq(
  // scalamacros paradise version used is not published for 2.12.0 and 2.12.1
  "2.12.2",
  "2.12.3",
  "2.12.4",
  "2.12.5",
  "2.12.6",
  "2.12.7",
  "2.12.8",
  "2.12.9",
  "2.12.10",
  "2.12.11",
  "2.12.12",
  "2.12.13",
  "2.12.14",
  "2.12.15",
  "2.13.0",
  "2.13.1",
  "2.13.2",
  "2.13.3",
  "2.13.4",
  "2.13.5",
  "2.13.6",
  "2.13.7"
)

lazy val plugin = (project in file("plugin"))
  .settings(name := "chisel3-plugin")
  .settings(commonSettings: _*)
  .settings(publishSettings: _*)
  .settings(
    libraryDependencies += "org.scala-lang" % "scala-compiler" % scalaVersion.value,
    scalacOptions += "-Xfatal-warnings",
    crossScalaVersions := pluginScalaVersions,
    // Must be published for Scala minor version
    crossVersion := CrossVersion.full,
    crossTarget := {
      // workaround for https://github.com/sbt/sbt/issues/5097
      target.value / s"scala-${scalaVersion.value}"
    }
  )
  .settings(
    mimaPreviousArtifacts := {
      Set()
    }
  )

lazy val usePluginSettings = Seq(
  scalacOptions in Compile ++= {
    val jar = (plugin / Compile / Keys.`package`).value
    val addPlugin = "-Xplugin:" + jar.getAbsolutePath
    // add plugin timestamp to compiler options to trigger recompile of
    // main after editing the plugin. (Otherwise a 'clean' is needed.)
    val dummy = "-Jdummy=" + jar.lastModified
    Seq(addPlugin, dummy)
  }
)

lazy val macros = (project in file("macros"))
  .settings(name := "chisel3-macros")
  .settings(commonSettings: _*)
  .settings(publishSettings: _*)
  .settings(mimaPreviousArtifacts := Set())

lazy val firrtlRef = ProjectRef(workspaceDirectory / "firrtl", "firrtl")

lazy val core = (project in file("core"))
  .sourceDependency(firrtlRef, defaultVersions("firrtl"))
  .settings(commonSettings: _*)
  .enablePlugins(BuildInfoPlugin)
  .settings(
    buildInfoPackage := "chisel3",
    buildInfoUsePackageAsPath := true,
    buildInfoKeys := Seq[BuildInfoKey](buildInfoPackage, version, scalaVersion, sbtVersion)
  )
  .settings(publishSettings: _*)
  .settings(mimaPreviousArtifacts := Set())
  .settings(
    name := "chisel3-core",
    scalacOptions := scalacOptions.value ++ Seq(
      "-deprecation",
      "-explaintypes",
      "-feature",
      "-language:reflectiveCalls",
      "-unchecked",
      "-Xcheckinit",
      "-Xlint:infer-any"
//      , "-Xlint:missing-interpolator"
    )
  )
  .dependsOn(macros)

// This will always be the root project, even if we are a sub-project.
lazy val root = RootProject(file("."))

lazy val chisel = (project in file("."))
  .enablePlugins(ScalaUnidocPlugin)
  .settings(commonSettings: _*)
  .settings(chiselSettings: _*)
  .settings(publishSettings: _*)
  .settings(usePluginSettings: _*)
  .dependsOn(macros)
  .dependsOn(core)
  .aggregate(macros, core, plugin)
  .settings(
    mimaPreviousArtifacts := Set(),
    libraryDependencies += defaultVersions("treadle") % "test",
    scalacOptions in Test ++= Seq("-language:reflectiveCalls"),
    scalacOptions in Compile in doc ++= Seq(
      "-diagrams",
      "-groups",
      "-skip-packages",
      "chisel3.internal",
      "-diagrams-max-classes",
      "25",
      "-doc-version",
      version.value,
      "-doc-title",
      name.value,
      "-doc-root-content",
      baseDirectory.value + "/root-doc.txt",
      "-sourcepath",
      (baseDirectory in ThisBuild).value.toString,
      "-doc-source-url", {
        val branch =
          if (version.value.endsWith("-SNAPSHOT")) {
            "master"
          } else {
            s"v${version.value}"
          }
        s"https://github.com/chipsalliance/chisel3/tree/$branch€{FILE_PATH_EXT}#L€{FILE_LINE}"
      }
    ) ++
      // Suppress compiler plugin for source files in core
      // We don't need this in regular compile because we just don't add the chisel3-plugin to core's scalacOptions
      // This works around an issue where unidoc uses the exact same arguments for all source files.
      // This is probably fundamental to how ScalaDoc works so there may be no solution other than this workaround.
      // See https://github.com/sbt/sbt-unidoc/issues/107
      (core / Compile / sources).value.map("-P:chiselplugin:INTERNALskipFile:" + _)
  )

// tests elaborating and executing/formally verifying a Chisel circuit with chiseltest
lazy val integrationTests = (project in file("integration-tests"))
  .dependsOn(chisel)
  .settings(commonSettings: _*)
  .settings(chiselSettings: _*)
  .settings(usePluginSettings: _*)
  .settings(
    Seq(
      libraryDependencies += defaultVersions("chiseltest") % "test"
    )
  )

lazy val docs = project // new documentation project
  .in(file("docs-target")) // important: it must not be docs/
  .dependsOn(chisel)
  .enablePlugins(MdocPlugin)
  .settings(usePluginSettings: _*)
  .settings(commonSettings)
  .settings(
    scalacOptions ++= Seq(
      "-Xfatal-warnings",
      "-language:reflectiveCalls",
      "-language:implicitConversions"
    ),
    mdocIn := file("docs/src"),
    mdocOut := file("docs/generated"),
    // None of our links are hygienic because they're primarily used on the website with .html
    mdocExtraArguments := Seq("--cwd", "docs", "--no-link-hygiene"),
    mdocVariables := Map(
      "BUILD_DIR" -> "docs-target" // build dir for mdoc programs to dump temp files
    )
  )

addCommandAlias("com", "all compile")
addCommandAlias("lint", "; compile:scalafix --check ; test:scalafix --check")
addCommandAlias("fix", "all compile:scalafix test:scalafix")<|MERGE_RESOLUTION|>--- conflicted
+++ resolved
@@ -3,15 +3,9 @@
 enablePlugins(SiteScaladocPlugin)
 
 val defaultVersions = Map(
-<<<<<<< HEAD
-  "firrtl" -> "edu.berkeley.cs" %% "firrtl" % "1.5-SNAPSHOT",
-  "treadle" -> "edu.berkeley.cs" %% "treadle" % "1.5-SNAPSHOT",
-  "chiseltest" -> "edu.berkeley.cs" %% "chiseltest" % "0.5-SNAPSHOT"
-=======
   "firrtl" -> "edu.berkeley.cs" %% "firrtl" % "1.6-SNAPSHOT",
   "treadle" -> "edu.berkeley.cs" %% "treadle" % "1.6-SNAPSHOT",
   "chiseltest" -> "edu.berkeley.cs" %% "chiseltest" % "0.6-SNAPSHOT",
->>>>>>> c9da3ed1
 )
 
 lazy val commonSettings = Seq(
