// See LICENSE for license details.

enablePlugins(SiteScaladocPlugin)

def scalacOptionsVersion(scalaVersion: String): Seq[String] = {
  Seq() ++ {
    // If we're building with Scala > 2.11, enable the compile option
    //  switch to support our anonymous Bundle definitions:
    //  https://github.com/scala/bug/issues/10047
    CrossVersion.partialVersion(scalaVersion) match {
      case Some((2, scalaMajor: Long)) if scalaMajor < 12 => Seq()
      case _ => Seq("-Xsource:2.11")
    }
  }
}

def javacOptionsVersion(scalaVersion: String): Seq[String] = {
  Seq() ++ {
    // Scala 2.12 requires Java 8. We continue to generate
    //  Java 7 compatible code for Scala 2.11
    //  for compatibility with old clients.
    CrossVersion.partialVersion(scalaVersion) match {
      case Some((2, scalaMajor: Long)) if scalaMajor < 12 =>
        Seq("-source", "1.7", "-target", "1.7")
      case _ =>
        Seq("-source", "1.8", "-target", "1.8")
    }
  }
}

val defaultVersions = Map(
  "firrtl" -> "edu.berkeley.cs" %% "firrtl" % "1.4-SNAPSHOT",
  "treadle" -> "edu.berkeley.cs" %% "treadle" % "1.3-SNAPSHOT"
)

lazy val commonSettings = Seq (
  resolvers ++= Seq(
    Resolver.sonatypeRepo("snapshots"),
    Resolver.sonatypeRepo("releases")
  ),
  organization := "edu.berkeley.cs",
  version := "3.4-SNAPSHOT",
  autoAPIMappings := true,
  scalaVersion := "2.12.12",
  crossScalaVersions := Seq("2.12.12", "2.11.12"),
  scalacOptions := Seq("-deprecation", "-feature") ++ scalacOptionsVersion(scalaVersion.value),
  libraryDependencies += "org.scala-lang" % "scala-reflect" % scalaVersion.value,
  addCompilerPlugin("org.scalamacros" % "paradise" % "2.1.1" cross CrossVersion.full),
)

lazy val publishSettings = Seq (
  publishMavenStyle := true,
  publishArtifact in Test := false,
  pomIncludeRepository := { x => false },
  // Don't add 'scm' elements if we have a git.remoteRepo definition,
  //  but since we don't (with the removal of ghpages), add them in below.
  pomExtra := <url>http://chisel.eecs.berkeley.edu/</url>
    <licenses>
      <license>
        <name>BSD-style</name>
        <url>http://www.opensource.org/licenses/bsd-license.php</url>
        <distribution>repo</distribution>
      </license>
    </licenses>
    <scm>
      <url>https://github.com/freechipsproject/chisel3.git</url>
      <connection>scm:git:github.com/freechipsproject/chisel3.git</connection>
    </scm>
    <developers>
      <developer>
        <id>jackbackrack</id>
        <name>Jonathan Bachrach</name>
        <url>http://www.eecs.berkeley.edu/~jrb/</url>
      </developer>
    </developers>,

  publishTo := {
    val v = version.value
    val nexus = "https://oss.sonatype.org/"
    if (v.trim.endsWith("SNAPSHOT")) {
      Some("snapshots" at nexus + "content/repositories/snapshots")
    }
    else {
      Some("releases" at nexus + "service/local/staging/deploy/maven2")
    }
  }
)

lazy val chiselSettings = Seq (
  name := "chisel3",

// sbt 1.2.6 fails with `Symbol 'term org.junit' is missing from the classpath`
// when compiling tests under 2.11.12
// An explicit dependency on junit seems to alleviate this.
  libraryDependencies ++= Seq(
<<<<<<< HEAD
    "junit" % "junit" % "4.13" % "test",
    "org.scalatest" %% "scalatest" % "3.1.4" % "test",
=======
    "junit" % "junit" % "4.13.1" % "test",
    "org.scalatest" %% "scalatest" % "3.1.2" % "test",
>>>>>>> 87916d55
    "org.scalatestplus" %% "scalacheck-1-14" % "3.1.1.1" % "test",
    "com.github.scopt" %% "scopt" % "3.7.1"
  ),
  javacOptions ++= javacOptionsVersion(scalaVersion.value)
) ++ (
  // Tests from other projects may still run concurrently
  //  if we're not running with -DminimalResources.
  // Another option would be to experiment with:
  //  concurrentRestrictions in Global += Tags.limit(Tags.Test, 1),
  sys.props.contains("minimalResources") match {
    case true  => Seq( Test / parallelExecution := false )
    case false => Seq( fork := true,
                       Test / testForkedParallel := true )
  }
)

autoCompilerPlugins := true

// Plugin must be fully cross-versioned (published for Scala minor version)
// The plugin only works in Scala 2.12+
lazy val pluginScalaVersions = Seq(
  "2.11.12", // Only to support chisel3 cross building for 2.11, plugin does nothing in 2.11
  // scalamacros paradise version used is not published for 2.12.0 and 2.12.1
  "2.12.2",
  "2.12.3",
  "2.12.4",
  "2.12.5",
  "2.12.6",
  "2.12.7",
  "2.12.8",
  "2.12.9",
  "2.12.10",
  "2.12.11",
  "2.12.12",
)

lazy val plugin = (project in file("plugin")).
  settings(name := "chisel3-plugin").
  settings(commonSettings: _*).
  settings(publishSettings: _*).
  settings(
    libraryDependencies += "org.scala-lang" % "scala-compiler" % scalaVersion.value,
    scalacOptions += "-Xfatal-warnings",
    crossScalaVersions := pluginScalaVersions,
    // Must be published for Scala minor version
    crossVersion := CrossVersion.full,
    crossTarget := {
      // workaround for https://github.com/sbt/sbt/issues/5097
      target.value / s"scala-${scalaVersion.value}"
    },
    // Only publish for Scala 2.12
    publish / skip := !scalaVersion.value.startsWith("2.12")
  )

lazy val usePluginSettings = Seq(
  scalacOptions in Compile ++= {
    val jar = (plugin / Compile / Keys.`package`).value
    val addPlugin = "-Xplugin:" + jar.getAbsolutePath
    // add plugin timestamp to compiler options to trigger recompile of
    // main after editing the plugin. (Otherwise a 'clean' is needed.)
    val dummy = "-Jdummy=" + jar.lastModified
    Seq(addPlugin, dummy)
  }
)

lazy val macros = (project in file("macros")).
  settings(name := "chisel3-macros").
  settings(commonSettings: _*).
  settings(publishSettings: _*)

lazy val firrtlRef = ProjectRef(workspaceDirectory / "firrtl", "firrtl")

lazy val core = (project in file("core")).
  sourceDependency(firrtlRef, defaultVersions("firrtl")).
  settings(commonSettings: _*).
  enablePlugins(BuildInfoPlugin).
  settings(
    buildInfoPackage := "chisel3",
    buildInfoUsePackageAsPath := true,
    buildInfoKeys := Seq[BuildInfoKey](buildInfoPackage, version, scalaVersion, sbtVersion)
  ).
  settings(publishSettings: _*).
  settings(
    name := "chisel3-core",
    scalacOptions := scalacOptions.value ++ Seq(
      "-deprecation",
      "-explaintypes",
      "-feature",
      "-language:reflectiveCalls",
      "-unchecked",
      "-Xcheckinit",
      "-Xlint:infer-any"
//      , "-Xlint:missing-interpolator"
    )
  ).
  dependsOn(macros)

// This will always be the root project, even if we are a sub-project.
lazy val root = RootProject(file("."))

lazy val chisel = (project in file(".")).
  enablePlugins(ScalaUnidocPlugin).
  settings(commonSettings: _*).
  settings(chiselSettings: _*).
  settings(publishSettings: _*).
  settings(usePluginSettings: _*).
  dependsOn(macros).
  dependsOn(core).
  aggregate(macros, core, plugin).
  settings(
    libraryDependencies += defaultVersions("treadle") % "test",
    scalacOptions in Test ++= Seq("-language:reflectiveCalls"),
    scalacOptions in Compile in doc ++= Seq(
      "-diagrams",
      "-groups",
      "-skip-packages", "chisel3.internal",
      "-diagrams-max-classes", "25",
      "-doc-version", version.value,
      "-doc-title", name.value,
      "-doc-root-content", baseDirectory.value+"/root-doc.txt",
      "-sourcepath", (baseDirectory in ThisBuild).value.toString,
      "-doc-source-url",
      {
        val branch =
          if (version.value.endsWith("-SNAPSHOT")) {
            "master"
          } else {
            s"v${version.value}"
          }
        s"https://github.com/freechipsproject/chisel3/tree/$branch/€{FILE_PATH}.scala"
      }
    )
  )

lazy val docs = project       // new documentation project
  .in(file("docs-target")) // important: it must not be docs/
  .dependsOn(chisel)
  .enablePlugins(MdocPlugin)
  .settings(usePluginSettings: _*)
  .settings(commonSettings)
  .settings(
    scalacOptions += "-language:reflectiveCalls",
    mdocIn := file("docs/src"),
    mdocOut := file("docs/generated"),
    mdocExtraArguments := Seq("--cwd", "docs"),
    mdocVariables := Map(
      "BUILD_DIR" -> "docs-target" // build dir for mdoc programs to dump temp files
    )
  )

addCommandAlias("com", "all compile")
addCommandAlias("lint", "; compile:scalafix --check ; test:scalafix --check")
addCommandAlias("fix", "all compile:scalafix test:scalafix")<|MERGE_RESOLUTION|>--- conflicted
+++ resolved
@@ -93,13 +93,8 @@
 // when compiling tests under 2.11.12
 // An explicit dependency on junit seems to alleviate this.
   libraryDependencies ++= Seq(
-<<<<<<< HEAD
-    "junit" % "junit" % "4.13" % "test",
-    "org.scalatest" %% "scalatest" % "3.1.4" % "test",
-=======
     "junit" % "junit" % "4.13.1" % "test",
     "org.scalatest" %% "scalatest" % "3.1.2" % "test",
->>>>>>> 87916d55
     "org.scalatestplus" %% "scalacheck-1-14" % "3.1.1.1" % "test",
     "com.github.scopt" %% "scopt" % "3.7.1"
   ),
