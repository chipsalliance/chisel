--- conflicted
+++ resolved
@@ -133,18 +133,12 @@
         uses: ./.github/workflows/install-circt
       - name: Build the microsite
         run: make -C website
-<<<<<<< HEAD
+        env:
+          GITHUB_TOKEN: ${{ secrets.GITHUB_TOKEN }}
       - name: Tar built website
         run: tar zcf website.tar.gz website/docs/target/site
       - name: Share Built Website
         uses: actions/upload-artifact@v2
-=======
-        env:
-          GITHUB_TOKEN: ${{ secrets.GITHUB_TOKEN }}
-      - name: Deploy Website to GitHub Pages (From Master Branch)
-        if: (github.event_name == 'push') && (github.ref_type == 'branch') && (github.ref_name == 'master')
-        uses: JamesIves/github-pages-deploy-action@3.7.1
->>>>>>> 9ec7c85b
         with:
           name: website
           path: website.tar.gz
