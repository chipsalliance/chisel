// Build script for mill 0.6.0
import mill._
import mill.scalalib._
import mill.scalalib.publish._
import coursier.maven.MavenRepository
import $ivy.`com.lihaoyi::mill-contrib-buildinfo:$MILL_VERSION`
import mill.contrib.buildinfo.BuildInfo

object chisel3 extends mill.Cross[chisel3CrossModule]("2.11.12", "2.12.10") 

<<<<<<< HEAD
=======
// The following stanza is searched for and used when preparing releases.
// Please retain it.
>>>>>>> 4c422631
// Provide a managed dependency on X if -DXVersion="" is supplied on the command line.
val defaultVersions = Map("firrtl" -> "1.3-SNAPSHOT")

def getVersion(dep: String, org: String = "edu.berkeley.cs") = {
  val version = sys.env.getOrElse(dep + "Version", defaultVersions(dep))
  ivy"$org::$dep:$version"
}

// Since chisel contains submodule chiselFrontend and coreMacros, a CommonModule is needed
trait CommonModule extends ScalaModule with SbtModule with PublishModule {
  def firrtlModule: Option[PublishModule]

  def publishVersion = "3.3-SNAPSHOT"

  // 2.12.10 -> Array("2", "12", "10") -> "12" -> 12
  protected def majorVersion = crossVersion.split('.')(1).toInt

  def crossVersion: String

  def scalaVersion = crossVersion

  def repositories() = super.repositories ++ Seq(
    MavenRepository("https://oss.sonatype.org/content/repositories/snapshots"),
    MavenRepository("https://oss.sonatype.org/content/repositories/releases")
  )

  private def scalacCrossOptions = majorVersion match {
    case i if i < 12 => Seq()
    case _ => Seq("-Xsource:2.11")
  }
  
  def ivyDeps = if(firrtlModule.isEmpty) Agg(
    getVersion("firrtl"),
  ) else Agg.empty[Dep]

  def moduleDeps = Seq() ++ firrtlModule

  private def javacCrossOptions = majorVersion match {
    case i if i < 12 => Seq("-source", "1.7", "-target", "1.7")
    case _ => Seq("-source", "1.8", "-target", "1.8")
  }

  override def scalacOptions = super.scalacOptions() ++ Agg(
    "-deprecation",
    "-feature"
  ) ++ scalacCrossOptions
  
  override def javacOptions = super.javacOptions() ++ javacCrossOptions

  private val macroParadise = ivy"org.scalamacros:::paradise:2.1.0"

  override def compileIvyDeps = Agg(macroParadise)

  override def scalacPluginIvyDeps = Agg(macroParadise)

  def pomSettings = PomSettings(
    description = artifactName(),
    organization = "edu.berkeley.cs",
    url = "https://www.chisel-lang.org",
    licenses = Seq(License.`BSD-3-Clause`),
    versionControl = VersionControl.github("freechipsproject", "chisel3"),
    developers = Seq(
      Developer("jackbackrack", "Jonathan Bachrach", "https://eecs.berkeley.edu/~jrb/")
    )
  )
}

class chisel3CrossModule(crossVersionValue: String) extends CommonModule with PublishModule with BuildInfo { m =>
  // different scala version shares same sources
  // mill use foo/2.11.12 foo/2.12.10 as millSourcePath by default
  override def millSourcePath = super.millSourcePath / os.up / os.up

  def crossVersion = crossVersionValue

  def mainClass = Some("chisel3.stage.ChiselMain")

  def firrtlModule: Option[PublishModule] = None

  override def moduleDeps = super.moduleDeps ++ Seq(coreMacros, chiselFrontend) ++ firrtlModule
  
  object test extends Tests {
    private def ivyCrossDeps = majorVersion match {
      case i if i < 12 => Agg(ivy"junit:junit:4.12")
      case _ => Agg()
    }

    def ivyDeps = Agg(
      ivy"org.scalatest::scalatest:3.0.8",
      ivy"org.scalacheck::scalacheck:1.14.3",
      ivy"com.github.scopt::scopt:3.7.1"
    ) ++ ivyCrossDeps

    def testFrameworks = Seq("org.scalatest.tools.Framework")

    // a sbt-like testOnly command.
    // for example, mill -i "chisel3[2.12.10].test.testOnly" "chiselTests.BitwiseOpsSpec" 
    def testOnly(args: String*) = T.command {
      super.runMain("org.scalatest.run", args: _*)
    }
  }

  override def buildInfoPackageName = Some("chisel3")

  override def buildInfoMembers: T[Map[String, String]] = T {
    Map(
      "buildInfoPackage" -> artifactName(),
      "version" -> publishVersion(),
      "scalaVersion" -> scalaVersion()
    )
  }

  override def generatedSources = T {
    Seq(generatedBuildInfo()._2)
  }

  object coreMacros extends CommonModule {
    def firrtlModule = m.firrtlModule

    def crossVersion = crossVersionValue
  }

  object chiselFrontend extends CommonModule { 
    def firrtlModule = m.firrtlModule

    def crossVersion = crossVersionValue

    def moduleDeps = super.moduleDeps ++ Seq(coreMacros) ++ firrtlModule

    def scalacOptions = super.scalacOptions() ++ Seq(
      "-deprecation",
      "-explaintypes",
      "-feature",
      "-language:reflectiveCalls",
      "-unchecked",
      "-Xcheckinit",
      "-Xlint:infer-any"
    )
  }
  // make mill publish sbt compatible package
  def artifactName = "chisel3"
}<|MERGE_RESOLUTION|>--- conflicted
+++ resolved
@@ -8,11 +8,8 @@
 
 object chisel3 extends mill.Cross[chisel3CrossModule]("2.11.12", "2.12.10") 
 
-<<<<<<< HEAD
-=======
 // The following stanza is searched for and used when preparing releases.
 // Please retain it.
->>>>>>> 4c422631
 // Provide a managed dependency on X if -DXVersion="" is supplied on the command line.
 val defaultVersions = Map("firrtl" -> "1.3-SNAPSHOT")
 
