// SPDX-License-Identifier: Apache-2.0

// This file transform macro definitions to explicitly add implicit source info to Chisel method
// calls.

package chisel3.internal.sourceinfo

import scala.language.experimental.macros
import scala.reflect.macros.blackbox.Context
import scala.reflect.macros.whitebox


/** Transforms a function call so that it can both provide implicit-style source information and
  * have a chained apply call. Without macros, only one is possible, since having a implicit
  * argument in the definition will cause the compiler to interpret a chained apply as an
  * explicit implicit argument and give type errors.
  *
  * Instead of an implicit argument, the public-facing function no longer takes a SourceInfo at all.
  * The macro transforms the public-facing function into a call to an internal function that takes
  * an explicit SourceInfo by inserting an implicitly[SourceInfo] as the explicit argument.
  */
trait SourceInfoTransformMacro {
  val c: Context
  import c.universe._
  def thisObj: Tree = c.prefix.tree
  def implicitSourceInfo = q"implicitly[_root_.chisel3.internal.sourceinfo.SourceInfo]"
  def implicitCompileOptions = q"implicitly[_root_.chisel3.CompileOptions]"
}

// Workaround for https://github.com/sbt/sbt/issues/3966
object UIntTransform
class UIntTransform(val c: Context) extends SourceInfoTransformMacro {
  import c.universe._
  def bitset(off: c.Tree, dat: c.Tree): c.Tree = {
    q"$thisObj.do_bitSet($off, $dat)($implicitSourceInfo, $implicitCompileOptions)"
  }
}

// Workaround for https://github.com/sbt/sbt/issues/3966
object InstTransform
// Module instantiation transform
class InstTransform(val c: Context) extends SourceInfoTransformMacro {
  import c.universe._
  def apply[T: c.WeakTypeTag](bc: c.Tree): c.Tree = {
    q"$thisObj.do_apply($bc)($implicitSourceInfo, $implicitCompileOptions)"
  }
}

// Workaround for https://github.com/sbt/sbt/issues/3966
object MemTransform
class MemTransform(val c: Context) extends SourceInfoTransformMacro {
  import c.universe._
  def apply[T: c.WeakTypeTag](size: c.Tree, t: c.Tree): c.Tree = {
    q"$thisObj.do_apply($size, $t)($implicitSourceInfo, $implicitCompileOptions)"
  }
  def apply_ruw[T: c.WeakTypeTag](size: c.Tree, t: c.Tree, ruw: c.Tree): c.Tree = {
    q"$thisObj.do_apply($size, $t, $ruw)($implicitSourceInfo, $implicitCompileOptions)"
  }
}

// Workaround for https://github.com/sbt/sbt/issues/3966
object MuxTransform
class MuxTransform(val c: Context) extends SourceInfoTransformMacro {
  import c.universe._
  def apply[T: c.WeakTypeTag](cond: c.Tree, con: c.Tree, alt: c.Tree): c.Tree = {
    val tpe = weakTypeOf[T]
    q"$thisObj.do_apply[$tpe]($cond, $con, $alt)($implicitSourceInfo, $implicitCompileOptions)"
  }
}

// Workaround for https://github.com/sbt/sbt/issues/3966
object VecTransform
class VecTransform(val c: Context) extends SourceInfoTransformMacro {
  import c.universe._
  def apply_elts(elts: c.Tree): c.Tree = {
    q"$thisObj.do_apply($elts)($implicitSourceInfo, $implicitCompileOptions)"
  }
  def apply_elt0(elt0: c.Tree, elts: c.Tree*): c.Tree = {
    q"$thisObj.do_apply($elt0, ..$elts)($implicitSourceInfo, $implicitCompileOptions)"
  }
  def tabulate(n: c.Tree)(gen: c.Tree): c.Tree = {
    q"$thisObj.do_tabulate($n)($gen)($implicitSourceInfo, $implicitCompileOptions)"
  }
  def tabulate2D(n: c.Tree, m: c.Tree)(gen: c.Tree): c.Tree = {
    q"$thisObj.do_tabulate($n,$m)($gen)($implicitSourceInfo, $implicitCompileOptions)"
  }
  def tabulate3D(n: c.Tree, m: c.Tree, p: c.Tree)(gen: c.Tree): c.Tree = {
    q"$thisObj.do_tabulate($n,$m,$p)($gen)($implicitSourceInfo, $implicitCompileOptions)"
  }
  def tabulate4D(n: c.Tree, m: c.Tree, p: c.Tree, q: c.Tree)(gen: c.Tree): c.Tree = {
    q"$thisObj.do_tabulate($n,$m,$p,$q)($gen)($implicitSourceInfo, $implicitCompileOptions)"
  }
  def fill(n: c.Tree)(gen: c.Tree): c.Tree = {
    q"$thisObj.do_fill($n)($gen)($implicitSourceInfo, $implicitCompileOptions)"
  }
<<<<<<< HEAD
  def fill2D(n: c.Tree, m: c.Tree)(gen: c.Tree): c.Tree = {
    q"$thisObj.do_fill($n,$m)($gen)($implicitSourceInfo, $implicitCompileOptions)"
  }
  def fill3D(n: c.Tree, m: c.Tree, p: c.Tree)(gen: c.Tree): c.Tree = {
    q"$thisObj.do_fill($n,$m,$p)($gen)($implicitSourceInfo, $implicitCompileOptions)"
  }
  def fill4D(n: c.Tree, m: c.Tree, p: c.Tree, q: c.Tree)(gen: c.Tree): c.Tree = {
    q"$thisObj.do_fill($n,$m,$p,$q)($gen)($implicitSourceInfo, $implicitCompileOptions)"
  }
=======
>>>>>>> 75c00606
  def iterate(start: c.Tree, len: c.Tree)(f: c.Tree): c.Tree = {
    q"$thisObj.do_iterate($start,$len)($f)($implicitSourceInfo, $implicitCompileOptions)"
  }
  def contains(x: c.Tree)(ev: c.Tree): c.Tree = {
    q"$thisObj.do_contains($x)($implicitSourceInfo, $ev, $implicitCompileOptions)"
  }
  def reduceTree(redOp: c.Tree, layerOp: c.Tree): c.Tree = {
    q"$thisObj.do_reduceTree($redOp,$layerOp)($implicitSourceInfo, $implicitCompileOptions)"
  }
  def reduceTreeDefault(redOp: c.Tree ): c.Tree = {
    q"$thisObj.do_reduceTree($redOp)($implicitSourceInfo, $implicitCompileOptions)"
  }
}

/** "Automatic" source information transform / insertion macros, which generate the function name
  * based on the macro invocation (instead of explicitly writing out every transform).
  */
abstract class AutoSourceTransform extends SourceInfoTransformMacro {
  import c.universe._
  /** Returns the TermName of the transformed function, which is the applied function name with do_
    * prepended.
    */
  def doFuncTerm: TermName = {
    val funcName = c.macroApplication match {
      case q"$_.$funcName[..$_](...$_)" => funcName
      case _ => throw new Exception(s"Chisel Internal Error: Could not resolve function name from macro application: ${showCode(c.macroApplication)}")
    }
    TermName("do_" + funcName)
  }
}

// Workaround for https://github.com/sbt/sbt/issues/3966
object SourceInfoTransform
class SourceInfoTransform(val c: Context) extends AutoSourceTransform {
  import c.universe._

  def noArg(): c.Tree = {
    q"$thisObj.$doFuncTerm($implicitSourceInfo, $implicitCompileOptions)"
  }

  def thatArg(that: c.Tree): c.Tree = {
    q"$thisObj.$doFuncTerm($that)($implicitSourceInfo, $implicitCompileOptions)"
  }

  def nArg(n: c.Tree): c.Tree = {
    q"$thisObj.$doFuncTerm($n)($implicitSourceInfo, $implicitCompileOptions)"
  }

  def pArg(p: c.Tree): c.Tree = {
    q"$thisObj.$doFuncTerm($p)($implicitSourceInfo, $implicitCompileOptions)"
  }

  def inArg(in: c.Tree): c.Tree = {
    q"$thisObj.$doFuncTerm($in)($implicitSourceInfo, $implicitCompileOptions)"
  }

  def xArg(x: c.Tree): c.Tree = {
    q"$thisObj.$doFuncTerm($x)($implicitSourceInfo, $implicitCompileOptions)"
  }

  def xyArg(x: c.Tree, y: c.Tree): c.Tree = {
    q"$thisObj.$doFuncTerm($x, $y)($implicitSourceInfo, $implicitCompileOptions)"
  }

  def xEnArg(x: c.Tree, en: c.Tree): c.Tree = {
    q"$thisObj.$doFuncTerm($x, $en)($implicitSourceInfo, $implicitCompileOptions)"
  }
}

// Workaround for https://github.com/sbt/sbt/issues/3966
object CompileOptionsTransform
class CompileOptionsTransform(val c: Context) extends AutoSourceTransform {
  import c.universe._

  def thatArg(that: c.Tree): c.Tree = {
    q"$thisObj.$doFuncTerm($that)($implicitCompileOptions)"
  }

  def inArg(in: c.Tree): c.Tree = {
    q"$thisObj.$doFuncTerm($in)($implicitCompileOptions)"
  }

  def pArg(p: c.Tree): c.Tree = {
    q"$thisObj.$doFuncTerm($p)($implicitCompileOptions)"
  }
}

// Workaround for https://github.com/sbt/sbt/issues/3966
object SourceInfoWhiteboxTransform
/** Special whitebox version of the blackbox SourceInfoTransform, used when fun things need to
  * happen to satisfy the type system while preventing the use of macro overrides.
  */
class SourceInfoWhiteboxTransform(val c: whitebox.Context) extends AutoSourceTransform {
  import c.universe._

  def noArg(): c.Tree = {
    q"$thisObj.$doFuncTerm($implicitSourceInfo, $implicitCompileOptions)"
  }

  def thatArg(that: c.Tree): c.Tree = {
    q"$thisObj.$doFuncTerm($that)($implicitSourceInfo, $implicitCompileOptions)"
  }
}<|MERGE_RESOLUTION|>--- conflicted
+++ resolved
@@ -93,7 +93,6 @@
   def fill(n: c.Tree)(gen: c.Tree): c.Tree = {
     q"$thisObj.do_fill($n)($gen)($implicitSourceInfo, $implicitCompileOptions)"
   }
-<<<<<<< HEAD
   def fill2D(n: c.Tree, m: c.Tree)(gen: c.Tree): c.Tree = {
     q"$thisObj.do_fill($n,$m)($gen)($implicitSourceInfo, $implicitCompileOptions)"
   }
@@ -103,8 +102,7 @@
   def fill4D(n: c.Tree, m: c.Tree, p: c.Tree, q: c.Tree)(gen: c.Tree): c.Tree = {
     q"$thisObj.do_fill($n,$m,$p,$q)($gen)($implicitSourceInfo, $implicitCompileOptions)"
   }
-=======
->>>>>>> 75c00606
+
   def iterate(start: c.Tree, len: c.Tree)(f: c.Tree): c.Tree = {
     q"$thisObj.do_iterate($start,$len)($f)($implicitSourceInfo, $implicitCompileOptions)"
   }
