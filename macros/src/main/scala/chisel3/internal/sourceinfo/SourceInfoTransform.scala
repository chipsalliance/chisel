// SPDX-License-Identifier: Apache-2.0

// This file transform macro definitions to explicitly add implicit source info to Chisel method
// calls.

package chisel3.internal.sourceinfo

import scala.language.experimental.macros
import scala.reflect.macros.blackbox.Context
import scala.reflect.macros.whitebox

/** Transforms a function call so that it can both provide implicit-style source information and
  * have a chained apply call. Without macros, only one is possible, since having a implicit
  * argument in the definition will cause the compiler to interpret a chained apply as an
  * explicit implicit argument and give type errors.
  *
  * Instead of an implicit argument, the public-facing function no longer takes a SourceInfo at all.
  * The macro transforms the public-facing function into a call to an internal function that takes
  * an explicit SourceInfo by inserting an implicitly[SourceInfo] as the explicit argument.
  */
trait SourceInfoTransformMacro {
  val c: Context
  import c.universe._
  def thisObj: Tree = c.prefix.tree
  def implicitSourceInfo = q"implicitly[_root_.chisel3.experimental.SourceInfo]"
}

// Workaround for https://github.com/sbt/sbt/issues/3966
object UIntTransform
class UIntTransform(val c: Context) extends SourceInfoTransformMacro {
  import c.universe._
  def bitset(off: c.Tree, dat: c.Tree): c.Tree = {
    q"$thisObj.do_bitSet($off, $dat)($implicitSourceInfo)"
  }
}

class ProbeTransform(val c: Context) extends SourceInfoTransformMacro {
  import c.universe._
  def sourceApply[T: c.WeakTypeTag](source: c.Tree): c.Tree = {
    val tpe = weakTypeOf[T]
    q"$thisObj.do_apply[$tpe]($source)($implicitSourceInfo)"
  }
  def sourceRead[T: c.WeakTypeTag](source: c.Tree): c.Tree = {
    val tpe = weakTypeOf[T]
    q"$thisObj.do_read[$tpe]($source)($implicitSourceInfo)"
  }
}

// Workaround for https://github.com/sbt/sbt/issues/3966
object InstTransform
// Module instantiation transform
class InstTransform(val c: Context) extends SourceInfoTransformMacro {
  import c.universe._
  def apply[T: c.WeakTypeTag](bc: c.Tree): c.Tree = {
    q"$thisObj.do_apply($bc)($implicitSourceInfo)"
  }
}

// Workaround for https://github.com/sbt/sbt/issues/3966
object DefinitionTransform
// Module instantiation transform
class DefinitionTransform(val c: Context) extends SourceInfoTransformMacro {
  import c.universe._
  def apply[T: c.WeakTypeTag](proto: c.Tree): c.Tree = {
    q"$thisObj.do_apply($proto)($implicitSourceInfo)"
  }
}

object DefinitionWrapTransform
// Module instantiation transform
class DefinitionWrapTransform(val c: Context) extends SourceInfoTransformMacro {
  import c.universe._
  def wrap[T: c.WeakTypeTag](proto: c.Tree): c.Tree = {
    q"$thisObj.do_wrap($proto)($implicitSourceInfo)"
  }
}

// Workaround for https://github.com/sbt/sbt/issues/3966
object InstanceTransform
// Module instantiation transform
class InstanceTransform(val c: Context) extends SourceInfoTransformMacro {
  import c.universe._
  def apply[T: c.WeakTypeTag](definition: c.Tree): c.Tree = {
    q"$thisObj.do_apply($definition)($implicitSourceInfo)"
  }
}

// Workaround for https://github.com/sbt/sbt/issues/3966
object MemTransform
class MemTransform(val c: Context) extends SourceInfoTransformMacro {
  import c.universe._
  def apply[T: c.WeakTypeTag](size: c.Tree, t: c.Tree): c.Tree = {
    q"$thisObj.do_apply($size, $t)($implicitSourceInfo)"
  }
  def apply_ruw[T: c.WeakTypeTag](size: c.Tree, t: c.Tree, ruw: c.Tree): c.Tree = {
    q"$thisObj.do_apply($size, $t, $ruw)($implicitSourceInfo)"
  }
}

// Workaround for https://github.com/sbt/sbt/issues/3966
object MuxTransform
class MuxTransform(val c: Context) extends SourceInfoTransformMacro {
  import c.universe._
  def apply[T: c.WeakTypeTag](cond: c.Tree, con: c.Tree, alt: c.Tree): c.Tree = {
    val tpe = weakTypeOf[T]
    q"$thisObj.do_apply[$tpe]($cond, $con, $alt)($implicitSourceInfo)"
  }
}

class MuxLookupTransform(val c: Context) extends SourceInfoTransformMacro {
  import c.universe._

  def applyCurried[S: c.WeakTypeTag, T: c.WeakTypeTag](key: c.Tree, default: c.Tree)(mapping: c.Tree): c.Tree = {
    val sType = weakTypeOf[S]
    val tType = weakTypeOf[T]
    q"$thisObj.do_apply[$sType, $tType]($key, $default, $mapping)($implicitSourceInfo)"
  }

  def applyEnum[S: c.WeakTypeTag, T: c.WeakTypeTag](key: c.Tree, default: c.Tree)(mapping: c.Tree): c.Tree = {
    val sType = weakTypeOf[S]
    val tType = weakTypeOf[T]
    q"$thisObj.do_applyEnum[$sType, $tType]($key, $default, $mapping)($implicitSourceInfo)"
  }
}

// Workaround for https://github.com/sbt/sbt/issues/3966
object VecTransform
class VecTransform(val c: Context) extends SourceInfoTransformMacro {
  import c.universe._
  def apply_elts(elts: c.Tree): c.Tree = {
    q"$thisObj.do_apply($elts)($implicitSourceInfo)"
  }
  def apply_elt0(elt0: c.Tree, elts: c.Tree*): c.Tree = {
    q"$thisObj.do_apply($elt0, ..$elts)($implicitSourceInfo)"
  }
  def tabulate(n: c.Tree)(gen: c.Tree): c.Tree = {
    q"$thisObj.do_tabulate($n)($gen)($implicitSourceInfo)"
  }
  def tabulate2D(n: c.Tree, m: c.Tree)(gen: c.Tree): c.Tree = {
    q"$thisObj.do_tabulate($n,$m)($gen)($implicitSourceInfo)"
  }
  def tabulate3D(n: c.Tree, m: c.Tree, p: c.Tree)(gen: c.Tree): c.Tree = {
    q"$thisObj.do_tabulate($n,$m,$p)($gen)($implicitSourceInfo)"
  }
  def fill(n: c.Tree)(gen: c.Tree): c.Tree = {
    q"$thisObj.do_fill($n)($gen)($implicitSourceInfo)"
  }
  def fill2D(n: c.Tree, m: c.Tree)(gen: c.Tree): c.Tree = {
    q"$thisObj.do_fill($n,$m)($gen)($implicitSourceInfo)"
  }
  def fill3D(n: c.Tree, m: c.Tree, p: c.Tree)(gen: c.Tree): c.Tree = {
    q"$thisObj.do_fill($n,$m,$p)($gen)($implicitSourceInfo)"
  }
  def fill4D(n: c.Tree, m: c.Tree, p: c.Tree, q: c.Tree)(gen: c.Tree): c.Tree = {
    q"$thisObj.do_fill($n,$m,$p,$q)($gen)($implicitSourceInfo)"
  }
  def iterate(start: c.Tree, len: c.Tree)(f: c.Tree): c.Tree = {
    q"$thisObj.do_iterate($start,$len)($f)($implicitSourceInfo)"
  }
  def contains(x: c.Tree)(ev: c.Tree): c.Tree = {
    q"$thisObj.do_contains($x)($implicitSourceInfo, $ev)"
  }
  def reduceTree(redOp: c.Tree, layerOp: c.Tree): c.Tree = {
    q"$thisObj.do_reduceTree($redOp,$layerOp)($implicitSourceInfo)"
  }
  def reduceTreeDefault(redOp: c.Tree): c.Tree = {
    q"$thisObj.do_reduceTree($redOp)($implicitSourceInfo)"
  }
}

/** "Automatic" source information transform / insertion macros, which generate the function name
  * based on the macro invocation (instead of explicitly writing out every transform).
  */
abstract class AutoSourceTransform extends SourceInfoTransformMacro {
  import c.universe._

  /** Returns the TermName of the transformed function, which is the applied function name with do_
    * prepended.
    */
  def doFuncTerm: TermName = {
    val funcName = c.macroApplication match {
      case q"$_.$funcName[..$_](...$_)" => funcName
      case _ =>
        throw new Exception(
          s"Chisel Internal Error: Could not resolve function name from macro application: ${showCode(c.macroApplication)}"
        )
    }
    TermName("do_" + funcName)
  }
}

// Workaround for https://github.com/sbt/sbt/issues/3966
object SourceInfoTransform
class SourceInfoTransform(val c: Context) extends AutoSourceTransform {
  import c.universe._

  def noArg: c.Tree = {
    q"$thisObj.$doFuncTerm($implicitSourceInfo)"
  }

  /** Necessary for dummy methods to auto-apply their arguments to this macro */
  def noArgDummy(dummy: c.Tree*): c.Tree = {
    q"$thisObj.$doFuncTerm($implicitSourceInfo)"
  }

  def thatArg(that: c.Tree): c.Tree = {
    q"$thisObj.$doFuncTerm($that)($implicitSourceInfo)"
  }

  def nArg(n: c.Tree): c.Tree = {
    q"$thisObj.$doFuncTerm($n)($implicitSourceInfo)"
  }

  def pArg(p: c.Tree): c.Tree = {
    q"$thisObj.$doFuncTerm($p)($implicitSourceInfo)"
  }

  def inArg(in: c.Tree): c.Tree = {
    q"$thisObj.$doFuncTerm($in)($implicitSourceInfo)"
  }

  def xArg(x: c.Tree): c.Tree = {
    q"$thisObj.$doFuncTerm($x)($implicitSourceInfo)"
  }

  def xyArg(x: c.Tree, y: c.Tree): c.Tree = {
    q"$thisObj.$doFuncTerm($x, $y)($implicitSourceInfo)"
  }

  def nxArg(n: c.Tree, x: c.Tree): c.Tree = {
    q"$thisObj.$doFuncTerm($n, $x)($implicitSourceInfo)"
  }

  def idxDataArg(idx: c.Tree, data: c.Tree): c.Tree = {
    q"$thisObj.$doFuncTerm($idx, $data)($implicitSourceInfo)"
  }

  def idxDataClockArg(idx: c.Tree, data: c.Tree, clock: c.Tree): c.Tree = {
    q"$thisObj.$doFuncTerm($idx, $data, $clock)($implicitSourceInfo)"
  }

  def idxEnClockArg(idx: c.Tree, en: c.Tree, clock: c.Tree): c.Tree = {
    q"$thisObj.$doFuncTerm($idx, $en, $clock)($implicitSourceInfo)"
  }

  def idxDataEnIswArg(idx: c.Tree, writeData: c.Tree, en: c.Tree, isWrite: c.Tree): c.Tree = {
    q"$thisObj.$doFuncTerm($idx, $writeData, $en, $isWrite)($implicitSourceInfo)"
  }

  def idxDataMaskArg(idx: c.Tree, writeData: c.Tree, mask: c.Tree)(evidence: c.Tree): c.Tree = {
    q"$thisObj.$doFuncTerm($idx, $writeData, $mask)($evidence, $implicitSourceInfo)"
  }

  def idxDataMaskClockArg(idx: c.Tree, writeData: c.Tree, mask: c.Tree, clock: c.Tree)(evidence: c.Tree): c.Tree = {
    q"$thisObj.$doFuncTerm($idx, $writeData, $mask, $clock)($evidence, $implicitSourceInfo)"
  }

  def idxDataEnIswClockArg(idx: c.Tree, writeData: c.Tree, en: c.Tree, isWrite: c.Tree, clock: c.Tree): c.Tree = {
    q"$thisObj.$doFuncTerm($idx, $writeData, $en, $isWrite, $clock)($implicitSourceInfo)"
  }

  def idxDataMaskEnIswArg(
    idx:       c.Tree,
    writeData: c.Tree,
    mask:      c.Tree,
    en:        c.Tree,
    isWrite:   c.Tree
  )(evidence:  c.Tree
  ): c.Tree = {
    q"$thisObj.$doFuncTerm($idx, $writeData, $mask, $en, $isWrite)($evidence, $implicitSourceInfo)"
  }

  def idxDataMaskEnIswClockArg(
    idx:       c.Tree,
    writeData: c.Tree,
    mask:      c.Tree,
    en:        c.Tree,
    isWrite:   c.Tree,
    clock:     c.Tree
  )(evidence:  c.Tree
  ): c.Tree = {
    q"$thisObj.$doFuncTerm($idx, $writeData, $mask, $en, $isWrite, $clock)($evidence, $implicitSourceInfo)"
  }

  def xEnArg(x: c.Tree, en: c.Tree): c.Tree = {
    q"$thisObj.$doFuncTerm($x, $en)($implicitSourceInfo)"
  }

  def arArg(a: c.Tree, r: c.Tree*): c.Tree = {
    q"$thisObj.$doFuncTerm($a, ..$r)($implicitSourceInfo)"
  }

  def rArg(r: c.Tree): c.Tree = {
    q"$thisObj.$doFuncTerm($r)($implicitSourceInfo)"
  }

  def nInArg(n: c.Tree, in: c.Tree): c.Tree = {
    q"$thisObj.$doFuncTerm($n, $in)($implicitSourceInfo)"
  }

  def nextEnableArg(next: c.Tree, enable: c.Tree): c.Tree = {
    q"$thisObj.$doFuncTerm($next, $enable)($implicitSourceInfo)"
  }

  def nextInitEnableArg(next: c.Tree, init: c.Tree, enable: c.Tree): c.Tree = {
    q"$thisObj.$doFuncTerm($next, $init, $enable)($implicitSourceInfo)"
  }

  def inNArg(in: c.Tree, n: c.Tree): c.Tree = {
    q"$thisObj.$doFuncTerm($in, $n)($implicitSourceInfo)"
  }

  def inNEnArg(in: c.Tree, n: c.Tree, en: c.Tree): c.Tree = {
    q"$thisObj.$doFuncTerm($in, $n, $en)($implicitSourceInfo)"
  }

  def inNResetEnArg(in: c.Tree, n: c.Tree, reset: c.Tree, en: c.Tree): c.Tree = {
    q"$thisObj.$doFuncTerm($in, $n, $reset, $en)($implicitSourceInfo)"
  }

  def inNResetDataArg(in: c.Tree, n: c.Tree, resetData: c.Tree): c.Tree = {
    q"$thisObj.$doFuncTerm($in, $n, $resetData)($implicitSourceInfo)"
  }

  def inNResetDataEnArg(in: c.Tree, n: c.Tree, resetData: c.Tree, en: c.Tree): c.Tree = {
<<<<<<< HEAD
    q"$thisObj.$doFuncTerm($in, $n, $resetData, $en)($implicitSourceInfo, $implicitCompileOptions)"
  }

  def inNEnUseDualPortSramNameArg(in: c.Tree, n: c.Tree, en: c.Tree, useDualPortSram: c.Tree, name: c.Tree): c.Tree = {
    q"$thisObj.$doFuncTerm($in, $n, $en, $useDualPortSram, $name)($implicitSourceInfo, $implicitCompileOptions)"
  }
}

// Workaround for https://github.com/sbt/sbt/issues/3966
object CompileOptionsTransform
class CompileOptionsTransform(val c: Context) extends AutoSourceTransform {
  import c.universe._

  def thatArg(that: c.Tree): c.Tree = {
    q"$thisObj.$doFuncTerm($that)($implicitCompileOptions)"
  }

  def inArg(in: c.Tree): c.Tree = {
    q"$thisObj.$doFuncTerm($in)($implicitCompileOptions)"
  }

  def pArg(p: c.Tree): c.Tree = {
    q"$thisObj.$doFuncTerm($p)($implicitCompileOptions)"
=======
    q"$thisObj.$doFuncTerm($in, $n, $resetData, $en)($implicitSourceInfo)"
>>>>>>> 5d361fed
  }
}

// Workaround for https://github.com/sbt/sbt/issues/3966
object SourceInfoWhiteboxTransform

/** Special whitebox version of the blackbox SourceInfoTransform, used when fun things need to
  * happen to satisfy the type system while preventing the use of macro overrides.
  */
class SourceInfoWhiteboxTransform(val c: whitebox.Context) extends AutoSourceTransform {
  import c.universe._

  def noArg: c.Tree = {
    q"$thisObj.$doFuncTerm($implicitSourceInfo)"
  }

  /** Necessary for dummy methods to auto-apply their arguments to this macro */
  def noArgDummy(dummy: c.Tree*): c.Tree = {
    q"$thisObj.$doFuncTerm($implicitSourceInfo)"
  }

  def thatArg(that: c.Tree): c.Tree = {
    q"$thisObj.$doFuncTerm($that)($implicitSourceInfo)"
  }
}

// Workaround for https://github.com/sbt/sbt/issues/3966
object IntLiteralApplyTransform

class IntLiteralApplyTransform(val c: Context) extends AutoSourceTransform {
  import c.universe._

  def safeApply(x: c.Tree): c.Tree = {
    c.macroApplication match {
      case q"$_.$clazz($lit).$func.apply($arg)" =>
        if (
          Set("U", "S").contains(func.toString) &&
          Set("fromStringToLiteral", "fromIntToLiteral", "fromLongToIteral", "fromBigIntToLiteral").contains(
            clazz.toString
          )
        ) {
          val msg =
            s"""Passing an Int to .$func is usually a mistake: It does *not* set the width but does a bit extract.
               |Did you mean .$func($arg.W)?
               |If you do want bit extraction, use .$func.extract($arg) instead.
               |""".stripMargin
          c.warning(c.enclosingPosition, msg)
        }
      case _ => // do nothing
    }
    q"$thisObj.$doFuncTerm($x)($implicitSourceInfo)"
  }
}<|MERGE_RESOLUTION|>--- conflicted
+++ resolved
@@ -323,33 +323,11 @@
   }
 
   def inNResetDataEnArg(in: c.Tree, n: c.Tree, resetData: c.Tree, en: c.Tree): c.Tree = {
-<<<<<<< HEAD
-    q"$thisObj.$doFuncTerm($in, $n, $resetData, $en)($implicitSourceInfo, $implicitCompileOptions)"
+    q"$thisObj.$doFuncTerm($in, $n, $resetData, $en)($implicitSourceInfo)"
   }
 
   def inNEnUseDualPortSramNameArg(in: c.Tree, n: c.Tree, en: c.Tree, useDualPortSram: c.Tree, name: c.Tree): c.Tree = {
-    q"$thisObj.$doFuncTerm($in, $n, $en, $useDualPortSram, $name)($implicitSourceInfo, $implicitCompileOptions)"
-  }
-}
-
-// Workaround for https://github.com/sbt/sbt/issues/3966
-object CompileOptionsTransform
-class CompileOptionsTransform(val c: Context) extends AutoSourceTransform {
-  import c.universe._
-
-  def thatArg(that: c.Tree): c.Tree = {
-    q"$thisObj.$doFuncTerm($that)($implicitCompileOptions)"
-  }
-
-  def inArg(in: c.Tree): c.Tree = {
-    q"$thisObj.$doFuncTerm($in)($implicitCompileOptions)"
-  }
-
-  def pArg(p: c.Tree): c.Tree = {
-    q"$thisObj.$doFuncTerm($p)($implicitCompileOptions)"
-=======
-    q"$thisObj.$doFuncTerm($in, $n, $resetData, $en)($implicitSourceInfo)"
->>>>>>> 5d361fed
+    q"$thisObj.$doFuncTerm($in, $n, $en, $useDualPortSram, $name)($implicitSourceInfo)"
   }
 }
 
