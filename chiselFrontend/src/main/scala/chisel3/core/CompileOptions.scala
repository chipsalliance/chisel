--- conflicted
+++ resolved
@@ -18,7 +18,7 @@
   val dontAssumeDirectionality: Boolean
   // Check that referenced Data have actually been declared.
   val checkSynthesizable: Boolean
-  // Require explict assignment of DontCare to generate "x is invalid"
+  // Require explicit assignment of DontCare to generate "x is invalid"
   val explicitInvalidate: Boolean
 }
 
@@ -59,13 +59,8 @@
     declaredTypeMustBeUnbound = false,
     dontTryConnectionsSwapped = false,
     dontAssumeDirectionality = false,
-<<<<<<< HEAD
-    deprecateOldDirectionMethods = false,
     checkSynthesizable = false,
     explicitInvalidate = false
-=======
-    checkSynthesizable = false
->>>>>>> 794812fc
   )
 
   // Collection of "strict" connection compile options, preferred for new code.
@@ -75,12 +70,7 @@
     declaredTypeMustBeUnbound = true,
     dontTryConnectionsSwapped = true,
     dontAssumeDirectionality = true,
-<<<<<<< HEAD
-    deprecateOldDirectionMethods = true,
     checkSynthesizable = true,
     explicitInvalidate = true
-=======
-    checkSynthesizable = true
->>>>>>> 794812fc
   )
 }