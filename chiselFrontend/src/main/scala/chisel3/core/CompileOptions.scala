--- conflicted
+++ resolved
@@ -52,44 +52,22 @@
                              // instead of Flipped, Input, or Output.
                              val deprecateOldDirectionMethods: Boolean,
                              // Check that referenced Data have actually been declared.
-                             val checkSynthesizable: Boolean
+                             val checkSynthesizable: Boolean,
+                             // Require an explicit DontCare assignment to generate a firrtl DefInvalid
+                             val explicitInvalidate: Boolean
                            ) extends CompileOptions
 
   // Collection of "not strict" connection compile options.
   // These provide compatibility with existing code.
   // import chisel3.core.ExplicitCompileOptions.NotStrict
-<<<<<<< HEAD
-  implicit object NotStrict extends CompileOptions {
-    val connectFieldsMustMatch = false
-    val declaredTypeMustBeUnbound = false
-    val requireIOWrap = false
-    val dontTryConnectionsSwapped = false
-    val dontAssumeDirectionality = false
-    val deprecateOldDirectionMethods = false
-    val checkSynthesizable = false
-    val explicitInvalidate = false
-  }
-
-  // Collection of "strict" connection compile options, preferred for new code.
-  // import chisel3.core.ExplicitCompileOptions.Strict
-  implicit object Strict extends CompileOptions {
-    val connectFieldsMustMatch = true
-    val declaredTypeMustBeUnbound = true
-    val requireIOWrap = true
-    val dontTryConnectionsSwapped = true
-    val dontAssumeDirectionality = true
-    val deprecateOldDirectionMethods = true
-    val checkSynthesizable = true
-    val explicitInvalidate = true
-  }
-=======
   implicit val NotStrict = new CompileOptionsClass (
     connectFieldsMustMatch = false,
     declaredTypeMustBeUnbound = false,
     dontTryConnectionsSwapped = false,
     dontAssumeDirectionality = false,
     deprecateOldDirectionMethods = false,
-    checkSynthesizable = false
+    checkSynthesizable = false,
+    explicitInvalidate = false
   )
 
   // Collection of "strict" connection compile options, preferred for new code.
@@ -100,7 +78,7 @@
     dontTryConnectionsSwapped = true,
     dontAssumeDirectionality = true,
     deprecateOldDirectionMethods = true,
-    checkSynthesizable = true
+    checkSynthesizable = true,
+    explicitInvalidate = true
   )
->>>>>>> 4a6396ca
 }