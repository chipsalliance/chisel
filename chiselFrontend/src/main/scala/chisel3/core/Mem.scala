--- conflicted
+++ resolved
@@ -20,15 +20,10 @@
     */
   def apply[T <: Data](size: Int, t: T): Mem[T] = macro MemTransform.apply[T]
   def do_apply[T <: Data](size: Int, t: T)(implicit sourceInfo: SourceInfo, compileOptions: CompileOptions): Mem[T] = {
-<<<<<<< HEAD
-    val mt  = t.cloneTypeFull
-
-=======
     if (compileOptions.declaredTypeMustBeUnbound) {
       requireIsChiselType(t, "memory type")
     }
-    val mt  = t.chiselCloneType
->>>>>>> e2c5c128
+    val mt  = t.cloneTypeFull
     val mem = new Mem(mt, size)
     pushCommand(DefMemory(sourceInfo, mem, mt, size))
     mem
@@ -128,14 +123,10 @@
   def apply[T <: Data](size: Int, t: T): SyncReadMem[T] = macro MemTransform.apply[T]
 
   def do_apply[T <: Data](size: Int, t: T)(implicit sourceInfo: SourceInfo, compileOptions: CompileOptions): SyncReadMem[T] = {
-<<<<<<< HEAD
-    val mt  = t.cloneTypeFull
-=======
     if (compileOptions.declaredTypeMustBeUnbound) {
       requireIsChiselType(t, "memory type")
     }
-    val mt  = t.chiselCloneType
->>>>>>> e2c5c128
+    val mt  = t.cloneTypeFull
     val mem = new SyncReadMem(mt, size)
     pushCommand(DefSeqMemory(sourceInfo, mem, mt, size))
     mem
