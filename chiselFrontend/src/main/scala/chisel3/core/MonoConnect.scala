--- conflicted
+++ resolved
@@ -158,11 +158,7 @@
 
   // This function checks if element-level connection operation allowed.
   // Then it either issues it or throws the appropriate exception.
-<<<<<<< HEAD
-  def elemConnect(implicit sourceInfo: SourceInfo, connectCompileOptions: CompileOptions, sink: Element, source: Element, context_mod: RawModule): Unit = {
-=======
-  def elemConnect(implicit sourceInfo: SourceInfo, connectCompileOptions: CompileOptions, sink: Element, source: Element, context_mod: UserModule): Unit = { // scalastyle:ignore line.size.limit
->>>>>>> d5457865
+  def elemConnect(implicit sourceInfo: SourceInfo, connectCompileOptions: CompileOptions, sink: Element, source: Element, context_mod: RawModule): Unit = { // scalastyle:ignore line.size.limit
     import BindingDirection.{Internal, Input, Output} // Using extensively so import these
     // If source has no location, assume in context module
     // This can occur if is a literal, unbound will error previously
