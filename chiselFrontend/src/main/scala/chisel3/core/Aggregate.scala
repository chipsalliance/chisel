// See LICENSE for license details.

package chisel3.core

import scala.collection.immutable.ListMap
import scala.collection.mutable.{ArrayBuffer, HashSet, LinkedHashMap}
import scala.language.experimental.macros

import chisel3.internal._
import chisel3.internal.Builder.pushCommand
import chisel3.internal.firrtl._
import chisel3.internal.sourceinfo._
import chisel3.SourceInfoDoc

/** An abstract class for data types that solely consist of (are an aggregate
  * of) other Data objects.
  */
sealed abstract class Aggregate extends Data {
  private[chisel3] override def bind(target: Binding, parentDirection: SpecifiedDirection) { // scalastyle:ignore cyclomatic.complexity line.size.limit
    binding = target

    val resolvedDirection = SpecifiedDirection.fromParent(parentDirection, specifiedDirection)
    for (child <- getElements) {
      child.bind(ChildBinding(this), resolvedDirection)
    }

    // Check that children obey the directionality rules.
    val childDirections = getElements.map(_.direction).toSet
    direction = if (childDirections == Set()) {  // Sadly, Scala can't do set matching
      // If empty, use my assigned direction
      resolvedDirection match {
        case SpecifiedDirection.Unspecified | SpecifiedDirection.Flip => ActualDirection.Unspecified
        case SpecifiedDirection.Output => ActualDirection.Output
        case SpecifiedDirection.Input => ActualDirection.Input
      }
    } else if (childDirections == Set(ActualDirection.Unspecified)) {
      ActualDirection.Unspecified
    } else if (childDirections == Set(ActualDirection.Input)) {
      ActualDirection.Input
    } else if (childDirections == Set(ActualDirection.Output)) {
      ActualDirection.Output
    } else if (childDirections subsetOf
        Set(ActualDirection.Output, ActualDirection.Input,
            ActualDirection.Bidirectional(ActualDirection.Default),
            ActualDirection.Bidirectional(ActualDirection.Flipped))) {
      resolvedDirection match {
        case SpecifiedDirection.Unspecified => ActualDirection.Bidirectional(ActualDirection.Default)
        case SpecifiedDirection.Flip => ActualDirection.Bidirectional(ActualDirection.Flipped)
        case _ => throw new RuntimeException("Unexpected forced Input / Output")
      }
    } else {
      this match {
        // Anything flies in compatibility mode
        case t: Record if !t.compileOptions.dontAssumeDirectionality => resolvedDirection match {
          case SpecifiedDirection.Unspecified => ActualDirection.Bidirectional(ActualDirection.Default)
          case SpecifiedDirection.Flip => ActualDirection.Bidirectional(ActualDirection.Flipped)
          case _ => ActualDirection.Bidirectional(ActualDirection.Default)
        }
        case _ =>
          val childWithDirections = getElements zip getElements.map(_.direction)
          throw Binding.MixedDirectionAggregateException(s"Aggregate '$this' can't have elements that are both directioned and undirectioned: $childWithDirections") // scalastyle:ignore line.size.limit
      }
    }
  }

  override def litOption: Option[BigInt] = ???  // TODO implement me

  // Returns the LitArg of a Bits object.
  // Internal API for Bundle literals, to copy the LitArg of argument literals into the top map.
  protected def litArgOfBits(elt: Bits): LitArg = elt.litArgOption.get

  /** Returns a Seq of the immediate contents of this Aggregate, in order.
    */
  def getElements: Seq[Data]

  private[chisel3] def width: Width = getElements.map(_.width).foldLeft(0.W)(_ + _)
  private[core] def legacyConnect(that: Data)(implicit sourceInfo: SourceInfo): Unit = {
    // If the source is a DontCare, generate a DefInvalid for the sink,
    //  otherwise, issue a Connect.
    if (that == DontCare) {
      pushCommand(DefInvalid(sourceInfo, Node(this)))
    } else {
      pushCommand(BulkConnect(sourceInfo, Node(this), Node(that)))
    }
  }

  override def do_asUInt(implicit sourceInfo: SourceInfo, compileOptions: CompileOptions): UInt = {
    SeqUtils.do_asUInt(flatten.map(_.asUInt()))
  }
  private[core] override def connectFromBits(that: Bits)(implicit sourceInfo: SourceInfo,
      compileOptions: CompileOptions): Unit = {
    var i = 0
    val bits = WireDefault(UInt(this.width), that)  // handles width padding
    for (x <- flatten) {
      x.connectFromBits(bits(i + x.getWidth - 1, i))
      i += x.getWidth
    }
  }
}

trait VecFactory extends SourceInfoDoc {
  /** Creates a new [[Vec]] with `n` entries of the specified data type.
    *
    * @note elements are NOT assigned by default and have no value
    */
  def apply[T <: Data](n: Int, gen: T)(implicit sourceInfo: SourceInfo, compileOptions: CompileOptions): Vec[T] = {
    if (compileOptions.declaredTypeMustBeUnbound) {
      requireIsChiselType(gen, "vec type")
    }
    new Vec(gen.cloneTypeFull, n)
  }

  /** Truncate an index to implement modulo-power-of-2 addressing. */
  private[core] def truncateIndex(idx: UInt, n: Int)(implicit sourceInfo: SourceInfo, compileOptions: CompileOptions): UInt = { // scalastyle:ignore line.size.limit
    // scalastyle:off if.brace
    val w = BigInt(n-1).bitLength
    if (n <= 1) 0.U
    else if (idx.width.known && idx.width.get <= w) idx
    else if (idx.width.known) idx(w-1,0)
    else (idx | 0.U(w.W))(w-1,0)
    // scalastyle:on if.brace
  }
}

object Vec extends VecFactory
// scalastyle:off line.size.limit
/** A vector (array) of [[Data]] elements. Provides hardware versions of various
  * collection transformation functions found in software array implementations.
  *
  * Careful consideration should be given over the use of [[Vec]] vs
  * [[scala.collection.immutable.Seq Seq]] or some other Scala collection. In general [[Vec]] only
  * needs to be used when there is a need to express the hardware collection in a [[Reg]] or IO
  * [[Bundle]] or when access to elements of the array is indexed via a hardware signal.
  *
  * Example of indexing into a [[Vec]] using a hardware address and where the [[Vec]] is defined in
  * an IO [[Bundle]]
  *
  *  {{{
  *    val io = IO(new Bundle {
  *      val in = Input(Vec(20, UInt(16.W)))
  *      val addr = UInt(5.W)
  *      val out = Output(UInt(16.W))
  *    })
  *    io.out := io.in(io.addr)
  *  }}}
  *
  * @tparam T type of elements
  *
  * @note
  *  - when multiple conflicting assignments are performed on a Vec element, the last one takes effect (unlike Mem, where the result is undefined)
  *  - Vecs, unlike classes in Scala's collection library, are propagated intact to FIRRTL as a vector type, which may make debugging easier
  */
// scalastyle:on line.size.limit
sealed class Vec[T <: Data] private[core] (gen: => T, val length: Int)
    extends Aggregate with VecLike[T] {
  override def toString: String = {
    s"$sample_element[$length]$bindingToString"
  }

  private[core] override def typeEquivalent(that: Data): Boolean = that match {
    case that: Vec[T] =>
      this.length == that.length &&
      (this.sample_element typeEquivalent that.sample_element)
    case _ => false
  }

  // Note: the constructor takes a gen() function instead of a Seq to enforce
  // that all elements must be the same and because it makes FIRRTL generation
  // simpler.
  private val self: Seq[T] = Vector.fill(length)(gen)

  /**
  * sample_element 'tracks' all changes to the elements.
  * For consistency, sample_element is always used for creating dynamically
  * indexed ports and outputing the FIRRTL type.
  *
  * Needed specifically for the case when the Vec is length 0.
  */
  private[chisel3] val sample_element: T = gen

  // allElements current includes sample_element
  // This is somewhat weird although I think the best course of action here is
  // to deprecate allElements in favor of dispatched functions to Data or
  // a pattern matched recursive descent
  private[chisel3] final override def allElements: Seq[Element] =
    (sample_element +: self).flatMap(_.allElements)

  /** Strong bulk connect, assigning elements in this Vec from elements in a Seq.
    *
    * @note the length of this Vec must match the length of the input Seq
    */
  def <> (that: Seq[T])(implicit sourceInfo: SourceInfo, moduleCompileOptions: CompileOptions): Unit = {
    if (this.length != that.length) {
      Builder.error("Vec and Seq being bulk connected have different lengths!")
    }
    for ((a, b) <- this zip that)
      a <> b
  }

  // TODO: eliminate once assign(Seq) isn't ambiguous with assign(Data) since Vec extends Seq and Data
  def <> (that: Vec[T])(implicit sourceInfo: SourceInfo, moduleCompileOptions: CompileOptions): Unit = this bulkConnect that.asInstanceOf[Data] // scalastyle:ignore line.size.limit

  /** Strong bulk connect, assigning elements in this Vec from elements in a Seq.
    *
    * @note the length of this Vec must match the length of the input Seq
    */
  def := (that: Seq[T])(implicit sourceInfo: SourceInfo, moduleCompileOptions: CompileOptions): Unit = {
    require(this.length == that.length)
    for ((a, b) <- this zip that)
      a := b
  }

  // TODO: eliminate once assign(Seq) isn't ambiguous with assign(Data) since Vec extends Seq and Data
  def := (that: Vec[T])(implicit sourceInfo: SourceInfo, moduleCompileOptions: CompileOptions): Unit = this connect that

  /** Creates a dynamically indexed read or write accessor into the array.
    */
  override def apply(p: UInt): T = macro CompileOptionsTransform.pArg

  /** @group SourceInfoTransformMacro */
  def do_apply(p: UInt)(implicit compileOptions: CompileOptions): T = {
    requireIsHardware(p, "vec index")
    val port = gen

    // Reconstruct the resolvedDirection (in Aggregate.bind), since it's not stored.
    // It may not be exactly equal to that value, but the results are the same.
    val reconstructedResolvedDirection = direction match {
      case ActualDirection.Input => SpecifiedDirection.Input
      case ActualDirection.Output => SpecifiedDirection.Output
      case ActualDirection.Bidirectional(ActualDirection.Default) | ActualDirection.Unspecified =>
        SpecifiedDirection.Unspecified
      case ActualDirection.Bidirectional(ActualDirection.Flipped) => SpecifiedDirection.Flip
    }
    // TODO port technically isn't directly child of this data structure, but the result of some
    // muxes / demuxes. However, this does make access consistent with the top-level bindings.
    // Perhaps there's a cleaner way of accomplishing this...
    port.bind(ChildBinding(this), reconstructedResolvedDirection)

    val i = Vec.truncateIndex(p, length)(UnlocatableSourceInfo, compileOptions)
    port.setRef(this, i)

    port
  }

  /** Creates a statically indexed read or write accessor into the array.
    */
  def apply(idx: Int): T = self(idx)

  override def cloneType: this.type = {
    new Vec(gen.cloneTypeFull, length).asInstanceOf[this.type]
  }

  override def getElements: Seq[Data] =
    (0 until length).map(apply(_))

  for ((elt, i) <- self.zipWithIndex)
    elt.setRef(this, i)

  /** Default "pretty-print" implementation
    * Analogous to printing a Seq
    * Results in "Vec(elt0, elt1, ...)"
    */
  def toPrintable: Printable = {
    // scalastyle:off if.brace
    val elts =
      if (length == 0) List.empty[Printable]
      else self flatMap (e => List(e.toPrintable, PString(", "))) dropRight 1
    // scalastyle:on if.brace
    PString("Vec(") + Printables(elts) + PString(")")
  }
}

object VecInit extends SourceInfoDoc {
  /** Creates a new [[Vec]] composed of elements of the input Seq of [[Data]]
    * nodes.
    *
    * @note input elements should be of the same type (this is checked at the
    * FIRRTL level, but not at the Scala / Chisel level)
    * @note the width of all output elements is the width of the largest input
    * element
    * @note output elements are connected from the input elements
    */
  def apply[T <: Data](elts: Seq[T]): Vec[T] = macro VecTransform.apply_elts

  /** @group SourceInfoTransformMacro */
  def do_apply[T <: Data](elts: Seq[T])(implicit sourceInfo: SourceInfo, compileOptions: CompileOptions): Vec[T] = {
    // REVIEW TODO: this should be removed in favor of the apply(elts: T*)
    // varargs constructor, which is more in line with the style of the Scala
    // collection API. However, a deprecation phase isn't possible, since
    // changing apply(elt0, elts*) to apply(elts*) causes a function collision
    // with apply(Seq) after type erasure. Workarounds by either introducing a
    // DummyImplicit or additional type parameter will break some code.

    // Check that types are homogeneous.  Width mismatch for Elements is safe.
    require(!elts.isEmpty)
    elts.foreach(requireIsHardware(_, "vec element"))

    val vec = Wire(Vec(elts.length, cloneSupertype(elts, "Vec")))

    // TODO: try to remove the logic for this mess
    elts.head.direction match {
      case ActualDirection.Input | ActualDirection.Output | ActualDirection.Unspecified =>
        // When internal wires are involved, driver / sink must be specified explicitly, otherwise
        // the system is unable to infer which is driver / sink
        (vec zip elts).foreach(x => x._1 := x._2)
      case ActualDirection.Bidirectional(_) =>
        // For bidirectional, must issue a bulk connect so subelements are resolved correctly.
        // Bulk connecting two wires may not succeed because Chisel frontend does not infer
        // directions.
        (vec zip elts).foreach(x => x._1 <> x._2)
    }
    vec
  }

  /** Creates a new [[Vec]] composed of the input [[Data]] nodes.
    *
    * @note input elements should be of the same type (this is checked at the
    * FIRRTL level, but not at the Scala / Chisel level)
    * @note the width of all output elements is the width of the largest input
    * element
    * @note output elements are connected from the input elements
    */
  def apply[T <: Data](elt0: T, elts: T*): Vec[T] = macro VecTransform.apply_elt0

  /** @group SourceInfoTransformMacro */
  def do_apply[T <: Data](elt0: T, elts: T*)(implicit sourceInfo: SourceInfo, compileOptions: CompileOptions): Vec[T] =
    apply(elt0 +: elts.toSeq)

  /** Creates a new [[Vec]] of length `n` composed of the results of the given
    * function applied over a range of integer values starting from 0.
    *
    * @param n number of elements in the vector (the function is applied from
    * 0 to `n-1`)
    * @param gen function that takes in an Int (the index) and returns a
    * [[Data]] that becomes the output element
    */
  def tabulate[T <: Data](n: Int)(gen: (Int) => T): Vec[T] = macro VecTransform.tabulate

  /** @group SourceInfoTransformMacro */
  def do_tabulate[T <: Data](n: Int)(gen: (Int) => T)(implicit sourceInfo: SourceInfo, compileOptions: CompileOptions): Vec[T] =  // scalastyle:ignore line.size.limit
    apply((0 until n).map(i => gen(i)))
}

/** A trait for [[Vec]]s containing common hardware generators for collection
  * operations.
  */
trait VecLike[T <: Data] extends collection.IndexedSeq[T] with HasId with SourceInfoDoc {
  def apply(p: UInt): T = macro CompileOptionsTransform.pArg

  /** @group SourceInfoTransformMacro */
  def do_apply(p: UInt)(implicit compileOptions: CompileOptions): T

  // IndexedSeq has its own hashCode/equals that we must not use
  override def hashCode: Int = super[HasId].hashCode
  override def equals(that: Any): Boolean = super[HasId].equals(that)

  @chiselRuntimeDeprecated
  @deprecated("Use Vec.apply instead", "chisel3")
  def read(idx: UInt)(implicit compileOptions: CompileOptions): T = do_apply(idx)(compileOptions)

  @chiselRuntimeDeprecated
  @deprecated("Use Vec.apply instead", "chisel3")
  def write(idx: UInt, data: T)(implicit compileOptions: CompileOptions): Unit = {
    do_apply(idx)(compileOptions).:=(data)(DeprecatedSourceInfo, compileOptions)
  }

  /** Outputs true if p outputs true for every element.
    */
  def forall(p: T => Bool): Bool = macro SourceInfoTransform.pArg

  /** @group SourceInfoTransformMacro */
  def do_forall(p: T => Bool)(implicit sourceInfo: SourceInfo, compileOptions: CompileOptions): Bool =
    (this map p).fold(true.B)(_ && _)

  /** Outputs true if p outputs true for at least one element.
    */
  def exists(p: T => Bool): Bool = macro SourceInfoTransform.pArg

  /** @group SourceInfoTransformMacro */
  def do_exists(p: T => Bool)(implicit sourceInfo: SourceInfo, compileOptions: CompileOptions): Bool =
    (this map p).fold(false.B)(_ || _)

  /** Outputs true if the vector contains at least one element equal to x (using
    * the === operator).
    */
  def contains(x: T)(implicit ev: T <:< UInt): Bool = macro VecTransform.contains

  /** @group SourceInfoTransformMacro */
  def do_contains(x: T)(implicit sourceInfo: SourceInfo, ev: T <:< UInt, compileOptions: CompileOptions): Bool =
    this.exists(_ === x)

  /** Outputs the number of elements for which p is true.
    */
  def count(p: T => Bool): UInt = macro SourceInfoTransform.pArg

  /** @group SourceInfoTransformMacro */
  def do_count(p: T => Bool)(implicit sourceInfo: SourceInfo, compileOptions: CompileOptions): UInt =
    SeqUtils.count(this map p)

  /** Helper function that appends an index (literal value) to each element,
    * useful for hardware generators which output an index.
    */
  private def indexWhereHelper(p: T => Bool) = this map p zip (0 until length).map(i => i.asUInt)

  /** Outputs the index of the first element for which p outputs true.
    */
  def indexWhere(p: T => Bool): UInt = macro SourceInfoTransform.pArg

  /** @group SourceInfoTransformMacro */
  def do_indexWhere(p: T => Bool)(implicit sourceInfo: SourceInfo, compileOptions: CompileOptions): UInt =
    SeqUtils.priorityMux(indexWhereHelper(p))

  /** Outputs the index of the last element for which p outputs true.
    */
  def lastIndexWhere(p: T => Bool): UInt = macro SourceInfoTransform.pArg

  /** @group SourceInfoTransformMacro */
  def do_lastIndexWhere(p: T => Bool)(implicit sourceInfo: SourceInfo, compileOptions: CompileOptions): UInt =
    SeqUtils.priorityMux(indexWhereHelper(p).reverse)

  /** Outputs the index of the element for which p outputs true, assuming that
    * the there is exactly one such element.
    *
    * The implementation may be more efficient than a priority mux, but
    * incorrect results are possible if there is not exactly one true element.
    *
    * @note the assumption that there is only one element for which p outputs
    * true is NOT checked (useful in cases where the condition doesn't always
    * hold, but the results are not used in those cases)
    */
  def onlyIndexWhere(p: T => Bool): UInt = macro SourceInfoTransform.pArg

  /** @group SourceInfoTransformMacro */
  def do_onlyIndexWhere(p: T => Bool)(implicit sourceInfo: SourceInfo, compileOptions: CompileOptions): UInt =
    SeqUtils.oneHotMux(indexWhereHelper(p))
}

/** Base class for Aggregates based on key values pairs of String and Data
  *
  * Record should only be extended by libraries and fairly sophisticated generators.
  * RTL writers should use [[Bundle]].  See [[Record#elements]] for an example.
  */
abstract class Record(private[chisel3] implicit val compileOptions: CompileOptions) extends Aggregate {

  /** The collection of [[Data]]
    *
    * This underlying datastructure is a ListMap because the elements must
    * remain ordered for serialization/deserialization. Elements added later
    * are higher order when serialized (this is similar to [[Vec]]). For example:
    * {{{
    *   // Assume we have some type MyRecord that creates a Record from the ListMap
    *   val record = MyRecord(ListMap("fizz" -> UInt(16.W), "buzz" -> UInt(16.W)))
    *   // "buzz" is higher order because it was added later than "fizz"
    *   record("fizz") := "hdead".U
    *   record("buzz") := "hbeef".U
    *   val uint = record.asUInt
    *   assert(uint === "hbeefdead".U) // This will pass
    * }}}
    */
  override def toString: String = {
    val bindingString = topBindingOpt match {
      case Some(BundleLitBinding(_)) =>
        val contents = elements.toList.reverse.map { case (name, data) =>
          s"$name=$data"
        }.mkString(", ")
        s"($contents)"
      case _ => bindingToString
    }
    s"$className$bindingString"
  }

  val elements: ListMap[String, Data]

  /** Name for Pretty Printing */
  def className: String = this.getClass.getSimpleName

  private[core] override def typeEquivalent(that: Data): Boolean = that match {
    case that: Record =>
      this.getClass == that.getClass &&
      this.elements.size == that.elements.size &&
      this.elements.forall{case (name, model) =>
        that.elements.contains(name) &&
        (that.elements(name) typeEquivalent model)}
    case _ => false
  }

  // NOTE: This sets up dependent references, it can be done before closing the Module
  private[chisel3] override def _onModuleClose: Unit = { // scalastyle:ignore method.name
    // Since Bundle names this via reflection, it is impossible for two elements to have the same
    // identifier; however, Namespace sanitizes identifiers to make them legal for Firrtl/Verilog
    // which can cause collisions
    val _namespace = Namespace.empty
    for ((name, elt) <- elements) { elt.setRef(this, _namespace.name(name, leadingDigitOk=true)) }
  }

  private[chisel3] final def allElements: Seq[Element] = elements.toIndexedSeq.flatMap(_._2.allElements)

  override def getElements: Seq[Data] = elements.toIndexedSeq.map(_._2)

  // Helper because Bundle elements are reversed before printing
  private[chisel3] def toPrintableHelper(elts: Seq[(String, Data)]): Printable = {
    // scalastyle:off if.brace
    val xs =
      if (elts.isEmpty) List.empty[Printable] // special case because of dropRight below
      else elts flatMap { case (name, data) =>
             List(PString(s"$name -> "), data.toPrintable, PString(", "))
           } dropRight 1 // Remove trailing ", "
    // scalastyle:on if.brace
    PString(s"$className(") + Printables(xs) + PString(")")
  }
  /** Default "pretty-print" implementation
    * Analogous to printing a Map
    * Results in "`\$className(elt0.name -> elt0.value, ...)`"
    */
  def toPrintable: Printable = toPrintableHelper(elements.toList)
}

/**
  * Mix-in for Bundles that have arbitrary Seqs of Chisel types that aren't
  * involved in hardware construction.
  *
  * Used to avoid raising an error/exception when a Seq is a public member of the
  * bundle.
  * This is useful if we those public Seq fields in the Bundle are unrelated to
  * hardware construction.
  */
trait IgnoreSeqInBundle {
  this: Bundle =>

  override def ignoreSeq: Boolean = true
}

class AutoClonetypeException(message: String) extends ChiselException(message)

/** Base class for data types defined as a bundle of other data types.
  *
  * Usage: extend this class (either as an anonymous or named class) and define
  * members variables of [[Data]] subtypes to be elements in the Bundle.
  *
  * Example of an anonymous IO bundle
  * {{{
  *   class MyModule extends Module {
  *     val io = IO(new Bundle {
  *       val in = Input(UInt(64.W))
  *       val out = Output(SInt(128.W))
  *     })
  *   }
  * }}}
  *
  * Or as a named class
  * {{{
  *   class Packet extends Bundle {
  *     val header = UInt(16.W)
  *     val addr   = UInt(16.W)
  *     val data   = UInt(32.W)
  *   }
  *   class MyModule extends Module {
  *      val io = IO(new Bundle {
  *        val inPacket = Input(new Packet)
  *        val outPacket = Output(new Packet)
  *      })
  *      val reg = Reg(new Packet)
  *      reg <> inPacket
  *      outPacket <> reg
  *   }
  * }}}
  */
abstract class Bundle(implicit compileOptions: CompileOptions) extends Record {
<<<<<<< HEAD
  override def className: String = this.getClass.getSimpleName match {
    case name if name.startsWith("$anon$") => "AnonymousBundle"  // fallback for anonymous Bundle case
    case "" => "AnonymousBundle"  // ditto, but on other platforms
    case name => name
  }
=======
  override def className: String = "Bundle"

>>>>>>> d5457865
  /** The collection of [[Data]]
    *
    * Elements defined earlier in the Bundle are higher order upon
    * serialization. For example:
    * @example
    * {{{
    *   class MyBundle extends Bundle {
    *     val foo = UInt(16.W)
    *     val bar = UInt(16.W)
    *   }
    *   // Note that foo is higher order because its defined earlier in the Bundle
    *   val bundle = Wire(new MyBundle)
    *   bundle.foo := 0x1234.U
    *   bundle.bar := 0x5678.U
    *   val uint = bundle.asUInt
    *   assert(uint === "h12345678".U) // This will pass
    * }}}
    */
  final lazy val elements: ListMap[String, Data] = {
    val nameMap = LinkedHashMap[String, Data]()
    val seen = HashSet[Data]()
    for (m <- getPublicFields(classOf[Bundle])) {
      getBundleField(m) match {
        case Some(d: Data) =>
          if (nameMap contains m.getName) {
            require(nameMap(m.getName) eq d)
          } else if (!seen(d)) {
            nameMap(m.getName) = d
            seen += d
          }
        case None =>
          if (!ignoreSeq) {
            m.invoke(this) match {
              case s: scala.collection.Seq[Any] if s.nonEmpty => s.head match {
                // Ignore empty Seq()
                case d: Data => throwException("Public Seq members cannot be used to define Bundle elements " +
                  s"(found public Seq member '${m.getName}'). " +
                  "Either use a Vec if all elements are of the same type, or MixedVec if the elements " +
                  "are of different types. If this Seq member is not intended to construct RTL, mix in the trait " +
                  "IgnoreSeqInBundle.")
                case _ => // don't care about non-Data Seq
              }
              case _ => // not a Seq
            }
          }
      }
    }
    ListMap(nameMap.toSeq sortWith { case ((an, a), (bn, b)) => (a._id > b._id) || ((a eq b) && (an > bn)) }: _*)
    // scalastyle:ignore method.length
  }

  /**
    * Overridden by [[IgnoreSeqInBundle]] to allow arbitrary Seqs of Chisel elements.
    */
  def ignoreSeq: Boolean = false

  /** Returns a field's contained user-defined Bundle element if it appears to
    * be one, otherwise returns None.
    */
  private def getBundleField(m: java.lang.reflect.Method): Option[Data] = m.invoke(this) match {
    case d: Data => Some(d)
    case Some(d: Data) => Some(d)
    case _ => None
  }

  // Memoize the outer instance for autoclonetype, especially where this is context-dependent
  // (like the outer module or enclosing Bundles).
  private var _outerInst: Option[Object] = None

  // For autoclonetype, record possible candidates for outer instance.
  // _outerInst should always take precedence, since it should be propagated from the original
  // object which has the most accurate context.
  private val _containingModule: Option[BaseModule] = Builder.currentModule
  private val _containingBundles: Seq[Bundle] = Builder.updateBundleStack(this)

  override def cloneType : this.type = { // scalastyle:ignore cyclomatic.complexity method.length
    // This attempts to infer constructor and arguments to clone this Bundle subtype without
    // requiring the user explicitly overriding cloneType.
    import scala.language.existentials
    import scala.reflect.runtime.universe._

    val clazz = this.getClass

    def autoClonetypeError(desc: String): Nothing = {
      throw new AutoClonetypeException(s"Unable to automatically infer cloneType on $clazz: $desc")
    }

    val mirror = runtimeMirror(clazz.getClassLoader)
    val classSymbolOption = try {
      Some(mirror.reflect(this).symbol)
    } catch {
      case e: scala.reflect.internal.Symbols#CyclicReference => None  // Workaround for a scala bug
    }

    val enclosingClassOption = (clazz.getEnclosingClass, classSymbolOption) match {
      case (null, _) => None
      case (_, Some(classSymbol)) if classSymbol.isStatic => None  // allows support for members of companion objects
      case (outerClass, _) => Some(outerClass)
    }

    // For compatibility with pre-3.1, where null is tried as an argument to the constructor.
    // This stores potential error messages which may be used later.
    var outerClassError: Option[String] = None

    // Check if this is an inner class, and if so, try to get the outer instance
    val outerClassInstance = enclosingClassOption.map { outerClass =>
      def canAssignOuterClass(x: Object) = outerClass.isAssignableFrom(x.getClass)

      val outerInstance = _outerInst match {
        case Some(outerInstance) => outerInstance  // use _outerInst if defined
        case None =>  // determine outer instance if not already recorded
          try {
            // Prefer this if it works, but doesn't work in all cases, namely anonymous inner Bundles
            val outer = clazz.getDeclaredField("$outer").get(this)
            _outerInst = Some(outer)
            outer
          } catch {
            case (_: NoSuchFieldException | _: IllegalAccessException) =>
              // Fallback using guesses based on common patterns
              val allOuterCandidates = Seq(
                  _containingModule.toSeq,
                  _containingBundles
                ).flatten.distinct
              allOuterCandidates.filter(canAssignOuterClass(_)) match {
                case outer :: Nil =>
                  _outerInst = Some(outer)  // record the guess for future use
                  outer
                case Nil =>  // TODO: replace with fatal autoClonetypeError once compatibility period is dropped
                  outerClassError = Some(s"Unable to determine instance of outer class $outerClass," +
                      s" no candidates assignable to outer class types; examined $allOuterCandidates")
                  null
                case candidates => // TODO: replace with fatal autoClonetypeError once compatibility period is dropped
                  outerClassError = Some(s"Unable to determine instance of outer class $outerClass," +
                      s" multiple possible candidates $candidates assignable to outer class type")
                  null
              }
          }
      }
      (outerClass, outerInstance)
    }

    // If possible (constructor with no arguments), try Java reflection first
    // This handles two cases that Scala reflection doesn't:
    // 1. getting the ClassSymbol of a class with an anonymous outer class fails with a
    //    CyclicReference exception
    // 2. invoking the constructor of an anonymous inner class seems broken (it expects the outer
    //    class as an argument, but fails because the number of arguments passed in is incorrect)
    if (clazz.getConstructors.size == 1) {
      var ctor = clazz.getConstructors.head
      val argTypes = ctor.getParameterTypes.toList
      val clone = (argTypes, outerClassInstance) match {
        case (Nil, None) => // no arguments, no outer class, invoke constructor directly
          Some(ctor.newInstance().asInstanceOf[this.type])
        case (argType :: Nil, Some((_, outerInstance))) =>
          if (outerInstance == null) {
            Builder.deprecated(s"chisel3.1 autoclonetype failed, falling back to 3.0 behavior using null as the outer instance." + // scalastyle:ignore line.size.limit
                s" Autoclonetype failure reason: ${outerClassError.get}",
                Some(s"$clazz"))
            Some(ctor.newInstance(outerInstance).asInstanceOf[this.type])
          } else if (argType isAssignableFrom outerInstance.getClass) {
            Some(ctor.newInstance(outerInstance).asInstanceOf[this.type])
          } else {
            None
          }
        case _ => None

      }
      clone match {
        case Some(clone) =>
          clone._outerInst = this._outerInst
          if (!clone.typeEquivalent(this)) {
            autoClonetypeError(s"automatically cloned $clone not type-equivalent to base." +
            " Constructor argument values were not inferred, ensure constructor is deterministic.")
          }
          return clone.asInstanceOf[this.type]
        case None =>
      }
    }

    // Get constructor parameters and accessible fields
    val classSymbol = classSymbolOption.getOrElse(autoClonetypeError(s"scala reflection failed." +
        " This is known to occur with inner classes on anonymous outer classes." +
        " In those cases, autoclonetype only works with no-argument constructors, or you can define a custom cloneType.")) // scalastyle:ignore line.size.limit

    val decls = classSymbol.typeSignature.decls
    val ctors = decls.collect { case meth: MethodSymbol if meth.isConstructor => meth }
    if (ctors.size != 1) {
      autoClonetypeError(s"found multiple constructors ($ctors)." +
          " Either remove all but the default constructor, or define a custom cloneType method.")
    }
    val ctor = ctors.head
    val ctorParamss = ctor.paramLists
    val ctorParams = ctorParamss match {
      case Nil => List()
      case ctorParams :: Nil => ctorParams
      case ctorParams :: ctorImplicits :: Nil => ctorParams ++ ctorImplicits
      case _ => autoClonetypeError(s"internal error, unexpected ctorParamss = $ctorParamss")
    }
    val ctorParamsNames = ctorParams.map(_.name.toString)

    // Special case for anonymous inner classes: their constructor consists of just the outer class reference
    // Scala reflection on anonymous inner class constructors seems broken
    if (ctorParams.size == 1 && outerClassInstance.isDefined &&
        ctorParams.head.typeSignature == mirror.classSymbol(outerClassInstance.get._1).toType) {
      // Fall back onto Java reflection
      val ctors = clazz.getConstructors
      require(ctors.size == 1)  // should be consistent with Scala constructors
      try {
        val clone = ctors.head.newInstance(outerClassInstance.get._2).asInstanceOf[this.type]
        clone._outerInst = this._outerInst
        return clone
      } catch {
        case e @ (_: java.lang.reflect.InvocationTargetException | _: IllegalArgumentException) =>
          autoClonetypeError(s"unexpected failure at constructor invocation, got $e.")
      }
    }

    // Get all the class symbols up to (but not including) Bundle and get all the accessors.
    // (each ClassSymbol's decls only includes those declared in the class itself)
    val bundleClassSymbol = mirror.classSymbol(classOf[Bundle])
    val superClassSymbols = classSymbol.baseClasses.takeWhile(_ != bundleClassSymbol)
    val superClassDecls = superClassSymbols.map(_.typeSignature.decls).flatten
    val accessors = superClassDecls.collect { case meth: MethodSymbol if meth.isParamAccessor => meth }

    // Get constructor argument values
    // Check that all ctor params are immutable and accessible. Immutability is required to avoid
    // potential subtle bugs (like values changing after cloning).
    // This also generates better error messages (all missing elements shown at once) instead of
    // failing at the use site one at a time.
    val accessorsName = accessors.filter(_.isStable).map(_.name.toString)
    val paramsDiff = ctorParamsNames.toSet -- accessorsName.toSet
    if (!paramsDiff.isEmpty) {
      // scalastyle:off line.size.limit
      autoClonetypeError(s"constructor has parameters (${paramsDiff.toList.sorted.mkString(", ")}) that are not both immutable and accessible." +
          " Either make all parameters immutable and accessible (vals) so cloneType can be inferred, or define a custom cloneType method.")
      // scalastyle:on line.size.limit
    }

    // Get all the argument values
    val accessorsMap = accessors.map(accessor => accessor.name.toString -> accessor).toMap
    val instanceReflect = mirror.reflect(this)
    val ctorParamsNameVals = ctorParamsNames.map {
      paramName => paramName -> instanceReflect.reflectMethod(accessorsMap(paramName)).apply()
    }

    // Opportunistic sanity check: ensure any arguments of type Data is not bound
    // (which could lead to data conflicts, since it's likely the user didn't know to re-bind them).
    // This is not guaranteed to catch all cases (for example, Data in Tuples or Iterables).
    val boundDataParamNames = ctorParamsNameVals.collect {
      case (paramName, paramVal: Data) if paramVal.topBindingOpt.isDefined => paramName
    }
    if (boundDataParamNames.nonEmpty) {
      // scalastyle:off line.size.limit
      autoClonetypeError(s"constructor parameters (${boundDataParamNames.sorted.mkString(", ")}) have values that are hardware types, which is likely to cause subtle errors." +
          " Use chisel types instead: use the value before it is turned to a hardware type (with Wire(...), Reg(...), etc) or use chiselTypeOf(...) to extract the chisel type.")
      // scalastyle:on line.size.limit
    }

    // Clone unbound parameters in case they are being used as bundle fields.
    val ctorParamsVals = ctorParamsNameVals.map {
      case (_, paramVal: Data) => paramVal.cloneTypeFull
      case (_, paramVal) => paramVal
    }

    // Invoke ctor
    val classMirror = outerClassInstance match {
      case Some((_, null)) => autoClonetypeError(outerClassError.get)  // deals with the null hack for 3.0 compatibility
      case Some((_, outerInstance)) => mirror.reflect(outerInstance).reflectClass(classSymbol)
      case _ => mirror.reflectClass(classSymbol)
    }
    val clone = classMirror.reflectConstructor(ctor).apply(ctorParamsVals:_*).asInstanceOf[this.type]
    clone._outerInst = this._outerInst

    if (!clone.typeEquivalent(this)) {
      // scalastyle:off line.size.limit
      autoClonetypeError(s"Automatically cloned $clone not type-equivalent to base $this." +
          " Constructor argument values were inferred: ensure that variable names are consistent and have the same value throughout the constructor chain," +
          " and that the constructor is deterministic.")
      // scalastyle:on line.size.limit
    }

    clone
  }

  /** Default "pretty-print" implementation
    * Analogous to printing a Map
    * Results in "`Bundle(elt0.name -> elt0.value, ...)`"
    * @note The order is reversed from the order of elements in order to print
    *   the fields in the order they were defined
    */
  override def toPrintable: Printable = toPrintableHelper(elements.toList.reverse)
  // scalastyle:off method.length
}
// scalastyle:off file.size.limit<|MERGE_RESOLUTION|>--- conflicted
+++ resolved
@@ -566,16 +566,11 @@
   * }}}
   */
 abstract class Bundle(implicit compileOptions: CompileOptions) extends Record {
-<<<<<<< HEAD
   override def className: String = this.getClass.getSimpleName match {
     case name if name.startsWith("$anon$") => "AnonymousBundle"  // fallback for anonymous Bundle case
     case "" => "AnonymousBundle"  // ditto, but on other platforms
     case name => name
   }
-=======
-  override def className: String = "Bundle"
-
->>>>>>> d5457865
   /** The collection of [[Data]]
     *
     * Elements defined earlier in the Bundle are higher order upon
