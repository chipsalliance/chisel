// See LICENSE for license details.

package chisel3.core

import scala.collection.immutable.ListMap
import scala.collection.mutable.{ArrayBuffer, HashSet, LinkedHashMap}
import scala.language.experimental.macros

import chisel3.internal._
import chisel3.internal.Builder.pushCommand
import chisel3.internal.firrtl._
import chisel3.internal.sourceinfo._

/** An abstract class for data types that solely consist of (are an aggregate
  * of) other Data objects.
  */
sealed abstract class Aggregate extends Data {
  private[core] def cloneTypeWidth(width: Width): this.type = cloneType
  private[core] def width: Width = flatten.map(_.width).reduce(_ + _)
  private[core] def legacyConnect(that: Data)(implicit sourceInfo: SourceInfo): Unit =
    pushCommand(BulkConnect(sourceInfo, this.lref, that.lref))

  override def do_asUInt(implicit sourceInfo: SourceInfo): UInt = SeqUtils.do_asUInt(this.flatten)
  def do_fromBits(that: Bits)(implicit sourceInfo: SourceInfo, compileOptions: CompileOptions): this.type = {
    var i = 0
    val wire = Wire(this.chiselCloneType)
    val bits =
      if (that.width.known && that.width.get >= wire.width.get) {
        that
      } else {
        Wire(that.cloneTypeWidth(wire.width), init = that)
      }
    for (x <- wire.flatten) {
      x := x.fromBits(bits(i + x.getWidth-1, i))
      i += x.getWidth
    }
    wire.asInstanceOf[this.type]
  }
}

object Vec {
  /** Creates a new [[Vec]] with `n` entries of the specified data type.
    *
    * @note elements are NOT assigned by default and have no value
    */
<<<<<<< HEAD
  def apply[T <: Data](n: Int, gen: T)(implicit compileOptions: CompileOptions): Vec[T] =
    new Vec(gen.chiselCloneType, n)
=======
  def apply[T <: Data](n: Int, gen: T): Vec[T] = macro VecTransform.apply_ngen;

  def do_apply[T <: Data](n: Int, gen: T)(implicit sourceInfo: SourceInfo): Vec[T] = {
    if ( gen.isLit ) Vec( Seq.fill(n)(gen) )
    else new Vec(gen.cloneType, n)
  }
>>>>>>> 42d31588

  @deprecated("Vec argument order should be size, t; this will be removed by the official release", "chisel3")
  def apply[T <: Data](gen: T, n: Int)(implicit compileOptions: CompileOptions): Vec[T] =
    apply(n, gen)

  /** Creates a new [[Vec]] composed of elements of the input Seq of [[Data]]
    * nodes.
    *
    * @note input elements should be of the same type (this is checked at the
    * FIRRTL level, but not at the Scala / Chisel level)
    * @note the width of all output elements is the width of the largest input
    * element
    * @note output elements are connected from the input elements
    */
  def apply[T <: Data](elts: Seq[T]): Vec[T] = macro VecTransform.apply_elts

  def do_apply[T <: Data](elts: Seq[T])(implicit sourceInfo: SourceInfo, compileOptions: CompileOptions): Vec[T] = {
    // REVIEW TODO: this should be removed in favor of the apply(elts: T*)
    // varargs constructor, which is more in line with the style of the Scala
    // collection API. However, a deprecation phase isn't possible, since
    // changing apply(elt0, elts*) to apply(elts*) causes a function collision
    // with apply(Seq) after type erasure. Workarounds by either introducing a
    // DummyImplicit or additional type parameter will break some code.

    // Check that types are homogeneous.  Width mismatch for Elements is safe.
    require(!elts.isEmpty)
    def eltsCompatible(a: Data, b: Data) = a match {
      case _: Element => a.getClass == b.getClass
      case _: Aggregate => Mux.typesCompatible(a, b)
    }

    val t = elts.head
    for (e <- elts.tail)
      require(eltsCompatible(t, e), s"can't create Vec of heterogeneous types ${t.getClass} and ${e.getClass}")

    val maxWidth = elts.map(_.width).reduce(_ max _)
    val vec = Wire(new Vec(t.cloneTypeWidth(maxWidth).chiselCloneType, elts.length))
    def doConnect(sink: T, source: T) = {
      if (elts.head.flatten.exists(_.dir != Direction.Unspecified)) {
        sink bulkConnect source
      } else {
        sink connect source
      }
    }
    for ((v, e) <- vec zip elts) {
      doConnect(v, e)
    }
    vec
  }

  /** Creates a new [[Vec]] composed of the input [[Data]] nodes.
    *
    * @note input elements should be of the same type (this is checked at the
    * FIRRTL level, but not at the Scala / Chisel level)
    * @note the width of all output elements is the width of the largest input
    * element
    * @note output elements are connected from the input elements
    */
  def apply[T <: Data](elt0: T, elts: T*): Vec[T] = macro VecTransform.apply_elt0

  def do_apply[T <: Data](elt0: T, elts: T*)(implicit sourceInfo: SourceInfo, compileOptions: CompileOptions): Vec[T] =
    apply(elt0 +: elts.toSeq)

  /** Creates a new [[Vec]] of length `n` composed of the results of the given
    * function applied over a range of integer values starting from 0.
    *
    * @param n number of elements in the vector (the function is applied from
    * 0 to `n-1`)
    * @param gen function that takes in an Int (the index) and returns a
    * [[Data]] that becomes the output element
    */
  def tabulate[T <: Data](n: Int)(gen: (Int) => T): Vec[T] = macro VecTransform.tabulate

  def do_tabulate[T <: Data](n: Int)(gen: (Int) => T)(implicit sourceInfo: SourceInfo, compileOptions: CompileOptions): Vec[T] =
    apply((0 until n).map(i => gen(i)))

  /** Creates a new [[Vec]] of length `n` composed of the result of the given
    * function repeatedly applied.
    *
    * @param n number of elements (amd the number of times the function is
    * called)
    * @param gen function that generates the [[Data]] that becomes the output
    * element
    */
  @deprecated("Vec.fill(n)(gen) is deprecated. Please use Vec(Seq.fill(n)(gen))", "chisel3")
  def fill[T <: Data](n: Int)(gen: => T): Vec[T] = macro VecTransform.fill

<<<<<<< HEAD
  def do_fill[T <: Data](n: Int)(gen: => T)(implicit sourceInfo: SourceInfo, compileOptions: CompileOptions): Vec[T] =
    apply(Seq.fill(n)(gen))

  /** Truncate an index to implement modulo-power-of-2 addressing. */
  private[core] def truncateIndex(idx: UInt, n: Int)(implicit sourceInfo: SourceInfo): UInt = {
    val w = BigInt(n-1).bitLength
    if (n <= 1) 0.U
    else if (idx.width.known && idx.width.get <= w) idx
    else if (idx.width.known) idx(w-1,0)
    else (idx | 0.U(w.W))(w-1,0)
  }
=======
  def do_fill[T <: Data](n: Int)(gen: => T)(implicit sourceInfo: SourceInfo): Vec[T] =
    do_apply(n, gen)
>>>>>>> 42d31588
}

/** A vector (array) of [[Data]] elements. Provides hardware versions of various
  * collection transformation functions found in software array implementations.
  *
  * @tparam T type of elements
  * @note when multiple conflicting assignments are performed on a Vec element,
  * the last one takes effect (unlike Mem, where the result is undefined)
  * @note Vecs, unlike classes in Scala's collection library, are propagated
  * intact to FIRRTL as a vector type, which may make debugging easier
  */
sealed class Vec[T <: Data] private (gen: => T, val length: Int)
    extends Aggregate with VecLike[T] {
  // Note: the constructor takes a gen() function instead of a Seq to enforce
  // that all elements must be the same and because it makes FIRRTL generation
  // simpler.
  private val self: Seq[T] = Vector.fill(length)(gen)

  /**
  * sample_element 'tracks' all changes to the elements of self.
  * For consistency, sample_element is always used for creating dynamically
  * indexed ports and outputing the FIRRTL type.
  *
  * Needed specifically for the case when the Vec is length 0.
  */
  private[core] val sample_element: T = gen

  // allElements current includes sample_element
  // This is somewhat weird although I think the best course of action here is
  // to deprecate allElements in favor of dispatched functions to Data or
  // a pattern matched recursive descent
  private[chisel3] final def allElements: Seq[Element] =
    (sample_element +: self).flatMap(_.allElements)

  /** Strong bulk connect, assigning elements in this Vec from elements in a Seq.
    *
    * @note the length of this Vec must match the length of the input Seq
    */
  def <> (that: Seq[T])(implicit sourceInfo: SourceInfo, moduleCompileOptions: CompileOptions): Unit = {
    require(this.length == that.length)
    for ((a, b) <- this zip that)
      a <> b
  }

  // TODO: eliminate once assign(Seq) isn't ambiguous with assign(Data) since Vec extends Seq and Data
  def <> (that: Vec[T])(implicit sourceInfo: SourceInfo, moduleCompileOptions: CompileOptions): Unit = this bulkConnect that.asInstanceOf[Data]

  /** Strong bulk connect, assigning elements in this Vec from elements in a Seq.
    *
    * @note the length of this Vec must match the length of the input Seq
    */
  def := (that: Seq[T])(implicit sourceInfo: SourceInfo, moduleCompileOptions: CompileOptions): Unit = {
    require(this.length == that.length)
    for ((a, b) <- this zip that)
      a := b
  }

  // TODO: eliminate once assign(Seq) isn't ambiguous with assign(Data) since Vec extends Seq and Data
  def := (that: Vec[T])(implicit sourceInfo: SourceInfo, moduleCompileOptions: CompileOptions): Unit = this connect that

  /** Creates a dynamically indexed read or write accessor into the array.
    */
  def apply(idx: UInt): T = {
    Binding.checkSynthesizable(idx ,s"'idx' ($idx)")
    val port = gen
    val i = Vec.truncateIndex(idx, length)(UnlocatableSourceInfo)
    port.setRef(this, i)

    // Bind each element of port to being whatever the base type is
    // Using the head element as the sample_element
    for((port_elem, model_elem) <- port.allElements zip sample_element.allElements) {
      port_elem.binding = model_elem.binding
    }

    port
  }

  /** Creates a statically indexed read or write accessor into the array.
    */
  def apply(idx: Int): T = self(idx)

  @deprecated("Use Vec.apply instead", "chisel3")
  def read(idx: UInt): T = apply(idx)

  @deprecated("Use Vec.apply instead", "chisel3")
  def write(idx: UInt, data: T): Unit = {
    apply(idx).:=(data)(DeprecatedSourceInfo, chisel3.core.ExplicitCompileOptions.NotStrict)
  }

<<<<<<< HEAD
  override def cloneType: this.type = {
    new Vec(gen, length).asInstanceOf[this.type]
  }
=======
  override def cloneType: this.type = (new Vec(gen.cloneType, length)).asInstanceOf[this.type]
>>>>>>> 42d31588

  private[chisel3] def toType: String = s"${sample_element.toType}[$length]"
  private[chisel3] lazy val flatten: IndexedSeq[Bits] =
    (0 until length).flatMap(i => this.apply(i).flatten)

  for ((elt, i) <- self.zipWithIndex)
    elt.setRef(this, i)

  /** Default "pretty-print" implementation
    * Analogous to printing a Seq
    * Results in "Vec(elt0, elt1, ...)"
    */
  def toPrintable: Printable = {
    val elts =
      if (length == 0) List.empty[Printable]
      else self flatMap (e => List(e.toPrintable, PString(", "))) dropRight 1
    PString("Vec(") + Printables(elts) + PString(")")
  }
}

/** A trait for [[Vec]]s containing common hardware generators for collection
  * operations.
  */
trait VecLike[T <: Data] extends collection.IndexedSeq[T] with HasId {
  def apply(idx: UInt): T

  // IndexedSeq has its own hashCode/equals that we must not use
  override def hashCode: Int = super[HasId].hashCode
  override def equals(that: Any): Boolean = super[HasId].equals(that)

  @deprecated("Use Vec.apply instead", "chisel3")
  def read(idx: UInt): T

  @deprecated("Use Vec.apply instead", "chisel3")
  def write(idx: UInt, data: T): Unit

  /** Outputs true if p outputs true for every element.
    */
  def forall(p: T => Bool): Bool = macro SourceInfoTransform.pArg

  def do_forall(p: T => Bool)(implicit sourceInfo: SourceInfo): Bool =
    (this map p).fold(true.B)(_ && _)

  /** Outputs true if p outputs true for at least one element.
    */
  def exists(p: T => Bool): Bool = macro SourceInfoTransform.pArg

  def do_exists(p: T => Bool)(implicit sourceInfo: SourceInfo): Bool =
    (this map p).fold(false.B)(_ || _)

  /** Outputs true if the vector contains at least one element equal to x (using
    * the === operator).
    */
  def contains(x: T)(implicit ev: T <:< UInt): Bool = macro VecTransform.contains

  def do_contains(x: T)(implicit sourceInfo: SourceInfo, ev: T <:< UInt): Bool =
    this.exists(_ === x)

  /** Outputs the number of elements for which p is true.
    */
  def count(p: T => Bool): UInt = macro SourceInfoTransform.pArg

  def do_count(p: T => Bool)(implicit sourceInfo: SourceInfo): UInt =
    SeqUtils.count(this map p)

  /** Helper function that appends an index (literal value) to each element,
    * useful for hardware generators which output an index.
    */
  private def indexWhereHelper(p: T => Bool) = this map p zip (0 until length).map(i => i.asUInt)

  /** Outputs the index of the first element for which p outputs true.
    */
  def indexWhere(p: T => Bool): UInt = macro SourceInfoTransform.pArg

  def do_indexWhere(p: T => Bool)(implicit sourceInfo: SourceInfo): UInt =
    SeqUtils.priorityMux(indexWhereHelper(p))

  /** Outputs the index of the last element for which p outputs true.
    */
  def lastIndexWhere(p: T => Bool): UInt = macro SourceInfoTransform.pArg

  def do_lastIndexWhere(p: T => Bool)(implicit sourceInfo: SourceInfo): UInt =
    SeqUtils.priorityMux(indexWhereHelper(p).reverse)

  /** Outputs the index of the element for which p outputs true, assuming that
    * the there is exactly one such element.
    *
    * The implementation may be more efficient than a priority mux, but
    * incorrect results are possible if there is not exactly one true element.
    *
    * @note the assumption that there is only one element for which p outputs
    * true is NOT checked (useful in cases where the condition doesn't always
    * hold, but the results are not used in those cases)
    */
  def onlyIndexWhere(p: T => Bool): UInt = macro CompileOptionsTransform.pArg

  def do_onlyIndexWhere(p: T => Bool)(implicit sourceInfo: SourceInfo, compileOptions: CompileOptions): UInt =
    SeqUtils.oneHotMux(indexWhereHelper(p))
}

/** Base class for Aggregates based on key values pairs of String and Data
  *
  * Record should only be extended by libraries and fairly sophisticated generators.
  * RTL writers should use [[Bundle]].
  */
abstract class Record extends Aggregate {

  /** The collection of [[Data]]
    *
    * This underlying datastructure is a ListMap because the elements must
    * remain ordered for serialization/deserialization. Elements added later
    * are higher order when serialized (this is similar to [[Vec]]). For example:
    * {{{
    *   // Assume we have some type MyRecord that creates a Record from the ListMap
    *   val record = MyRecord(ListMap("fizz" -> UInt(16.W), "buzz" -> UInt(16.W)))
    *   // "buzz" is higher order because it was added later than "fizz"
    *   record("fizz") := "hdead".U
    *   record("buzz") := "hbeef".U
    *   val uint = record.asUInt
    *   assert(uint === "hbeefdead".U) // This will pass
    * }}}
    */
  val elements: ListMap[String, Data]

  /** Name for Pretty Printing */
  def className: String = this.getClass.getSimpleName

  private[chisel3] def toType = {
    def eltPort(elt: Data): String = {
      val flipStr: String = if(Data.isFirrtlFlipped(elt)) "flip " else ""
      s"${flipStr}${elt.getRef.name} : ${elt.toType}"
    }
    elements.toIndexedSeq.reverse.map(e => eltPort(e._2)).mkString("{", ", ", "}")
  }

  private[chisel3] lazy val flatten = elements.toIndexedSeq.flatMap(_._2.flatten)

  // NOTE: This sets up dependent references, it can be done before closing the Module
  private[chisel3] override def _onModuleClose: Unit = { // scalastyle:ignore method.name
    // Since Bundle names this via reflection, it is impossible for two elements to have the same
    // identifier; however, Namespace sanitizes identifiers to make them legal for Firrtl/Verilog
    // which can cause collisions
    val _namespace = Namespace.empty
    for ((name, elt) <- elements) { elt.setRef(this, _namespace.name(name)) }
  }

  private[chisel3] final def allElements: Seq[Element] = elements.toIndexedSeq.flatMap(_._2.allElements)

  // Helper because Bundle elements are reversed before printing
  private[chisel3] def toPrintableHelper(elts: Seq[(String, Data)]): Printable = {
    val xs =
      if (elts.isEmpty) List.empty[Printable] // special case because of dropRight below
      else elts flatMap { case (name, data) =>
             List(PString(s"$name -> "), data.toPrintable, PString(", "))
           } dropRight 1 // Remove trailing ", "
    PString(s"$className(") + Printables(xs) + PString(")")
  }
  /** Default "pretty-print" implementation
    * Analogous to printing a Map
    * Results in "$className(elt0.name -> elt0.value, ...)"
    */
  def toPrintable: Printable = toPrintableHelper(elements.toList)
}

/** Base class for data types defined as a bundle of other data types.
  *
  * Usage: extend this class (either as an anonymous or named class) and define
  * members variables of [[Data]] subtypes to be elements in the Bundle.
  */
class Bundle extends Record {
  override def className = "Bundle"

  /** The collection of [[Data]]
    *
    * Elements defined earlier in the Bundle are higher order upon
    * serialization. For example:
    * {{{
    *   class MyBundle extends Bundle {
    *     val foo = UInt(16.W)
    *     val bar = UInt(16.W)
    *   }
    *   // Note that foo is higher order because its defined earlier in the Bundle
    *   val bundle = Wire(new MyBundle)
    *   bundle.foo := 0x1234.U
    *   bundle.bar := 0x5678.U
    *   val uint = bundle.asUInt
    *   assert(uint === "h12345678".U) // This will pass
    * }}}
    */
  final lazy val elements: ListMap[String, Data] = {
    val nameMap = LinkedHashMap[String, Data]()
    val seen = HashSet[Data]()
    for (m <- getPublicFields(classOf[Bundle])) {
      getBundleField(m) foreach { d =>
        if (nameMap contains m.getName) {
          require(nameMap(m.getName) eq d)
        } else if (!seen(d)) {
          nameMap(m.getName) = d
          seen += d
        }
      }
    }
    ListMap(nameMap.toSeq sortWith { case ((an, a), (bn, b)) => (a._id > b._id) || ((a eq b) && (an > bn)) }: _*)
  }

  /** Returns a field's contained user-defined Bundle element if it appears to
    * be one, otherwise returns None.
    */
  private def getBundleField(m: java.lang.reflect.Method): Option[Data] = m.invoke(this) match {
    case d: Data => Some(d)
    case Some(d: Data) => Some(d)
    case _ => None
  }

  override def cloneType : this.type = {
    // If the user did not provide a cloneType method, try invoking one of
    // the following constructors, not all of which necessarily exist:
    // - A zero-parameter constructor
    // - A one-paramater constructor, with null as the argument
    // - A one-parameter constructor for a nested Bundle, with the enclosing
    //   parent Module as the argument
    val constructor = this.getClass.getConstructors.head
    try {
      val args = Seq.fill(constructor.getParameterTypes.size)(null)
      constructor.newInstance(args:_*).asInstanceOf[this.type]
    } catch {
      case e: java.lang.reflect.InvocationTargetException if e.getCause.isInstanceOf[java.lang.NullPointerException] =>
        try {
          constructor.newInstance(_parent.get).asInstanceOf[this.type]
        } catch {
          case _: java.lang.reflect.InvocationTargetException | _: java.lang.IllegalArgumentException =>
            Builder.exception(s"Parameterized Bundle ${this.getClass} needs cloneType method. You are probably using " +
              "an anonymous Bundle object that captures external state and hence is un-cloneTypeable")
            this
        }
      case _: java.lang.reflect.InvocationTargetException | _: java.lang.IllegalArgumentException =>
        Builder.exception(s"Parameterized Bundle ${this.getClass} needs cloneType method")
        this
    }
  }

  /** Default "pretty-print" implementation
    * Analogous to printing a Map
    * Results in "Bundle(elt0.name -> elt0.value, ...)"
    * @note The order is reversed from the order of elements in order to print
    *   the fields in the order they were defined
    */
  override def toPrintable: Printable = toPrintableHelper(elements.toList.reverse)
}

private[core] object Bundle {
  val keywords = List("flip", "asInput", "asOutput", "cloneType", "chiselCloneType", "toBits",
    "widthOption", "signalName", "signalPathName", "signalParent", "signalComponent")
}
<|MERGE_RESOLUTION|>--- conflicted
+++ resolved
@@ -43,21 +43,16 @@
     *
     * @note elements are NOT assigned by default and have no value
     */
-<<<<<<< HEAD
-  def apply[T <: Data](n: Int, gen: T)(implicit compileOptions: CompileOptions): Vec[T] =
-    new Vec(gen.chiselCloneType, n)
-=======
   def apply[T <: Data](n: Int, gen: T): Vec[T] = macro VecTransform.apply_ngen;
 
-  def do_apply[T <: Data](n: Int, gen: T)(implicit sourceInfo: SourceInfo): Vec[T] = {
+  def do_apply[T <: Data](n: Int, gen: T)(implicit sourceInfo: SourceInfo, compileOptions: CompileOptions): Vec[T] = {
     if ( gen.isLit ) Vec( Seq.fill(n)(gen) )
-    else new Vec(gen.cloneType, n)
-  }
->>>>>>> 42d31588
+    else new Vec(gen.chiselCloneType, n)
+  }
 
   @deprecated("Vec argument order should be size, t; this will be removed by the official release", "chisel3")
-  def apply[T <: Data](gen: T, n: Int)(implicit compileOptions: CompileOptions): Vec[T] =
-    apply(n, gen)
+  def apply[T <: Data](gen: T, n: Int)(implicit sourceInfo: SourceInfo, compileOptions: CompileOptions): Vec[T] =
+    do_apply(n, gen)
 
   /** Creates a new [[Vec]] composed of elements of the input Seq of [[Data]]
     * nodes.
@@ -141,9 +136,8 @@
   @deprecated("Vec.fill(n)(gen) is deprecated. Please use Vec(Seq.fill(n)(gen))", "chisel3")
   def fill[T <: Data](n: Int)(gen: => T): Vec[T] = macro VecTransform.fill
 
-<<<<<<< HEAD
   def do_fill[T <: Data](n: Int)(gen: => T)(implicit sourceInfo: SourceInfo, compileOptions: CompileOptions): Vec[T] =
-    apply(Seq.fill(n)(gen))
+    do_apply(n, gen)
 
   /** Truncate an index to implement modulo-power-of-2 addressing. */
   private[core] def truncateIndex(idx: UInt, n: Int)(implicit sourceInfo: SourceInfo): UInt = {
@@ -153,10 +147,6 @@
     else if (idx.width.known) idx(w-1,0)
     else (idx | 0.U(w.W))(w-1,0)
   }
-=======
-  def do_fill[T <: Data](n: Int)(gen: => T)(implicit sourceInfo: SourceInfo): Vec[T] =
-    do_apply(n, gen)
->>>>>>> 42d31588
 }
 
 /** A vector (array) of [[Data]] elements. Provides hardware versions of various
@@ -246,13 +236,9 @@
     apply(idx).:=(data)(DeprecatedSourceInfo, chisel3.core.ExplicitCompileOptions.NotStrict)
   }
 
-<<<<<<< HEAD
   override def cloneType: this.type = {
-    new Vec(gen, length).asInstanceOf[this.type]
-  }
-=======
-  override def cloneType: this.type = (new Vec(gen.cloneType, length)).asInstanceOf[this.type]
->>>>>>> 42d31588
+    new Vec(gen.cloneType, length).asInstanceOf[this.type]
+  }
 
   private[chisel3] def toType: String = s"${sample_element.toType}[$length]"
   private[chisel3] lazy val flatten: IndexedSeq[Bits] =
