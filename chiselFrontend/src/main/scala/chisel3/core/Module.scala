// See LICENSE for license details.

package chisel3.core

import scala.collection.mutable.{ArrayBuffer, HashMap}
import scala.collection.JavaConversions._
import scala.language.experimental.macros

import java.util.IdentityHashMap

import chisel3.internal._
import chisel3.internal.Builder._
import chisel3.internal.firrtl._
import chisel3.internal.sourceinfo.{InstTransform, SourceInfo}

object Module {
  /** A wrapper method that all Module instantiations must be wrapped in
    * (necessary to help Chisel track internal state).
    *
    * @param bc the Module being created
    *
    * @return the input module `m` with Chisel metadata properly set
    */
  def apply[T <: BaseModule](bc: => T): T = macro InstTransform.apply[T]

  def do_apply[T <: BaseModule](bc: => T)(implicit sourceInfo: SourceInfo): T = {
    if (Builder.readyForModuleConstr) {
      throwException("Error: Called Module() twice without instantiating a Module." +
                     sourceInfo.makeMessage(" See " + _))
    }
    Builder.readyForModuleConstr = true

    val parent = Builder.currentModule
    val whenDepth: Int = Builder.whenDepth
    val clockAndReset: Option[ClockAndReset] = Builder.currentClockAndReset

    // Execute the module, this has the following side effects:
    //   - set currentModule
    //   - unset readyForModuleConstr
    //   - reset whenDepth to 0
    //   - set currentClockAndReset
<<<<<<< HEAD
    val m = bc.setRefs()
=======
    val module: T = bc  // bc is actually evaluated here
>>>>>>> 4a6396ca

    if (Builder.whenDepth != 0) {
      throwException("Internal Error! When depth is != 0, this should not be possible")
    }
    if (Builder.readyForModuleConstr) {
      throwException("Error: attempted to instantiate a Module, but nothing happened. " +
                     "This is probably due to rewrapping a Module instance with Module()." +
                     sourceInfo.makeMessage(" See " + _))
    }
    Builder.currentModule = parent // Back to parent!
    Builder.whenDepth = whenDepth
    Builder.currentClockAndReset = clockAndReset // Back to clock and reset scope

<<<<<<< HEAD
    val ports = m.computePorts
    // Blackbox inherits from Module so we have to match on it first TODO fix
    val component = m match {
      case bb: BlackBox =>
        DefBlackBox(bb, bb.name, ports, bb.params)
      case mod: Module =>
        if (!mod.compileOptions.explicitInvalidate)
          mod._commands.prepend(DefInvalid(childSourceInfo, mod.io.ref)) // init module outputs
        DefModule(mod, mod.name, ports, mod._commands)
    }
    m._component = Some(component)
=======
    val component = module.generateComponent()
>>>>>>> 4a6396ca
    Builder.components += component

    // Handle connections at enclosing scope
    if(!Builder.currentModule.isEmpty) {
      pushCommand(DefInstance(sourceInfo, module, component.ports))
      module.initializeInParent()
    }
    module
  }

  /** Returns the implicit Clock */
  def clock: Clock = Builder.forcedClock
  /** Returns the implicit Reset */
  def reset: Bool = Builder.forcedReset
}

/** Abstract base class for Modules, an instantiable organizational unit for RTL.
  */
// TODO: seal this?
abstract class BaseModule extends HasId {
  //
  // Builder Internals - this tracks which Module RTL construction belongs to.
  //
  if (!Builder.readyForModuleConstr) {
    throwException("Error: attempted to instantiate a Module without wrapping it in Module().")
  }
  readyForModuleConstr = false

  Builder.currentModule = Some(this)
  Builder.whenDepth = 0

  //
  // Module Construction Internals
  //
  protected var _closed = false

  // Fresh Namespace because in Firrtl, Modules namespaces are disjoint with the global namespace
  private[core] val _namespace = Namespace.empty
  private val _ids = ArrayBuffer[HasId]()
  private[chisel3] def addId(d: HasId) {
    require(!_closed, "Can't write to module after module close")
    _ids += d
  }
  protected def getIds = {
    require(_closed, "Can't get ids before module close")
    _ids.toSeq
  }

  private val _ports = new ArrayBuffer[Data]()
  // getPorts unfortunately already used for tester compatibility
  protected def getModulePorts = {
    require(_closed, "Can't get ports before module close")
    _ports.toSeq
  }
  
  // These methods allow checking some properties of ports before the module is closed,
  // mainly for compatibility purposes.
  protected def portsContains(elem: Data): Boolean = _ports contains elem
  protected def portsSize: Int = _ports.size

  /** Generates the FIRRTL Component (Module or Blackbox) of this Module.
    * Also closes the module so no more construction can happen inside.
    */
  private[core] def generateComponent(): Component

  /** Sets up this module in the parent context
    */
  private[core] def initializeInParent()

  //
  // Chisel Internals
  //
  /** Desired name of this module. Override this to give this module a custom, perhaps parametric,
    * name.
    */
  def desiredName = this.getClass.getName.split('.').last

  /** Legalized name of this module. */
  final val name = Builder.globalNamespace.name(desiredName)

  /** Called at the Module.apply(...) level after this Module has finished elaborating.
    * Returns a map of nodes -> names, for named nodes.
    *
    * Helper method.
    */
<<<<<<< HEAD
  def io: Record
  val clock = Port(Input(Clock()))
  val reset = Port(Input(Bool()))

  // Setup ClockAndReset
  Builder.currentClockAndReset = Some(ClockAndReset(clock, reset))

  private[chisel3] def addId(d: HasId) { _ids += d }

  private[core] def ports: Seq[(String,Data)] = Vector(
    ("clock", clock), ("reset", reset), ("io", io)
  )

  private[core] def computePorts: Seq[firrtl.Port] = {
    // If we're auto-wrapping IO definitions, do so now.
    if (!(compileOptions.requireIOWrap || ioDefined)) {
      IO(io)
    }
    for ((name, port) <- ports) yield {
      // Port definitions need to know input or output at top-level.
      // By FIRRTL semantics, 'flipped' becomes an Input
      val direction = if(Data.isFirrtlFlipped(port)) Direction.Input else Direction.Output
      firrtl.Port(port, direction)
    }
  }

  private[core] def setupInParent(implicit sourceInfo: SourceInfo): this.type = {
    _parent match {
      case Some(p) => {
        if (!p.compileOptions.explicitInvalidate) {
          pushCommand(DefInvalid(sourceInfo, io.ref)) // init instance inputs
        }
        clock := override_clock.getOrElse(Builder.forcedClock)
        reset := override_reset.getOrElse(Builder.forcedReset)
        this
=======
  protected def nameIds(rootClass: Class[_]): HashMap[HasId, String] = {
    val names = new HashMap[HasId, String]()

    def name(node: HasId, name: String) {
      // First name takes priority, like suggestName
      // TODO: DRYify with suggestName
      if (!names.contains(node)) {
        names.put(node, name)
>>>>>>> 4a6396ca
      }
    }

    /** Recursively suggests names to supported "container" classes
      * Arbitrary nestings of supported classes are allowed so long as the
      * innermost element is of type HasId
      * (Note: Map is Iterable[Tuple2[_,_]] and thus excluded)
      */
    def nameRecursively(prefix: String, nameMe: Any): Unit =
      nameMe match {
        case (id: HasId) => name(id, prefix)
        case Some(elt) => nameRecursively(prefix, elt)
        case (iter: Iterable[_]) if iter.hasDefiniteSize =>
          for ((elt, i) <- iter.zipWithIndex) {
            nameRecursively(s"${prefix}_${i}", elt)
          }
        case _ => // Do nothing
      }

    /** Scala generates names like chisel3$util$Queue$$ram for private vals
      * This extracts the part after $$ for names like this and leaves names
      * without $$ unchanged
      */
    def cleanName(name: String): String = name.split("""\$\$""").lastOption.getOrElse(name)

    for (m <- getPublicFields(rootClass)) {
      nameRecursively(cleanName(m.getName), m.invoke(this))
    }

    names
  }

  /** Compatibility function. Allows Chisel2 code which had ports without the IO wrapper to
    * compile under Bindings checks. Does nothing in non-compatibility mode.
    *
    * Should NOT be used elsewhere. This API will NOT last.
    *
    * TODO: remove this, perhaps by removing Bindings checks in compatibility mode.
    */
  def _autoWrapPorts() {}

  //
  // BaseModule User API functions
  //
  protected def annotate(annotation: ChiselAnnotation): Unit = {
    Builder.annotations += annotation
  }

  /**
   * This must wrap the datatype used to set the io field of any Module.
   * i.e. All concrete modules must have defined io in this form:
   * [lazy] val io[: io type] = IO(...[: io type])
   *
   * Items in [] are optional.
   *
   * The granted iodef WILL NOT be cloned (to allow for more seamless use of
   * anonymous Bundles in the IO) and thus CANNOT have been bound to any logic.
   * This will error if any node is bound (e.g. due to logic in a Bundle
   * constructor, which is considered improper).
   *
   * Also registers a Data as a port, also performing bindings. Cannot be called once ports are
   * requested (so that all calls to ports will return the same information).
   * Internal API.
   *
   * TODO(twigg): Specifically walk the Data definition to call out which nodes
   * are problematic.
   */
  protected def IO[T<:Data](iodef: T): iodef.type = {
    require(!_closed, "Can't add more ports after module close")
    // Bind each element of the iodef to being a Port
    Binding.bind(iodef, PortBinder(this), "Error: iodef")
    _ports += iodef
    iodef
  }

  //
  // Internal Functions
  //

  /** Keep component for signal names */
  private[chisel3] var _component: Option[Component] = None

  /** Signal name (for simulation). */
  override def instanceName =
    if (_parent == None) name else _component match {
      case None => getRef.name
      case Some(c) => getRef fullName c
    }

}<|MERGE_RESOLUTION|>--- conflicted
+++ resolved
@@ -39,11 +39,7 @@
     //   - unset readyForModuleConstr
     //   - reset whenDepth to 0
     //   - set currentClockAndReset
-<<<<<<< HEAD
-    val m = bc.setRefs()
-=======
     val module: T = bc  // bc is actually evaluated here
->>>>>>> 4a6396ca
 
     if (Builder.whenDepth != 0) {
       throwException("Internal Error! When depth is != 0, this should not be possible")
@@ -57,21 +53,7 @@
     Builder.whenDepth = whenDepth
     Builder.currentClockAndReset = clockAndReset // Back to clock and reset scope
 
-<<<<<<< HEAD
-    val ports = m.computePorts
-    // Blackbox inherits from Module so we have to match on it first TODO fix
-    val component = m match {
-      case bb: BlackBox =>
-        DefBlackBox(bb, bb.name, ports, bb.params)
-      case mod: Module =>
-        if (!mod.compileOptions.explicitInvalidate)
-          mod._commands.prepend(DefInvalid(childSourceInfo, mod.io.ref)) // init module outputs
-        DefModule(mod, mod.name, ports, mod._commands)
-    }
-    m._component = Some(component)
-=======
     val component = module.generateComponent()
->>>>>>> 4a6396ca
     Builder.components += component
 
     // Handle connections at enclosing scope
@@ -157,43 +139,6 @@
     *
     * Helper method.
     */
-<<<<<<< HEAD
-  def io: Record
-  val clock = Port(Input(Clock()))
-  val reset = Port(Input(Bool()))
-
-  // Setup ClockAndReset
-  Builder.currentClockAndReset = Some(ClockAndReset(clock, reset))
-
-  private[chisel3] def addId(d: HasId) { _ids += d }
-
-  private[core] def ports: Seq[(String,Data)] = Vector(
-    ("clock", clock), ("reset", reset), ("io", io)
-  )
-
-  private[core] def computePorts: Seq[firrtl.Port] = {
-    // If we're auto-wrapping IO definitions, do so now.
-    if (!(compileOptions.requireIOWrap || ioDefined)) {
-      IO(io)
-    }
-    for ((name, port) <- ports) yield {
-      // Port definitions need to know input or output at top-level.
-      // By FIRRTL semantics, 'flipped' becomes an Input
-      val direction = if(Data.isFirrtlFlipped(port)) Direction.Input else Direction.Output
-      firrtl.Port(port, direction)
-    }
-  }
-
-  private[core] def setupInParent(implicit sourceInfo: SourceInfo): this.type = {
-    _parent match {
-      case Some(p) => {
-        if (!p.compileOptions.explicitInvalidate) {
-          pushCommand(DefInvalid(sourceInfo, io.ref)) // init instance inputs
-        }
-        clock := override_clock.getOrElse(Builder.forcedClock)
-        reset := override_reset.getOrElse(Builder.forcedReset)
-        this
-=======
   protected def nameIds(rootClass: Class[_]): HashMap[HasId, String] = {
     val names = new HashMap[HasId, String]()
 
@@ -202,7 +147,6 @@
       // TODO: DRYify with suggestName
       if (!names.contains(node)) {
         names.put(node, name)
->>>>>>> 4a6396ca
       }
     }
 
