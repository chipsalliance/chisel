// See LICENSE for license details.

package chisel3.core

import scala.language.experimental.macros
import scala.reflect.macros.blackbox.Context
import scala.collection.mutable

import chisel3.internal.Builder.pushOp
import chisel3.internal.firrtl.PrimOp._
import chisel3.internal.firrtl._
import chisel3.internal.sourceinfo._
import chisel3.internal.{Builder, InstanceId, throwException}
import firrtl.annotations._


object EnumAnnotations {
  case class EnumComponentAnnotation(target: Named, enumTypeName: String) extends SingleTargetAnnotation[Named] {
    def duplicate(n: Named): EnumComponentAnnotation = this.copy(target = n)
  }

  case class EnumComponentChiselAnnotation(target: InstanceId, enumTypeName: String) extends ChiselAnnotation {
    def toFirrtl: EnumComponentAnnotation = EnumComponentAnnotation(target.toNamed, enumTypeName)
  }

  case class EnumDefAnnotation(enumTypeName: String, definition: Map[String, BigInt]) extends NoTargetAnnotation

  case class EnumDefChiselAnnotation(enumTypeName: String, definition: Map[String, BigInt]) extends ChiselAnnotation {
    override def toFirrtl: Annotation = EnumDefAnnotation(enumTypeName, definition)
  }
}
import EnumAnnotations._


abstract class EnumType(private val factory: EnumFactory, selfAnnotating: Boolean = false) extends Element {
  override def toString: String = {
    val bindingString = litOption match {
      case Some(value) => factory.nameOfValue(value) match {
        case Some(name) => s"($value=$name)"
        case None => s"($value=(invalid))"
      }
      case _ => bindingToString
    }
    // Use getSimpleName instead of enumTypeName because for debugging purposes the fully qualified name isn't
    // necessary (compared to for the Enum annotation), and it's more consistent with Bundle printing.
    s"${factory.getClass.getSimpleName.init}$bindingString"
  }

  override def cloneType: this.type = factory().asInstanceOf[this.type]

  private[core] def compop(sourceInfo: SourceInfo, op: PrimOp, other: EnumType): Bool = {
    requireIsHardware(this, "bits operated on")
    requireIsHardware(other, "bits operated on")

    if(!this.typeEquivalent(other)) {
      throwException(s"Enum types are not equivalent: ${this.enumTypeName}, ${other.enumTypeName}")
    }

    pushOp(DefPrim(sourceInfo, Bool(), op, this.ref, other.ref))
  }

  private[core] override def typeEquivalent(that: Data): Boolean = {
    this.getClass == that.getClass &&
    this.factory == that.asInstanceOf[EnumType].factory
  }

  // This isn't actually used anywhere (and it would throw an exception anyway). But it has to be defined since we
  // inherit it from Data.
  private[core] override def connectFromBits(that: Bits)(implicit sourceInfo: SourceInfo,
      compileOptions: CompileOptions): Unit = ???

  final def === (that: EnumType): Bool = macro SourceInfoTransform.thatArg
  final def =/= (that: EnumType): Bool = macro SourceInfoTransform.thatArg
  final def < (that: EnumType): Bool = macro SourceInfoTransform.thatArg
  final def <= (that: EnumType): Bool = macro SourceInfoTransform.thatArg
  final def > (that: EnumType): Bool = macro SourceInfoTransform.thatArg
  final def >= (that: EnumType): Bool = macro SourceInfoTransform.thatArg

  // scalastyle:off line.size.limit method.name
  def do_=== (that: EnumType)(implicit sourceInfo: SourceInfo, compileOptions: CompileOptions): Bool = compop(sourceInfo, EqualOp, that)
  def do_=/= (that: EnumType)(implicit sourceInfo: SourceInfo, compileOptions: CompileOptions): Bool = compop(sourceInfo, NotEqualOp, that)
  def do_< (that: EnumType)(implicit sourceInfo: SourceInfo, compileOptions: CompileOptions): Bool = compop(sourceInfo, LessOp, that)
  def do_> (that: EnumType)(implicit sourceInfo: SourceInfo, compileOptions: CompileOptions): Bool = compop(sourceInfo, GreaterOp, that)
  def do_<= (that: EnumType)(implicit sourceInfo: SourceInfo, compileOptions: CompileOptions): Bool = compop(sourceInfo, LessEqOp, that)
  def do_>= (that: EnumType)(implicit sourceInfo: SourceInfo, compileOptions: CompileOptions): Bool = compop(sourceInfo, GreaterEqOp, that)
  // scalastyle:on line.size.limit method.name

  override def do_asUInt(implicit sourceInfo: SourceInfo, compileOptions: CompileOptions): UInt =
    pushOp(DefPrim(sourceInfo, UInt(width), AsUIntOp, ref))

  protected[chisel3] override def width: Width = factory.width

  def isValid(implicit sourceInfo: SourceInfo, compileOptions: CompileOptions): Bool = {
    if (litOption.isDefined) {
      true.B
    } else {
      factory.all.map(this === _).reduce(_ || _)
    }
  }

  def next(implicit sourceInfo: SourceInfo, compileOptions: CompileOptions): this.type = {
    if (litOption.isDefined) {
      val index = factory.all.indexOf(this)

      if (index < factory.all.length-1) {
        factory.all(index + 1).asInstanceOf[this.type]
      } else {
        factory.all.head.asInstanceOf[this.type]
      }
    } else {
      val enums_with_nexts = factory.all zip (factory.all.tail :+ factory.all.head)
      val next_enum = SeqUtils.priorityMux(enums_with_nexts.map { case (e,n) => (this === e, n) } )
      next_enum.asInstanceOf[this.type]
    }
  }

  private[core] def bindToLiteral(num: BigInt, w: Width): Unit = {
    val lit = ULit(num, w)
    lit.bindLitArg(this)
  }

  override def bind(target: Binding, parentDirection: SpecifiedDirection): Unit = {
    super.bind(target, parentDirection)

    // If we try to annotate something that is bound to a literal, we get a FIRRTL annotation exception.
    // To workaround that, we only annotate enums that are not bound to literals.
    if (selfAnnotating && litOption.isEmpty) {
      annotateEnum()
    }
  }

  private def annotateEnum(): Unit = {
    annotate(EnumComponentChiselAnnotation(this, enumTypeName))

    if (!Builder.annotations.contains(factory.globalAnnotation)) {
      annotate(factory.globalAnnotation)
    }
  }

  protected def enumTypeName: String = factory.enumTypeName

  def toPrintable: Printable = FullName(this) // TODO: Find a better pretty printer
}


abstract class EnumFactory {
  class Type extends EnumType(this)
  object Type {
    def apply(): Type = EnumFactory.this.apply()
  }

  private var id: BigInt = 0
  private[core] var width: Width = 0.W

  private case class EnumRecord(inst: Type, name: String)
  private val enum_records = mutable.ArrayBuffer.empty[EnumRecord]

  private def enumNames = enum_records.map(_.name).toSeq
  private def enumValues = enum_records.map(_.inst.litValue()).toSeq
  private def enumInstances = enum_records.map(_.inst).toSeq

  private[core] val enumTypeName = getClass.getName.init

  private[core] def globalAnnotation: EnumDefChiselAnnotation =
    EnumDefChiselAnnotation(enumTypeName, (enumNames, enumValues).zipped.toMap)

  def getWidth: Int = width.get

  def all: Seq[Type] = enumInstances

<<<<<<< HEAD
  private[chisel3] def nameOfValue(id: BigInt): Option[String] = {
    enum_records.find(_.inst.litValue() == id).map(_.name)
  }

  protected def Value: Type = macro EnumMacros.ValImpl
  protected def Value(id: UInt): Type = macro EnumMacros.ValCustomImpl
=======
  protected def Value: Type = macro EnumMacros.ValImpl // scalastyle:off method.name
  protected def Value(id: UInt): Type = macro EnumMacros.ValCustomImpl // scalastyle:off method.name
>>>>>>> d5457865

  protected def do_Value(names: Seq[String]): Type = {
    val result = new Type

    // We have to use UnknownWidth here, because we don't actually know what the final width will be
    result.bindToLiteral(id, UnknownWidth())

    val result_name = names.find(!enumNames.contains(_)).get
    enum_records.append(EnumRecord(result, result_name))

    width = (1 max id.bitLength).W
    id += 1

    result
  }

  protected def do_Value(names: Seq[String], id: UInt): Type = {
    // TODO: These throw ExceptionInInitializerError which can be confusing to the user. Get rid of the error, and just
    // throw an exception
    if (id.litOption.isEmpty) {
      throwException(s"$enumTypeName defined with a non-literal type")
    }
    if (id.litValue() < this.id) {
      throwException(s"Enums must be strictly increasing: $enumTypeName")
    }

    this.id = id.litValue()
    do_Value(names)
  }

  def apply(): Type = new Type

  def apply(n: UInt)(implicit sourceInfo: SourceInfo, connectionCompileOptions: CompileOptions): Type = {
    // scalastyle:off line.size.limit
    if (n.litOption.isDefined) {
      val result = enumInstances.find(_.litValue == n.litValue)

      if (result.isEmpty) {
        throwException(s"${n.litValue}.U is not a valid value for $enumTypeName")
      } else {
        result.get
      }
    } else if (!n.isWidthKnown) {
      throwException(s"Non-literal UInts being cast to $enumTypeName must have a defined width")
    } else if (n.getWidth > this.getWidth) {
      throwException(s"The UInt being cast to $enumTypeName is wider than $enumTypeName's width ($getWidth)")
    } else {
      Builder.warning(s"A non-literal UInt is being cast to $enumTypeName. You can check that its value is legal by calling isValid")

      val glue = Wire(new UnsafeEnum(width))
      glue := n
      val result = Wire(new Type)
      result := glue
      result
    }
  }
  // scalastyle:on line.size.limit
}


private[core] object EnumMacros {
  def ValImpl(c: Context) : c.Tree = { // scalastyle:off method.name
    import c.universe._
    val names = getNames(c)
    q"""this.do_Value(Seq(..$names))"""
  }

  def ValCustomImpl(c: Context)(id: c.Expr[UInt]): c.universe.Tree = { // scalastyle:off method.name
    import c.universe._
    val names = getNames(c)
    q"""this.do_Value(Seq(..$names), $id)"""
  }

  // Much thanks to Travis Brown for this solution:
  // stackoverflow.com/questions/18450203/retrieve-the-name-of-the-value-a-scala-macro-invocation-will-be-assigned-to
  def getNames(c: Context): Seq[String] = {
    import c.universe._

    val names = c.enclosingClass.collect {
      case ValDef(_, name, _, rhs)
        if rhs.pos == c.macroApplication.pos => name.decoded
    }

    if (names.isEmpty) {
      c.abort(c.enclosingPosition, "Value cannot be called without assigning to an enum")
    }

    names
  }
}


// This is an enum type that can be connected directly to UInts. It is used as a "glue" to cast non-literal UInts
// to enums.
private[chisel3] class UnsafeEnum(override val width: Width) extends EnumType(UnsafeEnum, selfAnnotating = false) {
  override def cloneType: this.type = new UnsafeEnum(width).asInstanceOf[this.type]
}
private object UnsafeEnum extends EnumFactory<|MERGE_RESOLUTION|>--- conflicted
+++ resolved
@@ -168,17 +168,12 @@
 
   def all: Seq[Type] = enumInstances
 
-<<<<<<< HEAD
   private[chisel3] def nameOfValue(id: BigInt): Option[String] = {
     enum_records.find(_.inst.litValue() == id).map(_.name)
   }
 
-  protected def Value: Type = macro EnumMacros.ValImpl
-  protected def Value(id: UInt): Type = macro EnumMacros.ValCustomImpl
-=======
   protected def Value: Type = macro EnumMacros.ValImpl // scalastyle:off method.name
   protected def Value(id: UInt): Type = macro EnumMacros.ValCustomImpl // scalastyle:off method.name
->>>>>>> d5457865
 
   protected def do_Value(names: Seq[String]): Type = {
     val result = new Type
